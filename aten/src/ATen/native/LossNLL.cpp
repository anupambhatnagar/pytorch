--- conflicted
+++ resolved
@@ -624,8 +624,6 @@
 }
 
 Tensor nll_loss_symint(const Tensor & self, const Tensor & target, const c10::optional<Tensor>& weight_opt, int64_t reduction, c10::SymInt ignore_index) {
-<<<<<<< HEAD
-=======
   // See [Note: hacky wrapper removal for optional tensor]
   c10::MaybeOwned<Tensor> weight_maybe_owned = at::borrow_from_optional_tensor(weight_opt);
   const Tensor& weight = *weight_maybe_owned;
@@ -635,7 +633,6 @@
 
 // Duplicate of above code for non-symbolic ints. Kept for BC purposes and to minimize breakages.
 Tensor nll_loss(const Tensor & self, const Tensor & target, const c10::optional<Tensor>& weight_opt, int64_t reduction, int64_t ignore_index) {
->>>>>>> 9199f918
   // See [Note: hacky wrapper removal for optional tensor]
   c10::MaybeOwned<Tensor> weight_maybe_owned = at::borrow_from_optional_tensor(weight_opt);
   const Tensor& weight = *weight_maybe_owned;
