#include <gtest/gtest.h>

#include <c10/util/irange.h>
#include <torch/torch.h>

#include <test/cpp/api/support.h>

#include <random>
#include <torch/nn/options/activation.h>
#include <torch/nn/functional/activation.h>
#include <torch/expanding_array.h>
#include <limits>

using namespace torch::nn;
using namespace torch::test;

class TestModel : public torch::nn::Module {
 public:
  TestModel()
      : l1(register_module("l1", Linear(10, 3))),
        l2(register_module("l2", Linear(3, 5))),
        l3(register_module("l3", Linear(5, 100))) {}

  Linear l1, l2, l3;
};

class NestedModel : public torch::nn::Module {
 public:
  NestedModel()
      : param_(register_parameter("param", torch::empty({3, 2, 21}))),
        l1(register_module("l1", Linear(5, 20))),
        t(register_module("test", std::make_shared<TestModel>())) {}

  torch::Tensor param_;
  Linear l1;
  std::shared_ptr<TestModel> t;
};

struct ModulesTest : torch::test::SeedingFixture {};

TEST_F(ModulesTest, Conv1d) {
  Conv1d model(Conv1dOptions(3, 2, 3).stride(1).bias(false));
  model->weight.set_data(torch::arange(18, torch::dtype(torch::kFloat)).reshape({2, 3, 3}));
  auto x = torch::arange(30, torch::dtype(torch::kFloat).requires_grad(true)).reshape({2, 3, 5});
  auto y = model(x);
  auto expected = torch::tensor({{{ 312.,  348.,  384.},
                                  { 798.,  915., 1032.}},

                                 {{ 852.,  888.,  924.},
                                  {2553., 2670., 2787.}}}, torch::kFloat);
  ASSERT_TRUE(torch::allclose(y, expected));

  torch::Tensor s = y.sum();
  s.backward();
  ASSERT_EQ(s.ndimension(), 0);
  ASSERT_EQ(model->weight.grad().numel(), 3 * 2 * 3);
}

TEST_F(ModulesTest, Conv1dSameStrided) {
  auto options = Conv1dOptions(3, 2, 3);
  options.stride(1).padding(torch::kSame);
  Conv1d model_valid(options);
  ASSERT_THROWS_WITH(
    [&]{ Conv1d model_invalid(options.stride(2)); }(),
    "padding='same' is not supported for strided convolutions");
}

TEST_F(ModulesTest, Conv2dEven) {
  Conv2d model(Conv2dOptions(3, 2, 3).stride(1).bias(false));
  model->weight.set_data(torch::arange(54, torch::dtype(torch::kFloat)).reshape({2, 3, 3, 3}));
  auto x = torch::arange(75, torch::dtype(torch::kFloat).requires_grad(true)).reshape({1, 3, 5, 5});
  auto y = model(x);
  auto expected = torch::tensor({{{{15219., 15570., 15921.},
                                   {16974., 17325., 17676.},
                                   {18729., 19080., 19431.}},

                                  {{37818., 38898., 39978.},
                                   {43218., 44298., 45378.},
                                   {48618., 49698., 50778.}}}}, torch::kFloat);
  ASSERT_TRUE(torch::allclose(y, expected));

  torch::Tensor s = y.sum();
  s.backward();
  ASSERT_EQ(s.ndimension(), 0);
  ASSERT_EQ(model->weight.grad().numel(), 3 * 2 * 3 * 3);
}

TEST_F(ModulesTest, Conv2dUneven) {
  Conv2d model(Conv2dOptions(3, 2, {3, 2}).stride({1, 1}).bias(false));
  model->weight.set_data(torch::arange(36, torch::dtype(torch::kFloat)).reshape({2, 3, 3, 2}));
  auto x = torch::arange(60, torch::dtype(torch::kFloat).requires_grad(true)).reshape({1, 3, 5, 4});
  auto y = model(x);
  auto expected = torch::tensor({{{{ 5289.,  5442.,  5595.},
                                   { 5901.,  6054.,  6207.},
                                   { 6513.,  6666.,  6819.}},

                                  {{13227., 13704., 14181.},
                                   {15135., 15612., 16089.},
                                   {17043., 17520., 17997.}}}}, torch::kFloat);
  ASSERT_TRUE(torch::allclose(y, expected));

  torch::Tensor s = y.sum();
  s.backward();
  ASSERT_EQ(s.ndimension(), 0);
  ASSERT_EQ(model->weight.grad().numel(), 3 * 2 * 3 * 2);
}

TEST_F(ModulesTest, Conv2dSameStrided) {
  auto options = Conv2dOptions(3, 2, {3, 4});
  options.stride(1).padding(torch::kSame);
  Conv2d model_valid(options);
  ASSERT_THROWS_WITH(
    [&]{ Conv2d model_invalid(options.stride(2)); }(),
    "padding='same' is not supported for strided convolutions");
  ASSERT_THROWS_WITH(
    [&]{ Conv2d model_invalid(options.stride({1, 2})); }(),
    "padding='same' is not supported for strided convolutions");
}

TEST_F(ModulesTest, Conv3d) {
  Conv3d model(Conv3dOptions(3, 2, 3).stride(1).bias(false));
  model->weight.set_data(torch::arange(162, torch::dtype(torch::kFloat)).reshape({2, 3, 3, 3, 3}));
  auto x = torch::arange(375, torch::dtype(torch::kFloat).requires_grad(true)).reshape({1, 3, 5, 5, 5});
  auto y = model(x);
  auto expected = torch::tensor({{{{{ 700704.,  703944.,  707184.},
                                    { 716904.,  720144.,  723384.},
                                    { 733104.,  736344.,  739584.}},

                                   {{ 781704.,  784944.,  788184.},
                                    { 797904.,  801144.,  804384.},
                                    { 814104.,  817344.,  820584.}},

                                   {{ 862704.,  865944.,  869184.},
                                    { 878904.,  882144.,  885384.},
                                    { 895104.,  898344.,  901584.}}},

                                  {{{1724220., 1734021., 1743822.},
                                    {1773225., 1783026., 1792827.},
                                    {1822230., 1832031., 1841832.}},

                                   {{1969245., 1979046., 1988847.},
                                    {2018250., 2028051., 2037852.},
                                    {2067255., 2077056., 2086857.}},

                                   {{2214270., 2224071., 2233872.},
                                    {2263275., 2273076., 2282877.},
                                    {2312280., 2322081., 2331882.}}}}}, torch::kFloat);
  ASSERT_TRUE(torch::allclose(y, expected));

  torch::Tensor s = y.sum();
  s.backward();
  ASSERT_EQ(s.ndimension(), 0);
  ASSERT_TRUE(model->weight.grad().numel() == 3 * 2 * 3 * 3 * 3);
}

TEST_F(ModulesTest, Conv3dSameStrided) {
  auto options = Conv3dOptions(3, 2, {3, 4, 5});
  options.stride(1).padding(torch::kSame);
  Conv3d model_valid(options);
  ASSERT_THROWS_WITH(
    [&]{ Conv3d model_invalid(options.stride(2)); }(),
    "padding='same' is not supported for strided convolutions");
  ASSERT_THROWS_WITH(
    [&]{ Conv3d model_invalid(options.stride({1, 2, 1})); }(),
    "padding='same' is not supported for strided convolutions");
}

TEST_F(ModulesTest, ConvTranspose1d) {
  ConvTranspose1d model(ConvTranspose1dOptions(3, 2, 3).stride(1).bias(false));
  model->weight.set_data(torch::arange(18.).view({2, 3, 3}));
  auto x = torch::arange(20.).reshape({2, 2, 5});
  auto y = model(x);
  auto expected = torch::tensor({{{  45.,  104.,  179.,  212.,  245.,  188.,  107.},
                                  {  60.,  140.,  242.,  293.,  344.,  260.,  146.},
                                  {  75.,  176.,  305.,  374.,  443.,  332.,  185.}},
                                 {{ 135.,  304.,  509.,  542.,  575.,  428.,  237.},
                                  { 210.,  460.,  752.,  803.,  854.,  620.,  336.},
                                  { 285.,  616.,  995., 1064., 1133.,  812.,  435.}}});
  ASSERT_TRUE(torch::allclose(y, expected));

  torch::Tensor s = y.sum();
  s.backward();
  ASSERT_EQ(s.ndimension(), 0);
  ASSERT_EQ(model->weight.grad().numel(), 3 * 2 * 3);
}

TEST_F(ModulesTest, ConvTranspose2dEven) {
  ConvTranspose2d model(ConvTranspose2dOptions(3, 2, 3).stride(1).bias(false));
  model->weight.set_data(torch::arange(54.).view({2, 3, 3, 3}));
  auto x = torch::arange(50.).view({1, 2, 5, 5});
  auto y = model(x);
  auto expected = torch::tensor({{{{  675.,  1402.,  2183.,  2270.,  2357.,  1634.,   849.},
                                   { 1560.,  3240.,  5044.,  5236.,  5428.,  3760.,  1952.},
                                   { 2685.,  5574.,  8673.,  8988.,  9303.,  6438.,  3339.},
                                   { 3180.,  6594., 10248., 10563., 10878.,  7518.,  3894.},
                                   { 3675.,  7614., 11823., 12138., 12453.,  8598.,  4449.},
                                   { 2820.,  5832.,  9040.,  9268.,  9496.,  6544.,  3380.},
                                   { 1605.,  3314.,  5129.,  5252.,  5375.,  3698.,  1907.}},
                                  {{  900.,  1870.,  2912.,  3053.,  3194.,  2210.,  1146.},
                                   { 2100.,  4356.,  6772.,  7072.,  7372.,  5092.,  2636.},
                                   { 3630.,  7518., 11670., 12147., 12624.,  8706.,  4500.},
                                   { 4395.,  9078., 14055., 14532., 15009., 10326.,  5325.},
                                   { 5160., 10638., 16440., 16917., 17394., 11946.,  6150.},
                                   { 3900.,  8028., 12388., 12724., 13060.,  8956.,  4604.},
                                   { 2190.,  4502.,  6938.,  7115.,  7292.,  4994.,  2564.}},
                                  {{ 1125.,  2338.,  3641.,  3836.,  4031.,  2786.,  1443.},
                                   { 2640.,  5472.,  8500.,  8908.,  9316.,  6424.,  3320.},
                                   { 4575.,  9462., 14667., 15306., 15945., 10974.,  5661.},
                                   { 5610., 11562., 17862., 18501., 19140., 13134.,  6756.},
                                   { 6645., 13662., 21057., 21696., 22335., 15294.,  7851.},
                                   { 4980., 10224., 15736., 16180., 16624., 11368.,  5828.},
                                   { 2775.,  5690.,  8747.,  8978.,  9209.,  6290.,  3221.}}}});
  ASSERT_TRUE(torch::allclose(y, expected));

  torch::Tensor s = y.sum();
  s.backward();
  ASSERT_EQ(s.ndimension(), 0);
  ASSERT_EQ(model->weight.grad().numel(), 3 * 2 * 3 * 3);
}

TEST_F(ModulesTest, ConvTranspose2dUneven) {
  ConvTranspose2d model(ConvTranspose2dOptions(3, 2, {3, 2}).stride({1, 1}).bias(false));
  model->weight.set_data(torch::arange(36.).view({2, 3, 3, 2}));
  auto x = torch::arange(40.).view({1, 2, 5, 4});
  auto y = model(x);
  auto expected = torch::tensor({{{{ 360.,  758.,  796.,  834.,  440.},
                                   { 832., 1752., 1836., 1920., 1012.},
                                   {1432., 3014., 3152., 3290., 1732.},
                                   {1696., 3566., 3704., 3842., 2020.},
                                   {1960., 4118., 4256., 4394., 2308.},
                                   {1504., 3152., 3252., 3352., 1756.},
                                   { 856., 1790., 1844., 1898.,  992.}},
                                  {{ 480., 1010., 1072., 1134.,  596.},
                                   {1120., 2352., 2484., 2616., 1372.},
                                   {1936., 4058., 4268., 4478., 2344.},
                                   {2344., 4898., 5108., 5318., 2776.},
                                   {2752., 5738., 5948., 6158., 3208.},
                                   {2080., 4328., 4476., 4624., 2404.},
                                   {1168., 2426., 2504., 2582., 1340.}},
                                  {{ 600., 1262., 1348., 1434.,  752.},
                                   {1408., 2952., 3132., 3312., 1732.},
                                   {2440., 5102., 5384., 5666., 2956.},
                                   {2992., 6230., 6512., 6794., 3532.},
                                   {3544., 7358., 7640., 7922., 4108.},
                                   {2656., 5504., 5700., 5896., 3052.},
                                   {1480., 3062., 3164., 3266., 1688.}}}});
  ASSERT_TRUE(torch::allclose(y, expected));

  torch::Tensor s = y.sum();
  s.backward();
  ASSERT_EQ(s.ndimension(), 0);
  ASSERT_EQ(model->weight.grad().numel(), 3 * 2 * 3 * 2);
}

TEST_F(ModulesTest, ConvTranspose3d) {
  ConvTranspose3d model(ConvTranspose3dOptions(2, 2, 2).stride(1).bias(false));
  model->weight.set_data(torch::arange(32.).reshape({2, 2, 2, 2, 2}));
  auto x = torch::arange(16.).reshape({1, 2, 2, 2, 2});
  auto y = model(x);
  auto expected = torch::tensor({{{{{ 128.,  280.,  154.},
                                    { 304.,  664.,  364.},
                                    { 184.,  400.,  218.}},
                                   {{ 352.,  768.,  420.},
                                    { 832., 1808.,  984.},
                                    { 496., 1072.,  580.}},
                                   {{ 256.,  552.,  298.},
                                    { 592., 1272.,  684.},
                                    { 344.,  736.,  394.}}},
                                  {{{ 192.,  424.,  234.},
                                    { 464., 1016.,  556.},
                                    { 280.,  608.,  330.}},
                                   {{ 544., 1184.,  644.},
                                    {1280., 2768., 1496.},
                                    { 752., 1616.,  868.}},
                                   {{ 384.,  824.,  442.},
                                    { 880., 1880., 1004.},
                                    { 504., 1072.,  570.}}}}});
  ASSERT_TRUE(torch::allclose(y, expected));

  torch::Tensor s = y.sum();
  s.backward();
  ASSERT_EQ(s.ndimension(), 0);
  ASSERT_TRUE(model->weight.grad().numel() == 2 * 2 * 2 * 2 * 2);
}

TEST_F(ModulesTest, MaxPool1d) {
  MaxPool1d model(MaxPool1dOptions(3).stride(2));
  auto x = torch::ones({1, 1, 5}, torch::requires_grad());
  auto y = model(x);
  torch::Tensor s = y.sum();

  s.backward();
  ASSERT_EQ(y.ndimension(), 3);
  ASSERT_TRUE(torch::allclose(y, torch::ones({1, 1 ,2})));
  ASSERT_EQ(s.ndimension(), 0);
  ASSERT_EQ(y.sizes(), std::vector<int64_t>({1, 1, 2}));
}

TEST_F(ModulesTest, MaxPool1dReturnIndices) {
  MaxPool1d model(MaxPool1dOptions(3).stride(2));
  auto x = torch::ones({1, 1, 5}, torch::requires_grad());
  torch::Tensor y, indices;
  std::tie(y, indices) = model->forward_with_indices(x);

  ASSERT_EQ(y.dim(), 3);
  ASSERT_TRUE(torch::allclose(y, torch::ones({1, 1 ,2})));
  ASSERT_EQ(y.sizes(), std::vector<int64_t>({1, 1, 2}));

  ASSERT_TRUE(torch::allclose(indices, torch::tensor({{{0, 2}}}, torch::kLong)));
  ASSERT_EQ(indices.sizes(), std::vector<int64_t>({1, 1, 2}));
}

TEST_F(ModulesTest, MaxPool2dEven) {
  MaxPool2d model(MaxPool2dOptions(3).stride(2));
  auto x = torch::ones({2, 5, 5}, torch::requires_grad());
  auto y = model(x);
  torch::Tensor s = y.sum();

  s.backward();
  ASSERT_EQ(y.ndimension(), 3);
  ASSERT_TRUE(torch::allclose(y, torch::ones({2, 2 ,2})));
  ASSERT_EQ(s.ndimension(), 0);
  ASSERT_EQ(y.sizes(), std::vector<int64_t>({2, 2, 2}));
}

TEST_F(ModulesTest, MaxPool2dUneven) {
  MaxPool2d model(MaxPool2dOptions({3, 2}).stride({2, 2}));
  auto x = torch::ones({2, 5, 4}, torch::requires_grad());
  auto y = model(x);
  torch::Tensor s = y.sum();

  s.backward();
  ASSERT_EQ(y.ndimension(), 3);
  ASSERT_TRUE(torch::allclose(y, torch::ones({2, 2, 2})));
  ASSERT_EQ(s.ndimension(), 0);
  ASSERT_EQ(y.sizes(), std::vector<int64_t>({2, 2, 2}));
}

TEST_F(ModulesTest, MaxPool2dReturnIndices) {
  MaxPool2d model(MaxPool2dOptions(3).stride(2));
  auto x = torch::ones({2, 5, 5}, torch::requires_grad());
  torch::Tensor y, indices;
  std::tie(y, indices) = model->forward_with_indices(x);

  ASSERT_EQ(y.dim(), 3);
  ASSERT_TRUE(torch::allclose(y, torch::ones({2, 2 ,2})));
  ASSERT_EQ(y.sizes(), std::vector<int64_t>({2, 2, 2}));
  ASSERT_TRUE(torch::allclose(
    indices,
    torch::tensor({{{ 0,  2},
                    {10, 12}},
                   {{ 0,  2},
                    {10, 12}}}, torch::kLong)));
  ASSERT_EQ(indices.sizes(), std::vector<int64_t>({2, 2, 2}));
}

TEST_F(ModulesTest, MaxPool3d) {
  MaxPool3d model(MaxPool3dOptions(3).stride(2));
  auto x = torch::ones({2, 5, 5, 5}, torch::requires_grad());
  auto y = model(x);
  torch::Tensor s = y.sum();

  s.backward();
  ASSERT_EQ(y.ndimension(), 4);
  ASSERT_TRUE(torch::allclose(y, torch::ones({2, 2, 2, 2})));
  ASSERT_EQ(s.ndimension(), 0);
  ASSERT_EQ(y.sizes(), std::vector<int64_t>({2, 2, 2, 2}));
}

TEST_F(ModulesTest, MaxPool3dReturnIndices) {
  MaxPool3d model(MaxPool3dOptions(3).stride(2));
  auto x = torch::ones({2, 5, 5, 5}, torch::requires_grad());
  torch::Tensor y, indices;
  std::tie(y, indices) = model->forward_with_indices(x);

  ASSERT_EQ(y.dim(), 4);
  ASSERT_TRUE(torch::allclose(y, torch::ones({2, 2, 2, 2})));
  ASSERT_EQ(y.sizes(), std::vector<int64_t>({2, 2, 2, 2}));

  ASSERT_TRUE(torch::allclose(
    indices,
    torch::tensor({{{{ 0,  2},
                     {10, 12}},
                    {{50, 52},
                     {60, 62}}},
                   {{{ 0,  2},
                     {10, 12}},
                    {{50, 52},
                     {60, 62}}}}, torch::kLong)));
  ASSERT_EQ(indices.sizes(), std::vector<int64_t>({2, 2, 2, 2}));
}

TEST_F(ModulesTest, AvgPool1d) {
  AvgPool1d model(AvgPool1dOptions(3).stride(2));
  auto x = torch::ones({1, 1, 5}, torch::requires_grad());
  auto y = model(x);
  torch::Tensor s = y.sum();

  s.backward();
  ASSERT_EQ(y.ndimension(), 3);
  ASSERT_TRUE(torch::allclose(y, torch::ones({1, 1, 2})));
  ASSERT_EQ(s.ndimension(), 0);
  ASSERT_EQ(y.sizes(), std::vector<int64_t>({1, 1, 2}));
}

TEST_F(ModulesTest, AvgPool2dEven) {
  AvgPool2d model(AvgPool2dOptions(3).stride(2));
  auto x = torch::ones({2, 5, 5}, torch::requires_grad());
  auto y = model(x);
  torch::Tensor s = y.sum();

  s.backward();
  ASSERT_EQ(y.ndimension(), 3);
  ASSERT_TRUE(torch::allclose(y, torch::ones({2, 2, 2})));
  ASSERT_EQ(s.ndimension(), 0);
  ASSERT_EQ(y.sizes(), std::vector<int64_t>({2, 2, 2}));
}

TEST_F(ModulesTest, AvgPool2dUneven) {
  AvgPool2d model(AvgPool2dOptions({3, 2}).stride({2, 2}));
  auto x = torch::ones({2, 5, 4}, torch::requires_grad());
  auto y = model(x);
  torch::Tensor s = y.sum();

  s.backward();
  ASSERT_EQ(y.ndimension(), 3);
  ASSERT_TRUE(torch::allclose(y, torch::ones({2, 2, 2})));
  ASSERT_EQ(s.ndimension(), 0);
  ASSERT_EQ(y.sizes(), std::vector<int64_t>({2, 2, 2}));
}

TEST_F(ModulesTest, AvgPool3d) {
  AvgPool3d model(AvgPool3dOptions(3).stride(2));
  auto x = torch::ones({2, 5, 5, 5}, torch::requires_grad());
  auto y = model(x);
  torch::Tensor s = y.sum();

  s.backward();
  ASSERT_EQ(y.ndimension(), 4);
  ASSERT_TRUE(torch::allclose(y, torch::ones({2, 2, 2, 2})));
  ASSERT_EQ(s.ndimension(), 0);
  ASSERT_EQ(y.sizes(), std::vector<int64_t>({2, 2, 2, 2}));
}

TEST_F(ModulesTest, FractionalMaxPool2d) {
  FractionalMaxPool2d model(FractionalMaxPool2dOptions(3).output_size(2));
  auto x = torch::ones({2, 5, 5}, torch::requires_grad());
  auto y = model(x);
  torch::Tensor s = y.sum();

  s.backward();
  ASSERT_EQ(y.ndimension(), 3);
  ASSERT_TRUE(torch::allclose(y, torch::ones({2, 2, 2})));
  ASSERT_EQ(s.ndimension(), 0);
  ASSERT_EQ(y.sizes(), std::vector<int64_t>({2, 2, 2}));
}

TEST_F(ModulesTest, FractionalMaxPool2dReturnIndices) {
  FractionalMaxPool2d model(FractionalMaxPool2dOptions(3).output_size(2));
  auto x = torch::ones({2, 5, 5}, torch::requires_grad());
  torch::Tensor y, indices;
  std::tie(y, indices) = model->forward_with_indices(x);

  ASSERT_EQ(y.dim(), 3);
  ASSERT_TRUE(torch::allclose(y, torch::ones({2, 2, 2})));
  ASSERT_EQ(y.sizes(), std::vector<int64_t>({2, 2, 2}));
  ASSERT_TRUE(torch::allclose(
    indices,
    torch::tensor({{{ 0,  2},
                    {10, 12}},
                   {{ 0,  2},
                    {10, 12}}})));
  ASSERT_EQ(indices.sizes(), std::vector<int64_t>({2, 2, 2}));
}

TEST_F(ModulesTest, FractionalMaxPool3d) {
  FractionalMaxPool3d model(FractionalMaxPool3dOptions(3).output_size(2));
  auto x = torch::ones({2, 5, 5, 5}, torch::requires_grad());
  auto y = model(x);
  torch::Tensor s = y.sum();

  s.backward();
  ASSERT_EQ(y.ndimension(), 4);
  ASSERT_TRUE(torch::allclose(y, torch::ones({2, 2, 2, 2})));
  ASSERT_EQ(s.ndimension(), 0);
  ASSERT_EQ(y.sizes(), std::vector<int64_t>({2, 2, 2, 2}));
}

TEST_F(ModulesTest, FractionalMaxPool3dReturnIndices) {
  FractionalMaxPool3d model(FractionalMaxPool3dOptions(3).output_size(2));
  auto x = torch::ones({2, 5, 5, 5}, torch::requires_grad());
  torch::Tensor y, indices;
  std::tie(y, indices) = model->forward_with_indices(x);

  ASSERT_EQ(y.dim(), 4);
  ASSERT_TRUE(torch::allclose(y, torch::ones({2, 2, 2, 2})));
  ASSERT_EQ(y.sizes(), std::vector<int64_t>({2, 2, 2, 2}));

  ASSERT_TRUE(torch::allclose(
    indices,
    torch::tensor({{{{ 0,  2},
                     {10, 12}},
                    {{50, 52},
                     {60, 62}}},
                   {{{ 0,  2},
                     {10, 12}},
                    {{50, 52},
                     {60, 62}}}})));
  ASSERT_EQ(indices.sizes(), std::vector<int64_t>({2, 2, 2, 2}));
}

TEST_F(ModulesTest, LPPool1d) {
  int norm_type = 2;
  int stride = 2;
  int kernel_size = 3;

  LPPool1d model(LPPool1dOptions(norm_type, kernel_size).stride(stride));
  auto x = torch::ones({1, 1, 5});
  auto y = model(x);
  auto expected = (torch::pow(torch::tensor({{{1, 1}}}, torch::kFloat), norm_type) * kernel_size).pow(1. / norm_type);

  ASSERT_EQ(y.ndimension(), 3);
  ASSERT_TRUE(torch::allclose(y, expected));
  ASSERT_EQ(y.sizes(), torch::IntArrayRef({1, 1, 2}));
}

TEST_F(ModulesTest, LPPool2d) {
  int norm_type = 2;
  int stride = 2;
  std::vector<int64_t> kernel_size({2, 3});

  LPPool2d model(LPPool2dOptions(norm_type, kernel_size).stride(stride));
  auto x = torch::ones({1, 2, 5});
  auto y = model(x);
  auto expected = (torch::pow(torch::tensor({{{1, 1}}}, torch::kFloat), norm_type) * (kernel_size[0] * kernel_size[1])).pow(1. / norm_type);

  ASSERT_EQ(y.ndimension(), 3);
  ASSERT_TRUE(torch::allclose(y, expected));
  ASSERT_EQ(y.sizes(), torch::IntArrayRef({1, 1, 2}));
}

TEST_F(ModulesTest, Identity) {
  Identity identity;
  auto input = torch::tensor({{1, 3, 4}, {2, 3, 4}}, torch::dtype(torch::kFloat).requires_grad(true));
  auto output = identity->forward(input);
  auto expected = torch::tensor({{1, 3, 4}, {2, 3, 4}}, torch::kFloat);
  auto s = output.sum();
  s.backward();

  ASSERT_TRUE(torch::equal(output, expected));
  ASSERT_TRUE(torch::equal(input.grad(), torch::ones_like(input)));
}

TEST_F(ModulesTest, Flatten) {
  Flatten flatten;
  auto input = torch::tensor({{1, 3, 4}, {2, 5, 6}}, torch::dtype(torch::kFloat).requires_grad(true));
  auto output = flatten->forward(input);
  auto expected = torch::tensor({{1, 3, 4}, {2, 5, 6}}, torch::kFloat);
  auto s = output.sum();

  s.backward();
  ASSERT_TRUE(torch::equal(output, expected));
  ASSERT_TRUE(torch::equal(input.grad(), torch::ones_like(input)));

  // Testing with optional arguments start_dim and end_dim
  Flatten flatten_optional_dims(FlattenOptions().start_dim(2).end_dim(3));
  input = torch::tensor({
    {{{1, 2}, {3, 4}}, {{5, 6}, {7, 8}}},
    {{{9, 10}, {11, 12}}, {{13, 14}, {15, 16}}}
   }, torch::dtype(torch::kFloat).requires_grad(true)); // Tensor with sizes (2, 2, 2, 2)

  output = flatten_optional_dims->forward(input);
  expected = torch::tensor({
    {{1, 2, 3, 4}, {5, 6, 7, 8}},
    {{9, 10, 11, 12}, {13, 14, 15, 16}}
   }, torch::kFloat); // Tensor with sizes (2, 2, 4)

  s = output.sum();
  s.backward();
  ASSERT_TRUE(torch::equal(output, expected));
  ASSERT_TRUE(torch::equal(input.grad(), torch::ones_like(input)));
}

TEST_F(ModulesTest, Unflatten) {
  // Non-named tensor
  Unflatten unflatten(UnflattenOptions(0, {2, 2}));
  auto output = unflatten->forward(torch::tensor({1, 2, 3, 4}));
  auto expected = torch::tensor({{1, 2}, {3, 4}});
  ASSERT_TRUE(torch::equal(output, expected));

  // Named tensor
  auto make_dimnames = [](std::vector<std::string> names) {
    std::vector<torch::Dimname> dimnames;
    // NOLINTNEXTLINE(performance-for-range-copy)
    for (auto name : names) {
      // NOLINTNEXTLINE(performance-inefficient-vector-operation)
      dimnames.push_back(
          torch::Dimname::fromSymbol(torch::Symbol::dimname(name)));
    }
    return dimnames;
  };

  unflatten = Unflatten(UnflattenOptions(
      "B",
      {std::pair<std::string, int64_t>{"B1", 2},
       std::pair<std::string, int64_t>{"B2", 2}}));
  output = unflatten->forward(
      torch::tensor({{1, 2, 3, 4}}).refine_names(make_dimnames({"A", "B"})));
  expected = torch::tensor({{{1, 2}, {3, 4}}})
                 .refine_names(make_dimnames({"A", "B1", "B2"}));
  ASSERT_TRUE(torch::equal(output, expected));
}

TEST_F(ModulesTest, AdaptiveMaxPool1d) {
  AdaptiveMaxPool1d model(3);
  auto x = torch::tensor({{{1, 2, 3, 4, 5}}}, torch::dtype(torch::kFloat).requires_grad(true));
  auto y = model(x);
  torch::Tensor s = y.sum();

  s.backward();
  ASSERT_EQ(y.ndimension(), 3);
  ASSERT_TRUE(torch::allclose(y, torch::tensor({{{2, 4, 5}}}, torch::kFloat)));
  ASSERT_EQ(s.ndimension(), 0);
  ASSERT_EQ(y.sizes(), std::vector<int64_t>({1, 1, 3}));
}

TEST_F(ModulesTest, AdaptiveMaxPool1dReturnIndices) {
  AdaptiveMaxPool1d model(3);
  auto x = torch::tensor({{{1, 2, 3, 4, 5}}}, torch::dtype(torch::kFloat).requires_grad(true));
  torch::Tensor y, indices;
  std::tie(y, indices) = model->forward_with_indices(x);

  ASSERT_EQ(y.dim(), 3);
  ASSERT_TRUE(torch::allclose(y, torch::tensor({{{2, 4, 5}}}, torch::kFloat)));
  ASSERT_EQ(y.sizes(), std::vector<int64_t>({1, 1, 3}));
  ASSERT_TRUE(torch::allclose(indices, torch::tensor({{{1, 3, 4}}}, torch::kLong)));
  ASSERT_EQ(indices.sizes(), std::vector<int64_t>({1, 1, 3}));
}

TEST_F(ModulesTest, AdaptiveMaxPool2dEven) {
  AdaptiveMaxPool2d model(3);
  auto x = torch::arange(0., 50);
  x.resize_({2, 5, 5}).set_requires_grad(true);
  auto y = model(x);
  torch::Tensor s = y.sum();

  s.backward();
  ASSERT_EQ(y.ndimension(), 3);
  ASSERT_TRUE(torch::allclose(y, torch::tensor({
    {{6, 8, 9},
     {16, 18, 19},
     {21, 23, 24}},
    {{31, 33, 34},
     {41, 43, 44},
     {46, 48, 49}},
  }, torch::kFloat)));
  ASSERT_EQ(s.ndimension(), 0);
  ASSERT_EQ(y.sizes(), std::vector<int64_t>({2, 3, 3}));
}

TEST_F(ModulesTest, AdaptiveMaxPool2dUneven) {
  AdaptiveMaxPool2d model(AdaptiveMaxPool2dOptions({3, 2}));
  auto x = torch::arange(0., 40);
  x.resize_({2, 5, 4}).set_requires_grad(true);
  auto y = model(x);
  torch::Tensor s = y.sum();

  s.backward();
  ASSERT_EQ(y.ndimension(), 3);
  ASSERT_TRUE(torch::allclose(y, torch::tensor({
    {{5, 7},
     {13, 15},
     {17, 19}},
    {{25, 27},
     {33, 35},
     {37, 39}},
  }, torch::kFloat)));
  ASSERT_EQ(s.ndimension(), 0);
  ASSERT_EQ(y.sizes(), std::vector<int64_t>({2, 3, 2}));
}

TEST_F(ModulesTest, AdaptiveMaxPool2dReturnIndicesEven) {
  AdaptiveMaxPool2d model(3);
  auto x = torch::arange(0., 50);
  x.resize_({2, 5, 5}).set_requires_grad(true);
  torch::Tensor y, indices;
  std::tie(y, indices) = model->forward_with_indices(x);
  torch::Tensor s = y.sum();

  s.backward();
  ASSERT_EQ(s.ndimension(), 0);

  ASSERT_EQ(y.ndimension(), 3);
  ASSERT_TRUE(torch::allclose(y, torch::tensor({
    {{6, 8, 9},
     {16, 18, 19},
     {21, 23, 24}},
    {{31, 33, 34},
     {41, 43, 44},
     {46, 48, 49}},
  }, torch::kFloat)));
  ASSERT_EQ(y.sizes(), std::vector<int64_t>({2, 3, 3}));

  ASSERT_EQ(indices.ndimension(), 3);
  ASSERT_TRUE(torch::allclose(indices, torch::tensor({
    {{6, 8, 9},
     {16, 18, 19},
     {21, 23, 24}},
    {{6, 8, 9},
     {16, 18, 19},
     {21, 23, 24}},
  }, torch::kLong)));
  ASSERT_EQ(indices.sizes(), std::vector<int64_t>({2, 3, 3}));
}

TEST_F(ModulesTest, AdaptiveMaxPool2dReturnIndicesUneven) {
  AdaptiveMaxPool2d model(AdaptiveMaxPool2dOptions({3, 2}));
  auto x = torch::arange(0., 40);
  x.resize_({2, 5, 4}).set_requires_grad(true);
  torch::Tensor y, indices;
  std::tie(y, indices) = model->forward_with_indices(x);
  torch::Tensor s = y.sum();

  s.backward();
  ASSERT_EQ(s.ndimension(), 0);

  ASSERT_EQ(y.ndimension(), 3);
  ASSERT_TRUE(torch::allclose(y, torch::tensor({
    {{5, 7},
     {13, 15},
     {17, 19}},
    {{25, 27},
     {33, 35},
     {37, 39}},
  }, torch::kFloat)));
  ASSERT_EQ(y.sizes(), std::vector<int64_t>({2, 3, 2}));

  ASSERT_EQ(indices.ndimension(), 3);
  ASSERT_TRUE(torch::allclose(indices, torch::tensor({
    {{5, 7},
     {13, 15},
     {17, 19}},
    {{5, 7},
     {13, 15},
     {17, 19}},
  }, torch::kLong)));
  ASSERT_EQ(indices.sizes(), std::vector<int64_t>({2, 3, 2}));
}

TEST_F(ModulesTest, AdaptiveMaxPool3d) {
  AdaptiveMaxPool3d model(3);
  auto x = torch::arange(0., 64);
  x.resize_({1, 4, 4, 4}).set_requires_grad(true);
  auto y = model(x);
  torch::Tensor s = y.sum();

  s.backward();
  ASSERT_EQ(s.ndimension(), 0);

  ASSERT_EQ(y.ndimension(), 4);
  ASSERT_TRUE(torch::allclose(y, torch::tensor({
    {{21, 22, 23},
     {25, 26, 27},
     {29, 30, 31}},
    {{37, 38, 39},
     {41, 42, 43},
     {45, 46, 47}},
    {{53, 54, 55},
     {57, 58, 59},
     {61, 62, 63}},
  }, torch::kFloat)));
  ASSERT_EQ(y.sizes(), std::vector<int64_t>({1, 3, 3, 3}));
}

TEST_F(ModulesTest, AdaptiveMaxPool3dReturnIndices) {
  AdaptiveMaxPool3d model(3);
  auto x = torch::arange(0., 64);
  x.resize_({1, 4, 4, 4}).set_requires_grad(true);
  torch::Tensor y, indices;
  std::tie(y, indices) = model->forward_with_indices(x);
  torch::Tensor s = y.sum();

  s.backward();
  ASSERT_EQ(s.ndimension(), 0);

  ASSERT_EQ(y.ndimension(), 4);
  ASSERT_TRUE(torch::allclose(y, torch::tensor({
    {{21, 22, 23},
     {25, 26, 27},
     {29, 30, 31}},
    {{37, 38, 39},
     {41, 42, 43},
     {45, 46, 47}},
    {{53, 54, 55},
     {57, 58, 59},
     {61, 62, 63}},
  }, torch::kFloat)));
  ASSERT_EQ(y.sizes(), std::vector<int64_t>({1, 3, 3, 3}));

  ASSERT_EQ(indices.ndimension(), 4);
  ASSERT_TRUE(torch::allclose(indices, torch::tensor({
    {{21, 22, 23},
     {25, 26, 27},
     {29, 30, 31}},
    {{37, 38, 39},
     {41, 42, 43},
     {45, 46, 47}},
    {{53, 54, 55},
     {57, 58, 59},
     {61, 62, 63}},
  }, torch::kLong)));
  ASSERT_EQ(indices.sizes(), std::vector<int64_t>({1, 3, 3, 3}));
}

TEST_F(ModulesTest, AdaptiveAvgPool1d) {
  AdaptiveAvgPool1d model(3);
  auto x = torch::tensor({{{1, 2, 3, 4, 5}}}, torch::dtype(torch::kFloat).requires_grad(true));
  auto y = model(x);
  torch::Tensor s = y.sum();

  s.backward();
  ASSERT_EQ(s.ndimension(), 0);

  ASSERT_EQ(y.ndimension(), 3);
  ASSERT_TRUE(torch::allclose(y, torch::tensor({{{1.5, 3.0, 4.5}}}, torch::kFloat)));
  ASSERT_EQ(y.sizes(), std::vector<int64_t>({1, 1, 3}));
}

TEST_F(ModulesTest, AdaptiveAvgPool2dEven) {
  AdaptiveAvgPool2d model(3);
  auto x = torch::arange(0., 50);
  x.resize_({2, 5, 5}).set_requires_grad(true);
  auto y = model(x);
  torch::Tensor s = y.sum();

  s.backward();
  ASSERT_EQ(s.ndimension(), 0);

  ASSERT_EQ(y.ndimension(), 3);
  ASSERT_TRUE(torch::allclose(y, torch::tensor({
    {{ 3.0,  4.5,  6.0},
     {10.5, 12.0, 13.5},
     {18.0, 19.5, 21.0}},
    {{28.0, 29.5, 31.0},
     {35.5, 37.0, 38.5},
     {43.0, 44.5, 46.0}},
  }, torch::kFloat)));
  ASSERT_EQ(y.sizes(), std::vector<int64_t>({2, 3, 3}));
}

TEST_F(ModulesTest, AdaptiveAvgPool2dUneven) {
  AdaptiveAvgPool2d model(AdaptiveAvgPool2dOptions({3, 2}));
  auto x = torch::arange(0., 40);
  x.resize_({2, 5, 4}).set_requires_grad(true);
  auto y = model(x);
  torch::Tensor s = y.sum();

  s.backward();
  ASSERT_EQ(s.ndimension(), 0);

  ASSERT_EQ(y.ndimension(), 3);
  ASSERT_TRUE(torch::allclose(y, torch::tensor({
    {{2.5, 4.5},
     {8.5, 10.5},
     {14.5, 16.5}},
    {{22.5, 24.5},
     {28.5, 30.5},
     {34.5, 36.5}},
  }, torch::kFloat)));
  ASSERT_EQ(y.sizes(), std::vector<int64_t>({2, 3, 2}));
}

TEST_F(ModulesTest, AdaptiveAvgPool3d) {
  AdaptiveAvgPool3d model(3);
  auto x = torch::arange(0., 64);
  x.resize_({1, 4, 4, 4}).set_requires_grad(true);
  auto y = model(x);
  torch::Tensor s = y.sum();

  s.backward();
  ASSERT_EQ(s.ndimension(), 0);

  ASSERT_EQ(y.ndimension(), 4);
  ASSERT_TRUE(torch::allclose(y, torch::tensor({
    {{10.5, 11.5, 12.5},
     {14.5, 15.5, 16.5},
     {18.5, 19.5, 20.5}},
    {{26.5, 27.5, 28.5},
     {30.5, 31.5, 32.5},
     {34.5, 35.5, 36.5}},
    {{42.5, 43.5, 44.5},
     {46.5, 47.5, 48.5},
     {50.5, 51.5, 52.5}},
  }, torch::kFloat)));
  ASSERT_EQ(y.sizes(), std::vector<int64_t>({1, 3, 3, 3}));
}

TEST_F(ModulesTest, MaxUnpool1d) {
  auto indices = torch::tensor({{{1, 3, 4}}}, torch::kLong);
  auto x = torch::tensor({{{2, 4, 5}}}, torch::dtype(torch::kFloat).requires_grad(true));
  auto model = MaxUnpool1d{3};
  auto y = model->forward(x, indices);

  ASSERT_EQ(y.dim(), 3);
  ASSERT_TRUE(torch::allclose(y,
    torch::tensor({{{0, 2, 0, 4, 5, 0, 0, 0, 0}}}, torch::kFloat)));
  ASSERT_EQ(y.sizes(), std::vector<int64_t>({1, 1, 9}));

  indices = torch::tensor({{{1, 3, 4}}}, torch::kLong);
  x = torch::tensor({{{2, 4, 5}}}, torch::dtype(torch::kFloat).requires_grad(true));
  model = MaxUnpool1d{MaxUnpool1dOptions(3).stride(2).padding(1)};
  y = model->forward(x, indices, std::vector<int64_t>({1, 1, 5}));

  ASSERT_EQ(y.dim(), 3);
  ASSERT_TRUE(torch::allclose(y,
    torch::tensor({{{0, 2, 0, 4, 5}}}, torch::kFloat)));
  ASSERT_EQ(y.sizes(), std::vector<int64_t>({1, 1, 5}));
}

TEST_F(ModulesTest, MaxPool1d_MaxUnpool1d) {
  MaxPool1d pool {MaxPool1dOptions(2).stride(2)};
  MaxUnpool1d unpool {MaxUnpool1dOptions(2).stride(2)};
  auto input = torch::tensor({{{1, 2, 3, 4, 5, 6, 7, 8}}}, torch::kFloat);
  torch::Tensor output, indices;
  std::tie(output, indices) = pool->forward_with_indices(input);
  ASSERT_TRUE(torch::allclose(
    unpool(output, indices),
    torch::tensor({{{0, 2, 0, 4, 0, 6, 0, 8}}} , torch::kFloat)));

  // Example showcasing the use of output_size
  input = torch::tensor({{{1, 2, 3, 4, 5, 6, 7, 8, 9}}}, torch::kFloat);
  std::tie(output, indices) = pool->forward_with_indices(input);
  ASSERT_TRUE(torch::allclose(
    unpool(output, indices, input.sizes().vec()),
    torch::tensor({{{0, 2, 0, 4, 0, 6, 0, 8, 0}}} , torch::kFloat)));
  ASSERT_TRUE(torch::allclose(
    unpool(output, indices),
    torch::tensor({{{0, 2, 0, 4, 0, 6, 0, 8}}} , torch::kFloat)));
}

TEST_F(ModulesTest, MaxUnpool2d) {
  auto indices = torch::tensor({
  {{{ 6,  8,  9},
    {16, 18, 19},
    {21, 23, 24}}},
  {{{ 6,  8,  9},
    {16, 18, 19},
    {21, 23, 24}}}}, torch::kLong);
  auto x = torch::tensor({
  {{{ 6,  8,  9},
    {16, 18, 19},
    {21, 23, 24}}},
  {{{31, 33, 34},
    {41, 43, 44},
    {46, 48, 49}}}}, torch::dtype(torch::kFloat).requires_grad(true));
  auto model = MaxUnpool2d{MaxUnpool2dOptions(3).stride(2).padding(1)};
  auto y = model->forward(x, indices);

  ASSERT_EQ(y.dim(), 4);
  ASSERT_TRUE(torch::allclose(y, torch::tensor(
   {{{{ 0,  0,  0,  0,  0},
      { 0,  6,  0,  8,  9},
      { 0,  0,  0,  0,  0},
      { 0, 16,  0, 18, 19},
      { 0, 21,  0, 23, 24}}},
    {{{ 0,  0,  0,  0,  0},
      { 0, 31,  0, 33, 34},
      { 0,  0,  0,  0,  0},
      { 0, 41,  0, 43, 44},
      { 0, 46,  0, 48, 49}}}} , torch::kFloat)));
  ASSERT_EQ(y.sizes(), std::vector<int64_t>({2, 1, 5, 5}));
}

TEST_F(ModulesTest, MaxPool2d_MaxUnpool2d) {
  MaxPool2d pool {MaxPool2dOptions(2).stride(2)};
  MaxUnpool2d unpool {MaxUnpool2dOptions(2).stride(2)};
  auto input = torch::tensor({{{{ 1,  2,  3,  4},
                                { 5,  6,  7,  8},
                                { 9, 10, 11, 12},
                                {13, 14, 15, 16}}}}, torch::kFloat);
  torch::Tensor output, indices;
  std::tie(output, indices) = pool->forward_with_indices(input);
  ASSERT_TRUE(torch::allclose(
    unpool(output, indices),
    torch::tensor({{{{ 0,  0, 0,  0},
                     { 0,  6, 0,  8},
                     { 0,  0, 0,  0},
                     { 0, 14, 0, 16}}}} , torch::kFloat)));

  ASSERT_TRUE(torch::allclose(
    unpool(output, indices, std::vector<int64_t>{1, 1, 5, 5}),
    torch::tensor({{{{ 0, 0, 0,  0, 0},
                     { 6, 0, 8,  0, 0},
                     { 0, 0, 0, 14, 0},
                     { 16, 0, 0, 0, 0},
                     { 0, 0, 0,  0, 0}}}}, torch::kFloat)));
}

TEST_F(ModulesTest, MaxUnpool3d) {
  auto indices = torch::tensor({{{{{26}}}}}, torch::kLong);
  auto x = torch::tensor({{{{{26}}}}}, torch::dtype(torch::kFloat).requires_grad(true));
  auto model = MaxUnpool3d{3};
  auto y = model->forward(x, indices);

  ASSERT_EQ(y.dim(), 5);
  ASSERT_TRUE(torch::allclose(y, torch::tensor(
   {{{{{ 0,  0,  0},
       { 0,  0,  0},
       { 0,  0,  0}},
      {{ 0,  0,  0},
       { 0,  0,  0},
       { 0,  0,  0}},
      {{ 0,  0,  0},
       { 0,  0,  0},
       { 0,  0, 26}}}}}, torch::kFloat)));
  ASSERT_EQ(y.sizes(), std::vector<int64_t>({1, 1, 3, 3, 3}));
}

TEST_F(ModulesTest, MaxUnpool3dOutputSize) {
  auto indices = torch::tensor(
    {{{{{21, 23},
        {29, 31}},
       {{53, 55},
        {61, 63}}}}}, torch::kLong);
    auto x = torch::tensor(
    {{{{{21, 23},
        {29, 31}},
       {{53, 55},
        {61, 63}}}}}, torch::dtype(torch::kFloat).requires_grad(true));
  auto model = MaxUnpool3d{MaxUnpool3dOptions(3).stride(2).padding(1)};
  auto y = model->forward(x, indices, std::vector<int64_t>({1, 1, 4, 4, 4}));

  ASSERT_EQ(y.dim(), 5);
  ASSERT_TRUE(torch::allclose(y, torch::tensor(
   {{{{{ 0,  0,  0,  0},
       { 0,  0,  0,  0},
       { 0,  0,  0,  0},
       { 0,  0,  0,  0}},
      {{ 0,  0,  0,  0},
       { 0, 21,  0, 23},
       { 0,  0,  0,  0},
       { 0, 29,  0, 31}},
      {{ 0,  0,  0,  0},
       { 0,  0,  0,  0},
       { 0,  0,  0,  0},
       { 0,  0,  0,  0}},
      {{ 0,  0,  0,  0},
       { 0, 53,  0, 55},
       { 0,  0,  0,  0},
       { 0, 61,  0, 63}}}}}, torch::kFloat)));
  ASSERT_EQ(y.sizes(), std::vector<int64_t>({1, 1, 4, 4, 4}));
}

TEST_F(ModulesTest, MaxPool3d_MaxUnpool3d) {
  MaxPool3d pool {MaxPool3dOptions(3).stride(2)};
  MaxUnpool3d unpool {MaxUnpool3dOptions(3).stride(2)};
  auto input = torch::randn({20, 16, 51, 33, 15});
  torch::Tensor output, indices;
  std::tie(output, indices) = pool->forward_with_indices(input);
  auto unpooled_output = unpool(output, indices);
  ASSERT_EQ(unpooled_output.sizes(), std::vector<int64_t>({20, 16, 51, 33, 15}));
}

TEST_F(ModulesTest, Linear) {
  {
    Linear model(5, 2);
    auto x = torch::randn({10, 5}, torch::requires_grad());
    auto y = model(x);
    torch::Tensor s = y.sum();

    s.backward();
    ASSERT_EQ(y.ndimension(), 2);
    ASSERT_EQ(s.ndimension(), 0);
    ASSERT_EQ(y.size(0), 10);
    ASSERT_EQ(y.size(1), 2);

    ASSERT_EQ(model->weight.grad().numel(), 2 * 5);

    auto y_exp = torch::addmm(model->bias, x, model->weight.t());
    ASSERT_TRUE(torch::allclose(y, y_exp));
  }
  {
    Linear model(LinearOptions(5, 2).bias(false));
    auto x = torch::randn({10, 5}, torch::requires_grad());
    auto y = model(x);
    torch::Tensor s = y.sum();

    s.backward();
    ASSERT_EQ(y.ndimension(), 2);
    ASSERT_EQ(s.ndimension(), 0);
    ASSERT_EQ(y.size(0), 10);
    ASSERT_EQ(y.size(1), 2);

    ASSERT_EQ(model->weight.grad().numel(), 2 * 5);

    auto y_exp = torch::mm(x, model->weight.t());
    ASSERT_TRUE(torch::allclose(y, y_exp));
  }
}

TEST_F(ModulesTest, LocalResponseNorm) {
  {
    LocalResponseNorm model(LocalResponseNormOptions(2));
    const auto x = torch::arange(100., 136, torch::requires_grad()).reshape({2, 3, 3, 2});
    auto y = model(x);
    const auto y_exp = torch::tensor(
      {{{{73.7788, 74.1462},
          {74.5031, 74.8572},
          {75.2010, 75.5420}},

         {{61.6057, 61.7227},
          {61.8347, 61.9418},
          {62.0441, 62.1418}},

         {{62.2349, 62.3235},
          {62.4077, 62.4877},
          {62.5635, 62.6353}}},

        {{{79.3915, 79.6491},
          {79.8978, 80.1446},
          {80.3827, 80.6190}},

         {{63.0317, 63.0742},
          {63.1135, 63.1496},
          {63.1826, 63.2126}},

         {{63.2396, 63.2637},
          {63.2850, 63.3036},
          {63.3195, 63.3328}}}},
      torch::kFloat
    );
    torch::Tensor s = y.sum();

    s.backward();
    ASSERT_EQ(y.ndimension(), 4);
    ASSERT_EQ(s.ndimension(), 0);
    ASSERT_EQ(y.sizes(), x.sizes());
    ASSERT_TRUE(torch::allclose(y, y_exp, 1e-4, 1e-7));
  }
}

TEST_F(ModulesTest, LayerNorm) {
  LayerNorm model(LayerNormOptions({2, 2}).eps(2e-5));
  auto x = torch::randn({2, 2}, torch::requires_grad());
  auto y = model(x);
  auto y_exp = torch::layer_norm(x, {2, 2}, model->weight, model->bias, 2e-5);
  torch::Tensor s = y.sum();

  s.backward();
  ASSERT_EQ(y.ndimension(), 2);
  ASSERT_EQ(s.ndimension(), 0);
  for (const auto i : c10::irange(2)) {
    ASSERT_EQ(y.size(i), 2);
  }

  ASSERT_EQ(model->weight.grad().numel(), 2 * 2);
  ASSERT_TRUE(torch::allclose(y, y_exp));
}

TEST_F(ModulesTest, GroupNorm) {
  GroupNorm model(GroupNormOptions(2, 2).eps(2e-5));
  auto x = torch::randn({2, 2}, torch::requires_grad());
  auto y = model(x);
  auto y_exp = torch::group_norm(x, 2, model->weight, model->bias, 2e-5);
  torch::Tensor s = y.sum();

  s.backward();
  ASSERT_EQ(y.ndimension(), 2);
  ASSERT_EQ(s.ndimension(), 0);
  for (const auto i : c10::irange(2)) {
    ASSERT_EQ(y.size(i), 2);
  }

  ASSERT_EQ(model->weight.grad().numel(), 2);
  ASSERT_TRUE(torch::allclose(y, y_exp));
}

TEST_F(ModulesTest, Bilinear) {
  Bilinear model(5, 3, 2);
  auto x1 = torch::randn({10, 5}, torch::requires_grad());
  auto x2 = torch::randn({10, 3}, torch::requires_grad());
  auto y = model(x1, x2);
  torch::Tensor s = y.sum();

  s.backward();
  ASSERT_EQ(y.ndimension(), 2);
  ASSERT_EQ(s.ndimension(), 0);
  ASSERT_EQ(y.size(0), 10);
  ASSERT_EQ(y.size(1), 2);

  ASSERT_EQ(model->weight.grad().numel(), 2 * 5 * 3);
}

TEST_F(ModulesTest, Fold) {
  {
    Fold model(FoldOptions({3, 2}, {2, 2}));
    auto input = torch::ones({1, 3 * 2 * 2, 2}, torch::requires_grad());
    auto output = model(input);
    auto expected = torch::tensor(
        {{{{1.0, 1.0}, {2.0, 2.0}, {1.0, 1.0}},
          {{1.0, 1.0}, {2.0, 2.0}, {1.0, 1.0}},
          {{1.0, 1.0}, {2.0, 2.0}, {1.0, 1.0}}}},
        torch::kFloat);
    auto s = output.sum();
    s.backward();

    ASSERT_EQ(s.ndimension(), 0);
    ASSERT_EQ(output.sizes(), std::vector<int64_t>({1, 3, 3, 2}));
    ASSERT_TRUE(output.allclose(expected));
  }
  {
    // input wrong dimension
    Fold model(FoldOptions({8, 8}, {3, 3}));
    ASSERT_THROWS_WITH(
        model(torch::randn({1, 3, 16, 16})),
        "Input Error: Only unbatched (2D) or batched (3D) input Tensors are supported (got 4D)");
  }
}

TEST_F(ModulesTest, Unfold) {
  {
    Unfold model(UnfoldOptions({2, 2}).padding(1).stride(2));
    auto input = torch::arange(2., 14, torch::requires_grad()).view({1, 2, 2, 3});
    auto output = model(input);
    auto expected = torch::tensor(
        {{{0.0, 0.0, 0.0, 6.0},
          {0.0, 0.0, 5.0, 7.0},
          {0.0, 3.0, 0.0, 0.0},
          {2.0, 4.0, 0.0, 0.0},
          {0.0, 0.0, 0.0, 12.0},
          {0.0, 0.0, 11.0, 13.0},
          {0.0, 9.0, 0.0, 0.0},
          {8.0, 10.0, 0.0, 0.0}}},
        torch::kFloat);
    auto s = output.sum();
    s.backward();

    ASSERT_EQ(s.ndimension(), 0);
    ASSERT_EQ(output.sizes(), std::vector<int64_t>({1, 8, 4}));
    ASSERT_TRUE(output.allclose(expected));
  }
  {
    // input wrong dimension
    Unfold model(UnfoldOptions({2, 4}));
    ASSERT_THROWS_WITH(
        model(torch::randn({1, 5, 2})),
        "Input Error: Only 4D input Tensors are supported (got 3D)");
  }
  {
    // calculated output shape is too small
    Unfold model(UnfoldOptions({2, 3}));
    ASSERT_THROWS_WITH(
        model(torch::randn({1, 2, 2, 2})),
        "Given input with spatial size (2, 2), kernel_size=(2, 3), "
        "dilation=(1, 1), padding=(0, 0), calculated shape of the array of "
        "sliding blocks as (1, 0), which is too small (non-positive).");
  }
}

TEST_F(ModulesTest, SimpleContainer) {
  auto model = std::make_shared<SimpleContainer>();
  auto l1 = model->add(Linear(10, 3), "l1");
  auto l2 = model->add(Linear(3, 5), "l2");
  auto l3 = model->add(Linear(5, 100), "l3");

  auto x = torch::randn({1000, 10}, torch::requires_grad());
  x = l1(x).clamp_min(0);
  x = l2(x).clamp_min(0);
  x = l3(x).clamp_min(0);

  x.backward(torch::ones_like(x));
  ASSERT_EQ(x.ndimension(), 2);
  ASSERT_EQ(x.size(0), 1000);
  ASSERT_EQ(x.size(1), 100);
  ASSERT_EQ(x.min().item<float>(), 0);
}

TEST_F(ModulesTest, EmbeddingBasic) {
  const int64_t dict_size = 10;
  Embedding model(dict_size, 2);
  ASSERT_TRUE(model->named_parameters().contains("weight"));
  ASSERT_EQ(model->weight.ndimension(), 2);
  ASSERT_EQ(model->weight.size(0), dict_size);
  ASSERT_EQ(model->weight.size(1), 2);

  // Cannot get gradients to change indices (input) - only for embedding
  // params
  auto x = torch::full({10}, dict_size - 1, torch::kInt64);
  auto y = model(x);
  torch::Tensor s = y.sum();

  s.backward();
  ASSERT_EQ(y.ndimension(), 2);
  ASSERT_EQ(s.ndimension(), 0);
  ASSERT_EQ(y.size(0), 10);
  ASSERT_EQ(y.size(1), 2);

  ASSERT_EQ(model->weight.grad().numel(), 2 * dict_size);
}

TEST_F(ModulesTest, EmbeddingList) {
  Embedding model(6, 4);
  auto x = torch::full({2, 3}, 5, torch::kInt64);
  auto y = model(x);
  torch::Tensor s = y.sum();

  s.backward();
  ASSERT_EQ(y.ndimension(), 3);
  ASSERT_EQ(y.size(0), 2);
  ASSERT_EQ(y.size(1), 3);
  ASSERT_EQ(y.size(2), 4);
}

TEST_F(ModulesTest, EmbeddingFromPretrained) {
  auto weight = torch::tensor({{1., 2.3, 3.}, {4., 5.1, 6.3}});
  Embedding embedding = torch::nn::Embedding::from_pretrained(weight);
  auto input = torch::tensor({1}, torch::kLong);
  ASSERT_TRUE(torch::allclose(embedding(input), torch::tensor({4.0000, 5.1000, 6.3000})));
}

TEST_F(ModulesTest, EmbeddingBagFromPretrained) {
  auto weight = torch::tensor({{1., 2.3, 3.}, {4., 5.1, 6.3}});
  EmbeddingBag embeddingbag = torch::nn::EmbeddingBag::from_pretrained(weight);
  auto input = torch::zeros({{1, 2}}, torch::kLong);
  input[0] = torch::tensor({1, 0});
  ASSERT_TRUE(torch::allclose(embeddingbag(input), torch::tensor({2.5000, 3.7000, 4.6500})));
}

TEST_F(ModulesTest, AlphaDropout) {
  AlphaDropout alpha_dropout(0.5);
  torch::Tensor x = torch::ones(100, torch::requires_grad());
  torch::Tensor y = alpha_dropout(x);

  y.backward(torch::ones_like(y));

  ASSERT_EQ(y.ndimension(), 1);
  ASSERT_EQ(y.size(0), 100);
  ASSERT_LT(y.sum().item<float>(), 130); // Probably
  ASSERT_GT(y.sum().item<float>(), 40); // Probably

  alpha_dropout->eval();
  y = alpha_dropout(x);

  ASSERT_EQ(y.sum().item<float>(), 100);
}

TEST_F(ModulesTest, FeatureAlphaDropout) {
  FeatureAlphaDropout feature_alpha_dropout(0.5);
  torch::Tensor x = torch::ones({10, 10}, torch::requires_grad());
  torch::Tensor y = feature_alpha_dropout(x);

  y.backward(torch::ones_like(y));

  ASSERT_EQ(y.ndimension(), 2);
  ASSERT_EQ(y.size(0), 10);
  ASSERT_EQ(y.size(1), 10);
  ASSERT_LT(y.sum().item<float>(), 130); // Probably
  ASSERT_GT(y.sum().item<float>(), 40); // Probably

  feature_alpha_dropout->eval();
  y = feature_alpha_dropout(x);

  ASSERT_EQ(y.sum().item<float>(), 100);
}

TEST_F(ModulesTest, Dropout) {
  for (const auto inplace : {false, true}) {
    Dropout dropout(DropoutOptions(0.5).inplace(inplace));
    torch::Tensor x = torch::ones(100);
    if (!inplace) {
      x.requires_grad_(true);
    }
    torch::Tensor y = dropout(x);

    ASSERT_EQ(y.ndimension(), 1);
    ASSERT_EQ(y.size(0), 100);
    ASSERT_LT(y.sum().item<float>(), 130); // Probably
    ASSERT_GT(y.sum().item<float>(), 70); // Probably
    if (inplace) {
      ASSERT_TRUE(y.allclose(x));
    } else {
      y.backward(torch::ones_like(y));
    }

    dropout->eval();
    y = dropout(torch::ones(100));
    ASSERT_EQ(y.sum().item<float>(), 100);
  }
}

TEST_F(ModulesTest, Dropout2d) {
  auto p = 0.5;
  for (const auto inplace : {false, true}) {
    Dropout2d dropout(Dropout2dOptions(p).inplace(inplace));
    torch::Tensor x = torch::empty({50, 50, 2, 2}).fill_(1 - p);
    if (!inplace) {
      x.requires_grad_(true);
    }
    torch::Tensor y = dropout(x);

    ASSERT_EQ(y.ndimension(), 4);
    ASSERT_EQ(y.size(0), 50);
    ASSERT_EQ(y.size(1), 50);
    ASSERT_EQ(y.size(2), 2);
    ASSERT_EQ(y.size(3), 2);
    ASSERT_LT((y.mean() - (1 - p)).abs().item<float>(), 0.05);

    if (inplace) {
      ASSERT_TRUE(y.allclose(x));
    } else {
      y.backward(torch::ones_like(y));
    }

    dropout->eval();
    y = dropout(torch::ones({2, 2, 10, 10}));
    ASSERT_EQ(y.sum().item<float>(), 400);
  }
}

TEST_F(ModulesTest, Dropout3d) {
  for (const auto inplace : {false, true}) {
    auto p = 0.5;
    Dropout3d dropout(Dropout3dOptions(p).inplace(inplace));
    torch::Tensor x = torch::empty({50, 50, 2, 2, 2}).fill_(1 - p);
    if (!inplace) {
      x.requires_grad_(true);
    }
    torch::Tensor y = dropout(x);

    ASSERT_EQ(y.ndimension(), 5);
    ASSERT_EQ(y.size(0), 50);
    ASSERT_EQ(y.size(1), 50);
    ASSERT_EQ(y.size(2), 2);
    ASSERT_EQ(y.size(3), 2);
    ASSERT_EQ(y.size(4), 2);
    ASSERT_LT((y.mean() - (1 - p)).abs().item<float>(), 0.05);

    if (inplace) {
      ASSERT_TRUE(y.allclose(x));
    } else {
      y.backward(torch::ones_like(y));
    }

    dropout->eval();
    y = dropout(torch::ones({4, 4, 5, 5}));
    ASSERT_EQ(y.sum().item<float>(), 400);
  }
}

TEST_F(ModulesTest, Parameters) {
  auto model = std::make_shared<NestedModel>();
  auto parameters = model->named_parameters();
  ASSERT_EQ(parameters["param"].size(0), 3);
  ASSERT_EQ(parameters["param"].size(1), 2);
  ASSERT_EQ(parameters["param"].size(2), 21);
  ASSERT_EQ(parameters["l1.bias"].size(0), 20);
  ASSERT_EQ(parameters["l1.weight"].size(0), 20);
  ASSERT_EQ(parameters["l1.weight"].size(1), 5);
  ASSERT_EQ(parameters["test.l1.bias"].size(0), 3);
  ASSERT_EQ(parameters["test.l1.weight"].size(0), 3);
  ASSERT_EQ(parameters["test.l1.weight"].size(1), 10);
  ASSERT_EQ(parameters["test.l2.bias"].size(0), 5);
  ASSERT_EQ(parameters["test.l2.weight"].size(0), 5);
  ASSERT_EQ(parameters["test.l2.weight"].size(1), 3);
  ASSERT_EQ(parameters["test.l3.bias"].size(0), 100);
  ASSERT_EQ(parameters["test.l3.weight"].size(0), 100);
  ASSERT_EQ(parameters["test.l3.weight"].size(1), 5);
}

TEST_F(ModulesTest, FunctionalCallsSuppliedFunction) {
  bool was_called = false;
  auto functional = Functional([&was_called](torch::Tensor input) {
    was_called = true;
    return input;
  });
  auto output = functional(torch::ones(5, torch::requires_grad()));
  ASSERT_TRUE(was_called);
  ASSERT_TRUE(output.equal(torch::ones(5, torch::requires_grad())));

  was_called = false;
  // Use the call operator overload here.
  output = functional(torch::ones(5, torch::requires_grad()));
  ASSERT_TRUE(was_called);
  ASSERT_TRUE(output.equal(torch::ones(5, torch::requires_grad())));
}

TEST_F(ModulesTest, FunctionalWithTorchFunction) {
  auto functional = Functional(torch::relu);
  ASSERT_EQ(functional(torch::ones({})).item<float>(), 1);
  ASSERT_EQ(functional(torch::ones({})).item<float>(), 1);
  ASSERT_EQ(functional(torch::ones({}) * -1).item<float>(), 0);
}

TEST_F(ModulesTest, FunctionalArgumentBinding) {
  auto functional =
      Functional(torch::elu, /*alpha=*/1, /*scale=*/0, /*input_scale=*/1);
  ASSERT_EQ(functional(torch::ones({})).item<float>(), 0);
}

TEST_F(ModulesTest, BatchNorm1dStateful) {
  BatchNorm1d bn(5);

  ASSERT_TRUE(bn->options.track_running_stats());

  ASSERT_TRUE(bn->running_mean.defined());
  ASSERT_EQ(bn->running_mean.dim(), 1);
  ASSERT_EQ(bn->running_mean.size(0), 5);

  ASSERT_TRUE(bn->running_var.defined());
  ASSERT_EQ(bn->running_var.dim(), 1);
  ASSERT_EQ(bn->running_var.size(0), 5);

  ASSERT_TRUE(bn->num_batches_tracked.defined());
  ASSERT_EQ(bn->num_batches_tracked.dim(), 0);

  ASSERT_TRUE(bn->options.affine());

  ASSERT_TRUE(bn->weight.defined());
  ASSERT_EQ(bn->weight.dim(), 1);
  ASSERT_EQ(bn->weight.size(0), 5);

  ASSERT_TRUE(bn->bias.defined());
  ASSERT_EQ(bn->bias.dim(), 1);
  ASSERT_EQ(bn->bias.size(0), 5);
}

TEST_F(ModulesTest, BatchNorm1dStateless) {
  BatchNorm1d bn(BatchNorm1dOptions(5).track_running_stats(false).affine(false));

  ASSERT_FALSE(bn->running_mean.defined());
  ASSERT_FALSE(bn->running_var.defined());
  ASSERT_FALSE(bn->num_batches_tracked.defined());
  ASSERT_FALSE(bn->weight.defined());
  ASSERT_FALSE(bn->bias.defined());
}

TEST_F(ModulesTest, BatchNorm1d) {
  BatchNorm1d bn(5);
  bn->eval();

  auto input = torch::arange(2. * 5 * 2).view({2, 5, 2}).requires_grad_();
  auto output = bn->forward(input);
  auto expected = torch::tensor({{{ 0.0000,  1.0000},
                                  { 2.0000,  3.0000},
                                  { 4.0000,  5.0000},
                                  { 6.0000,  7.0000},
                                  { 8.0000,  9.0000}},
                                 {{10.0000, 10.9999},
                                  {11.9999, 12.9999},
                                  {13.9999, 14.9999},
                                  {15.9999, 16.9999},
                                  {17.9999, 18.9999}}});
  ASSERT_TRUE(output.allclose(expected));
  auto s = output.sum();
  s.backward();

  ASSERT_EQ(input.sizes(), input.grad().sizes());
}

TEST_F(ModulesTest, BatchNorm2dStateful) {
  BatchNorm2d bn(5);

  ASSERT_TRUE(bn->options.track_running_stats());

  ASSERT_TRUE(bn->running_mean.defined());
  ASSERT_EQ(bn->running_mean.dim(), 1);
  ASSERT_EQ(bn->running_mean.size(0), 5);

  ASSERT_TRUE(bn->running_var.defined());
  ASSERT_EQ(bn->running_var.dim(), 1);
  ASSERT_EQ(bn->running_var.size(0), 5);

  ASSERT_TRUE(bn->num_batches_tracked.defined());
  ASSERT_EQ(bn->num_batches_tracked.dim(), 0);

  ASSERT_TRUE(bn->options.affine());

  ASSERT_TRUE(bn->weight.defined());
  ASSERT_EQ(bn->weight.dim(), 1);
  ASSERT_EQ(bn->weight.size(0), 5);

  ASSERT_TRUE(bn->bias.defined());
  ASSERT_EQ(bn->bias.dim(), 1);
  ASSERT_EQ(bn->bias.size(0), 5);
}

TEST_F(ModulesTest, BatchNorm2dStateless) {
  BatchNorm2d bn(BatchNorm2dOptions(5).track_running_stats(false).affine(false));

  ASSERT_FALSE(bn->running_mean.defined());
  ASSERT_FALSE(bn->running_var.defined());
  ASSERT_FALSE(bn->num_batches_tracked.defined());
  ASSERT_FALSE(bn->weight.defined());
  ASSERT_FALSE(bn->bias.defined());
}

TEST_F(ModulesTest, BatchNorm2d) {
  BatchNorm2d bn(5);
  bn->eval();

  auto input = torch::arange(2. * 5 * 2 * 2).view({2, 5, 2, 2}).requires_grad_();
  auto output = bn->forward(input);
  auto expected = torch::tensor({{{{ 0.0000,  1.0000},
                                   { 2.0000,  3.0000}},
                                  {{ 4.0000,  5.0000},
                                   { 6.0000,  7.0000}},
                                  {{ 8.0000,  9.0000},
                                   {10.0000, 10.9999}},
                                  {{11.9999, 12.9999},
                                   {13.9999, 14.9999}},
                                  {{15.9999, 16.9999},
                                   {17.9999, 18.9999}}},
                                 {{{19.9999, 20.9999},
                                   {21.9999, 22.9999}},
                                  {{23.9999, 24.9999},
                                   {25.9999, 26.9999}},
                                  {{27.9999, 28.9999},
                                   {29.9998, 30.9998}},
                                  {{31.9998, 32.9998},
                                   {33.9998, 34.9998}},
                                  {{35.9998, 36.9998},
                                   {37.9998, 38.9998}}}});
  ASSERT_TRUE(output.allclose(expected));
  auto s = output.sum();
  s.backward();

  ASSERT_EQ(input.sizes(), input.grad().sizes());
}

TEST_F(ModulesTest, BatchNorm3dStateful) {
  BatchNorm3d bn(5);

  ASSERT_TRUE(bn->options.track_running_stats());

  ASSERT_TRUE(bn->running_mean.defined());
  ASSERT_EQ(bn->running_mean.dim(), 1);
  ASSERT_EQ(bn->running_mean.size(0), 5);

  ASSERT_TRUE(bn->running_var.defined());
  ASSERT_EQ(bn->running_var.dim(), 1);
  ASSERT_EQ(bn->running_var.size(0), 5);

  ASSERT_TRUE(bn->num_batches_tracked.defined());
  ASSERT_EQ(bn->num_batches_tracked.dim(), 0);

  ASSERT_TRUE(bn->options.affine());

  ASSERT_TRUE(bn->weight.defined());
  ASSERT_EQ(bn->weight.dim(), 1);
  ASSERT_EQ(bn->weight.size(0), 5);

  ASSERT_TRUE(bn->bias.defined());
  ASSERT_EQ(bn->bias.dim(), 1);
  ASSERT_EQ(bn->bias.size(0), 5);
}

TEST_F(ModulesTest, BatchNorm3dStateless) {
  BatchNorm3d bn(BatchNorm3dOptions(5).track_running_stats(false).affine(false));

  ASSERT_FALSE(bn->running_mean.defined());
  ASSERT_FALSE(bn->running_var.defined());
  ASSERT_FALSE(bn->num_batches_tracked.defined());
  ASSERT_FALSE(bn->weight.defined());
  ASSERT_FALSE(bn->bias.defined());
}

TEST_F(ModulesTest, BatchNorm3d) {
  BatchNorm3d bn(5);
  bn->eval();

  auto input = torch::arange(2. * 5 * 2 * 2 * 2).view({2, 5, 2, 2, 2}).requires_grad_();
  auto output = bn->forward(input);
  auto expected = torch::tensor({{{{{ 0.0000,  1.0000},
                                    { 2.0000,  3.0000}},
                                   {{ 4.0000,  5.0000},
                                    { 6.0000,  7.0000}}},
                                  {{{ 8.0000,  9.0000},
                                    {10.0000, 10.9999}},
                                   {{11.9999, 12.9999},
                                    {13.9999, 14.9999}}},
                                  {{{15.9999, 16.9999},
                                    {17.9999, 18.9999}},
                                   {{19.9999, 20.9999},
                                    {21.9999, 22.9999}}},
                                  {{{23.9999, 24.9999},
                                    {25.9999, 26.9999}},
                                   {{27.9999, 28.9999},
                                    {29.9998, 30.9998}}},
                                  {{{31.9998, 32.9998},
                                    {33.9998, 34.9998}},
                                   {{35.9998, 36.9998},
                                    {37.9998, 38.9998}}}},
                                 {{{{39.9998, 40.9998},
                                    {41.9998, 42.9998}},
                                   {{43.9998, 44.9998},
                                    {45.9998, 46.9998}}},
                                  {{{47.9998, 48.9998},
                                    {49.9997, 50.9997}},
                                   {{51.9997, 52.9997},
                                    {53.9997, 54.9997}}},
                                  {{{55.9997, 56.9997},
                                    {57.9997, 58.9997}},
                                   {{59.9997, 60.9997},
                                    {61.9997, 62.9997}}},
                                  {{{63.9997, 64.9997},
                                    {65.9997, 66.9997}},
                                   {{67.9997, 68.9997},
                                    {69.9996, 70.9996}}},
                                  {{{71.9996, 72.9996},
                                    {73.9996, 74.9996}},
                                   {{75.9996, 76.9996},
                                    {77.9996, 78.9996}}}}});
  ASSERT_TRUE(output.allclose(expected));
  auto s = output.sum();
  s.backward();

  ASSERT_EQ(input.sizes(), input.grad().sizes());
}

TEST_F(ModulesTest, InstanceNorm1dStateful) {
  InstanceNorm1d instance_norm(InstanceNorm1dOptions(5).track_running_stats(true).affine(true));

  ASSERT_TRUE(instance_norm->options.track_running_stats());

  ASSERT_TRUE(instance_norm->running_mean.defined());
  ASSERT_EQ(instance_norm->running_mean.dim(), 1);
  ASSERT_EQ(instance_norm->running_mean.size(0), 5);

  ASSERT_TRUE(instance_norm->running_var.defined());
  ASSERT_EQ(instance_norm->running_var.dim(), 1);
  ASSERT_EQ(instance_norm->running_var.size(0), 5);

  ASSERT_TRUE(instance_norm->num_batches_tracked.defined());
  ASSERT_EQ(instance_norm->num_batches_tracked.dim(), 0);

  ASSERT_TRUE(instance_norm->options.affine());

  ASSERT_TRUE(instance_norm->weight.defined());
  ASSERT_EQ(instance_norm->weight.dim(), 1);
  ASSERT_EQ(instance_norm->weight.size(0), 5);

  ASSERT_TRUE(instance_norm->bias.defined());
  ASSERT_EQ(instance_norm->bias.dim(), 1);
  ASSERT_EQ(instance_norm->bias.size(0), 5);
}

TEST_F(ModulesTest, InstanceNorm1dStateless) {
  InstanceNorm1d instance_norm(InstanceNorm1dOptions(5).track_running_stats(false).affine(false));

  ASSERT_FALSE(instance_norm->running_mean.defined());
  ASSERT_FALSE(instance_norm->running_var.defined());
  ASSERT_FALSE(instance_norm->num_batches_tracked.defined());
  ASSERT_FALSE(instance_norm->weight.defined());
  ASSERT_FALSE(instance_norm->bias.defined());
}

TEST_F(ModulesTest, InstanceNorm1d) {
  InstanceNorm1d instance_norm(5);
  instance_norm->eval();

  auto input = torch::arange(2. * 5 * 2).view({2, 5, 2}).requires_grad_();
  auto output = instance_norm->forward(input);
  auto expected = torch::tensor({{{-1.0000, 1.0000},
                                  {-1.0000, 1.0000},
                                  {-1.0000, 1.0000},
                                  {-1.0000, 1.0000},
                                  {-1.0000, 1.0000}},
                                 {{-1.0000, 1.0000},
                                  {-1.0000, 1.0000},
                                  {-1.0000, 1.0000},
                                  {-1.0000, 1.0000},
                                  {-1.0000, 1.0000}}});
  ASSERT_TRUE(output.allclose(expected, 1e-3));
  auto s = output.sum();
  s.backward();

  ASSERT_EQ(input.sizes(), input.grad().sizes());
}

TEST_F(ModulesTest, InstanceNorm2dStateful) {
  InstanceNorm2d instance_norm(InstanceNorm2dOptions(5).track_running_stats(true).affine(true));

  ASSERT_TRUE(instance_norm->options.track_running_stats());

  ASSERT_TRUE(instance_norm->running_mean.defined());
  ASSERT_EQ(instance_norm->running_mean.dim(), 1);
  ASSERT_EQ(instance_norm->running_mean.size(0), 5);

  ASSERT_TRUE(instance_norm->running_var.defined());
  ASSERT_EQ(instance_norm->running_var.dim(), 1);
  ASSERT_EQ(instance_norm->running_var.size(0), 5);

  ASSERT_TRUE(instance_norm->num_batches_tracked.defined());
  ASSERT_EQ(instance_norm->num_batches_tracked.dim(), 0);

  ASSERT_TRUE(instance_norm->options.affine());

  ASSERT_TRUE(instance_norm->weight.defined());
  ASSERT_EQ(instance_norm->weight.dim(), 1);
  ASSERT_EQ(instance_norm->weight.size(0), 5);

  ASSERT_TRUE(instance_norm->bias.defined());
  ASSERT_EQ(instance_norm->bias.dim(), 1);
  ASSERT_EQ(instance_norm->bias.size(0), 5);
}

TEST_F(ModulesTest, InstanceNorm2dStateless) {
  InstanceNorm2d instance_norm(InstanceNorm2dOptions(5).track_running_stats(false).affine(false));

  ASSERT_FALSE(instance_norm->running_mean.defined());
  ASSERT_FALSE(instance_norm->running_var.defined());
  ASSERT_FALSE(instance_norm->num_batches_tracked.defined());
  ASSERT_FALSE(instance_norm->weight.defined());
  ASSERT_FALSE(instance_norm->bias.defined());
}

TEST_F(ModulesTest, InstanceNorm2d) {
  InstanceNorm2d instance_norm(5);
  instance_norm->eval();

  auto input = torch::arange(2. * 5 * 2 * 2).view({2, 5, 2, 2}).requires_grad_();
  auto output = instance_norm->forward(input);
  auto expected = torch::tensor({{{{-1.3416, -0.4472},
                                   { 0.4472,  1.3416}},
                                  {{-1.3416, -0.4472},
                                   { 0.4472,  1.3416}},
                                  {{-1.3416, -0.4472},
                                   { 0.4472,  1.3416}},
                                  {{-1.3416, -0.4472},
                                   { 0.4472,  1.3416}},
                                  {{-1.3416, -0.4472},
                                   { 0.4472,  1.3416}}},
                                 {{{-1.3416, -0.4472},
                                   { 0.4472,  1.3416}},
                                  {{-1.3416, -0.4472},
                                   { 0.4472,  1.3416}},
                                  {{-1.3416, -0.4472},
                                   { 0.4472,  1.3416}},
                                  {{-1.3416, -0.4472},
                                   { 0.4472,  1.3416}},
                                  {{-1.3416, -0.4472},
                                   { 0.4472,  1.3416}}}});
  ASSERT_TRUE(output.allclose(expected, 1e-3));
  auto s = output.sum();
  s.backward();

  ASSERT_EQ(input.sizes(), input.grad().sizes());
}

TEST_F(ModulesTest, InstanceNorm3dStateful) {
  InstanceNorm3d instance_norm(InstanceNorm3dOptions(5).track_running_stats(true).affine(true));

  ASSERT_TRUE(instance_norm->options.track_running_stats());

  ASSERT_TRUE(instance_norm->running_mean.defined());
  ASSERT_EQ(instance_norm->running_mean.dim(), 1);
  ASSERT_EQ(instance_norm->running_mean.size(0), 5);

  ASSERT_TRUE(instance_norm->running_var.defined());
  ASSERT_EQ(instance_norm->running_var.dim(), 1);
  ASSERT_EQ(instance_norm->running_var.size(0), 5);

  ASSERT_TRUE(instance_norm->num_batches_tracked.defined());
  ASSERT_EQ(instance_norm->num_batches_tracked.dim(), 0);

  ASSERT_TRUE(instance_norm->options.affine());

  ASSERT_TRUE(instance_norm->weight.defined());
  ASSERT_EQ(instance_norm->weight.dim(), 1);
  ASSERT_EQ(instance_norm->weight.size(0), 5);

  ASSERT_TRUE(instance_norm->bias.defined());
  ASSERT_EQ(instance_norm->bias.dim(), 1);
  ASSERT_EQ(instance_norm->bias.size(0), 5);
}

TEST_F(ModulesTest, InstanceNorm3dStateless) {
  InstanceNorm3d instance_norm(InstanceNorm3dOptions(5).track_running_stats(false).affine(false));

  ASSERT_FALSE(instance_norm->running_mean.defined());
  ASSERT_FALSE(instance_norm->running_var.defined());
  ASSERT_FALSE(instance_norm->num_batches_tracked.defined());
  ASSERT_FALSE(instance_norm->weight.defined());
  ASSERT_FALSE(instance_norm->bias.defined());
}

TEST_F(ModulesTest, InstanceNorm3d) {
  InstanceNorm3d instance_norm(5);
  instance_norm->eval();

  auto input = torch::arange(2. * 5 * 2 * 2 * 2).view({2, 5, 2, 2, 2}).requires_grad_();
  auto output = instance_norm->forward(input);
  auto expected = torch::tensor({{{{{-1.5275, -1.0911},
                                    {-0.6547, -0.2182}},
                                   {{ 0.2182,  0.6547},
                                    { 1.0911,  1.5275}}},
                                  {{{-1.5275, -1.0911},
                                    {-0.6547, -0.2182}},
                                   {{ 0.2182,  0.6547},
                                    { 1.0911,  1.5275}}},
                                  {{{-1.5275, -1.0911},
                                    {-0.6547, -0.2182}},
                                   {{ 0.2182,  0.6547},
                                    { 1.0911,  1.5275}}},
                                  {{{-1.5275, -1.0911},
                                    {-0.6547, -0.2182}},
                                   {{ 0.2182,  0.6547},
                                    { 1.0911,  1.5275}}},
                                  {{{-1.5275, -1.0911},
                                    {-0.6547, -0.2182}},
                                   {{ 0.2182,  0.6547},
                                    { 1.0911,  1.5275}}}},
                                 {{{{-1.5275, -1.0911},
                                    {-0.6547, -0.2182}},
                                   {{ 0.2182,  0.6547},
                                    { 1.0911,  1.5275}}},
                                  {{{-1.5275, -1.0911},
                                    {-0.6547, -0.2182}},
                                   {{ 0.2182,  0.6547},
                                    { 1.0911,  1.5275}}},
                                  {{{-1.5275, -1.0911},
                                    {-0.6547, -0.2182}},
                                   {{ 0.2182,  0.6547},
                                    { 1.0911,  1.5275}}},
                                  {{{-1.5275, -1.0911},
                                    {-0.6547, -0.2182}},
                                   {{ 0.2182,  0.6547},
                                    { 1.0911,  1.5275}}},
                                  {{{-1.5275, -1.0911},
                                    {-0.6547, -0.2182}},
                                   {{ 0.2182,  0.6547},
                                    { 1.0911,  1.5275}}}}});
  ASSERT_TRUE(output.allclose(expected, 1e-3));
  auto s = output.sum();
  s.backward();

  ASSERT_EQ(input.sizes(), input.grad().sizes());
}

TEST_F(ModulesTest, Linear_CUDA) {
  Linear model(5, 2);
  model->to(torch::kCUDA);
  auto x =
      torch::randn({10, 5}, torch::device(torch::kCUDA).requires_grad(true));
  auto y = model(x);
  torch::Tensor s = y.sum();

  s.backward();
  ASSERT_EQ(y.ndimension(), 2);
  ASSERT_EQ(s.ndimension(), 0);
  ASSERT_EQ(y.size(0), 10);
  ASSERT_EQ(y.size(1), 2);

  ASSERT_EQ(model->weight.grad().numel(), 2 * 5);
}

TEST_F(ModulesTest, Linear2_CUDA) {
  Linear model(5, 2);
  model->to(torch::kCUDA);
  model->to(torch::kCPU);
  auto x = torch::randn({10, 5}, torch::requires_grad());
  auto y = model(x);
  torch::Tensor s = y.sum();

  s.backward();
  ASSERT_EQ(y.ndimension(), 2);
  ASSERT_EQ(s.ndimension(), 0);
  ASSERT_EQ(y.size(0), 10);
  ASSERT_EQ(y.size(1), 2);

  ASSERT_EQ(model->weight.grad().numel(), 2 * 5);
}

TEST_F(ModulesTest, L1Loss) {
  L1Loss loss;
  auto input = torch::randn({5,6}, torch::requires_grad());
  auto target = torch::empty({5,6}).random_(2);
  auto output = loss->forward(torch::sigmoid(input), target);
  auto s = output.sum();
  s.backward();

  ASSERT_EQ(output.sizes(), std::vector<int64_t>());
  ASSERT_EQ(input.sizes(), input.grad().sizes());
}

TEST_F(ModulesTest, MSELoss) {
  MSELoss loss;
  auto input = torch::randn({5,6}, torch::requires_grad());
  auto target = torch::empty({5,6}).random_(2);
  auto output = loss->forward(torch::sigmoid(input), target);
  auto s = output.sum();
  s.backward();

  ASSERT_EQ(output.sizes(), torch::IntArrayRef());
  ASSERT_EQ(input.sizes(), input.grad().sizes());
}

TEST_F(ModulesTest, BCELoss) {
  BCELoss loss;
  auto input = torch::randn({5,6}, torch::requires_grad());
  auto target = torch::empty({5,6}).random_(2);
  auto output = loss->forward(torch::sigmoid(input), target);
  auto s = output.sum();
  s.backward();

  ASSERT_EQ(output.sizes(), torch::IntArrayRef());
  ASSERT_EQ(input.sizes(), input.grad().sizes());
}

TEST_F(ModulesTest, KLDivLoss) {
  KLDivLoss loss;
  auto input = torch::randn({5,6}, torch::requires_grad());
  auto target = torch::empty({5,6}).random_(2);
  auto output = loss->forward(torch::sigmoid(input), target);
  auto s = output.sum();
  s.backward();

  ASSERT_EQ(output.sizes(), torch::IntArrayRef());
  ASSERT_EQ(input.sizes(), input.grad().sizes());
}

TEST_F(ModulesTest, HingeEmbeddingLoss) {
  HingeEmbeddingLoss loss(HingeEmbeddingLossOptions().margin(2));
  auto input = torch::tensor({{2, 22, 4}, {20, 10, 0}}, torch::dtype(torch::kFloat).requires_grad(true));
  auto target = torch::tensor({{2, 6, 4}, {1, 10, 0}}, torch::kFloat);
  auto output = loss->forward(input, target);
  auto expected = torch::tensor({10}, torch::kFloat);
  auto s = output.sum();
  s.backward();

  ASSERT_TRUE(output.allclose(expected));
  ASSERT_EQ(input.sizes(), input.grad().sizes());
}

TEST_F(ModulesTest, MultiMarginLoss) {
  auto weight = torch::tensor({0.3, 0.3, 0.4}, torch::kFloat);
  MultiMarginLoss loss(MultiMarginLossOptions().margin(2).weight(weight));
  auto input = torch::tensor({{0.2, 0.2, 0.6}, {0.1, 0.8, 0.1}, {0.9, 0.09, 0.01}}, torch::dtype(torch::kFloat).requires_grad(true));
  auto target = torch::tensor({2, 1, 0}, torch::kLong);
  auto output = loss->forward(input, target);
  auto expected = torch::tensor({0.305556}, torch::kFloat);
  auto s = output.sum();
  s.backward();

  ASSERT_TRUE(output.allclose(expected, 1e-04));
  ASSERT_EQ(input.sizes(), input.grad().sizes());
}

TEST_F(ModulesTest, CosineEmbeddingLoss) {
  CosineEmbeddingLoss cos(CosineEmbeddingLossOptions().margin(0.5));
  auto input1 = torch::tensor({{2, 3, 4}, {6, 2, 4}}, torch::dtype(torch::kFloat).requires_grad(true));
  auto input2 = torch::tensor({{2, 3, 5}, {9, 12, 0}}, torch::dtype(torch::kFloat).requires_grad(true));
  auto target = torch::tensor({1, -1});
  auto output = cos(input1, input2, target);
  auto expected = torch::tensor({0.1004}, torch::kFloat);
  auto s = output.sum();
  s.backward();

  ASSERT_TRUE(output.allclose(expected, 1e-4));
  ASSERT_EQ(input1.sizes(), input1.grad().sizes());
  ASSERT_EQ(input2.sizes(), input2.grad().sizes());
}

TEST_F(ModulesTest, SmoothL1LossDefaultOptions) {
  SmoothL1Loss loss;
  auto input = torch::tensor({0.1, 1.2, 4.7}, torch::dtype(torch::kFloat).requires_grad(true));
  auto target = torch::tensor({0., 1., 5.}, torch::kFloat);
  auto output = loss(input, target);
  auto expected = torch::tensor(0.0233335, torch::kFloat);
  auto s = output.sum();
  s.backward();

  ASSERT_TRUE(output.allclose(expected));
  ASSERT_EQ(input.sizes(), input.grad().sizes());
}

TEST_F(ModulesTest, HuberLossDefaultOptions) {
  HuberLoss loss;
  auto input = torch::tensor({0.1, 1.2, 4.7}, torch::dtype(torch::kFloat).requires_grad(true));
  auto target = torch::tensor({0., 1., 5.}, torch::kFloat);
  auto output = loss(input, target);
  auto expected = torch::tensor(0.0233335, torch::kFloat);
  auto s = output.sum();
  s.backward();

  ASSERT_TRUE(output.allclose(expected));
  ASSERT_EQ(input.sizes(), input.grad().sizes());
}

TEST_F(ModulesTest, MultiLabelMarginLossDefaultOptions) {
  MultiLabelMarginLoss loss;
  auto input = torch::tensor({{0.1, 0.2, 0.4, 0.8}}, torch::dtype(torch::kFloat).requires_grad(true));
  auto target = torch::tensor({{3, 0, -1, 1}}, torch::kLong);
  auto output = loss->forward(input, target);
  auto expected = torch::tensor({0.8500}, torch::kFloat);
  auto s = output.sum();
  s.backward();

  ASSERT_TRUE(output.allclose(expected));
  ASSERT_EQ(input.sizes(), input.grad().sizes());
}

TEST_F(ModulesTest, SmoothL1LossNoReduction) {
  SmoothL1Loss loss(/*reduction=*/torch::kNone);
  auto input = torch::tensor({0.1, 1.2, 4.7}, torch::dtype(torch::kFloat).requires_grad(true));
  auto target = torch::tensor({0., 1., 5.}, torch::kFloat);
  auto output = loss(input, target);
  auto expected = torch::tensor({0.005, 0.02, 0.045}, torch::kFloat);
  auto s = output.sum();
  s.backward();

  ASSERT_TRUE(output.allclose(expected));
  ASSERT_EQ(input.sizes(), input.grad().sizes());
}

TEST_F(ModulesTest, HuberLossNoReduction) {
  HuberLoss loss(/*reduction=*/torch::kNone);
  auto input = torch::tensor({0.1, 1.2, 4.7}, torch::dtype(torch::kFloat).requires_grad(true));
  auto target = torch::tensor({0., 1., 5.}, torch::kFloat);
  auto output = loss(input, target);
  auto expected = torch::tensor({0.005, 0.02, 0.045}, torch::kFloat);
  auto s = output.sum();
  s.backward();

  ASSERT_TRUE(output.allclose(expected));
  ASSERT_EQ(input.sizes(), input.grad().sizes());
}

TEST_F(ModulesTest, MultiLabelMarginLossNoReduction) {
  MultiLabelMarginLoss loss(torch::kNone);
  auto input = torch::tensor({{0.1, 0.2, 0.4, 0.8}}, torch::dtype(torch::kFloat).requires_grad(true));
  auto target = torch::tensor({{3, 0, -1, 1}}, torch::kLong);
  auto output = loss->forward(input, target);
  auto expected = torch::tensor({0.8500}, torch::kFloat);
  auto s = output.sum();
  s.backward();

  ASSERT_TRUE(output.allclose(expected));
  ASSERT_EQ(input.sizes(), input.grad().sizes());
}

TEST_F(ModulesTest, SmoothL1LossBeta) {
  auto options = SmoothL1LossOptions().beta(0.2);
  SmoothL1Loss loss(options);
  auto input = torch::tensor({0.1, 1.2, 4.7}, torch::dtype(torch::kFloat).requires_grad(true));
  auto target = torch::tensor({0., 1., 5.}, torch::kFloat);
  auto output = loss(input, target);
  auto expected = torch::tensor(0.108333, torch::kFloat);
  auto s = output.sum();
  s.backward();

  ASSERT_TRUE(output.allclose(expected));
  ASSERT_EQ(input.sizes(), input.grad().sizes());
}

TEST_F(ModulesTest, HuberLossDelta) {
  auto options = HuberLossOptions().delta(0.2);
  HuberLoss loss(options);
  auto input = torch::tensor({0.1, 1.2, 4.7}, torch::dtype(torch::kFloat).requires_grad(true));
  auto target = torch::tensor({0., 1., 5.}, torch::kFloat);
  auto output = loss(input, target);
  auto expected = torch::tensor(0.0216666, torch::kFloat);
  auto s = output.sum();
  s.backward();

  ASSERT_TRUE(output.allclose(expected));
  ASSERT_EQ(input.sizes(), input.grad().sizes());
}

TEST_F(ModulesTest, TripletMarginLoss) {
  TripletMarginLoss loss(TripletMarginLossOptions().margin(1.0));
  auto anchor = torch::tensor({{3., 3.}}, torch::dtype(torch::kFloat).requires_grad(true));
  auto positive = torch::tensor({{2., 2.}}, torch::dtype(torch::kFloat).requires_grad(true));
  auto negative = torch::tensor({{0., 0.}}, torch::dtype(torch::kFloat).requires_grad(true));
  auto output = loss->forward(anchor, positive, negative);
  auto expected = torch::tensor({0.}, torch::kFloat);
  auto s = output.sum();
  s.backward();

  ASSERT_TRUE(output.allclose(expected, 1e-04));
  ASSERT_EQ(anchor.sizes(), anchor.grad().sizes());
}

TEST_F(ModulesTest, TripletMarginWithDistanceLossDefaultParity) {
  // Check that if we use torch::pairwise_distance with the default
  // TripletMarginLoss options as our distance function, the outputs
  // are equal (i.e., equal under defaults).

  std::vector<TripletMarginWithDistanceLossOptions::reduction_t>
      reductions = {torch::kSum, torch::kMean, torch::kNone};
  std::vector<float> margins = {0.5, 1.0, 1.5};
  std::vector<bool> swaps = {true, false};

  for (auto& reduction : reductions) {
    for (auto& margin : margins) {
      for (const auto swap : swaps) {
        auto anchor =
            torch::randn({100, 128}, torch::dtype(torch::kFloat).requires_grad(true));
        auto positive =
            torch::randn({100, 128}, torch::dtype(torch::kFloat).requires_grad(true));
        auto negative =
            torch::randn({100, 128}, torch::dtype(torch::kFloat).requires_grad(true));

        auto basicOptions = TripletMarginLossOptions()
                                .reduction(reduction)
                                .margin(margin)
                                .swap(swap);
        auto distanceOptions =
            TripletMarginWithDistanceLossOptions()
                .reduction(reduction)
                .margin(margin)
                .swap(swap);
        TripletMarginLoss basicLoss(basicOptions);
        TripletMarginWithDistanceLoss distanceLoss(distanceOptions);

        auto basicOutput = basicLoss->forward(anchor, positive, negative);
        auto distanceOutput = distanceLoss->forward(anchor, positive, negative);
        auto basicOperatorOutput = basicLoss(anchor, positive, negative);
        auto distanceOperatorOutput = distanceLoss(anchor, positive, negative);

        ASSERT_TRUE(distanceOutput.allclose(basicOutput, 1e-6, 1e-6));
        ASSERT_TRUE(distanceOperatorOutput.allclose(distanceOutput, 1e-6, 1e-6));
        ASSERT_TRUE(distanceOperatorOutput.allclose(basicOperatorOutput, 1e-6, 1e-6));

        // handle for torch::kNone reduction
        auto sum = distanceOutput.sum();
        sum.backward();
        ASSERT_EQ(anchor.sizes(), anchor.grad().sizes());
        ASSERT_EQ(positive.sizes(), positive.grad().sizes());
        ASSERT_EQ(negative.sizes(), negative.grad().sizes());
      }
    }
  }
}

TEST_F(ModulesTest, TripletMarginWithDistanceLossFunctionalParity) {
  // Check for parity between F::triplet_margin_with_distance_loss and
  // TripletMarginWithDistanceLoss.
  auto pairwise_distance = [&](const torch::Tensor& x, const torch::Tensor& y) {
    return torch::pairwise_distance(x, y);
  };
  auto cosine_distance = [&](const torch::Tensor& x,
                                 const torch::Tensor& y) {
    return 1.0 - torch::cosine_similarity(x, y);
  };
  std::vector<TripletMarginWithDistanceLossOptions::distance_function_t>
      distance_functions = {pairwise_distance, cosine_distance};

  std::vector<TripletMarginWithDistanceLossOptions::reduction_t>
      reductions = {torch::kSum, torch::kMean, torch::kNone};
  std::vector<float> margins = {0.5, 1.0, 1.5};
  std::vector<bool> swaps = {true, false};

  for (auto& function : distance_functions) {
    for (auto& reduction : reductions) {
      for (auto& margin : margins) {
        for (const auto swap : swaps) {
          auto moduleOptions =
              TripletMarginWithDistanceLossOptions()
                  .distance_function(function)
                  .reduction(reduction)
                  .margin(margin)
                  .swap(swap);
          auto functionOptions =
              torch::nn::functional::TripletMarginWithDistanceLossFuncOptions()
                  .distance_function(function)
                  .reduction(reduction)
                  .margin(margin)
                  .swap(swap);

          auto anchor = torch::randn(
              {100, 128}, torch::dtype(torch::kFloat).requires_grad(true));
          auto positive = torch::randn(
              {100, 128}, torch::dtype(torch::kFloat).requires_grad(true));
          auto negative = torch::randn(
              {100, 128}, torch::dtype(torch::kFloat).requires_grad(true));

          TripletMarginWithDistanceLoss distanceLoss(moduleOptions);

          auto moduleOutput = distanceLoss->forward(anchor, positive, negative);
          auto moduleOperatorOutput = distanceLoss(anchor, positive, negative);
          auto functionOutput = torch::nn::functional::triplet_margin_with_distance_loss(
            anchor, positive, negative, functionOptions);

          ASSERT_TRUE(moduleOutput.allclose(functionOutput, 1e-6, 1e-6));
          ASSERT_TRUE(moduleOperatorOutput.allclose(functionOutput, 1e-6, 1e-6));
        }
      }
    }
  }
}

TEST_F(ModulesTest, NLLLoss) {
  NLLLoss loss;
  auto input = torch::tensor({{-0.1315, -3.1315, -2.5315},
                              {-3.7038, -0.1038, -2.6038},
                              {-2.3422, -1.3422, -0.4422}},
                             torch::dtype(torch::kFloat).requires_grad(true));
  auto target = torch::tensor({1, 0, 2}, torch::kLong);
  auto output = loss->forward(input, target);
  auto expected = torch::tensor(2.4258, torch::kFloat);
  auto s = output.sum();
  s.backward();

  ASSERT_TRUE(output.allclose(expected, 1e-04));
  ASSERT_TRUE(
    NLLLoss(NLLLossOptions().ignore_index(-100).reduction(torch::kMean))
      ->forward(input, target).allclose(expected, 1e-04));
}

TEST_F(ModulesTest, CrossEntropyLoss) {
  CrossEntropyLoss loss;
  auto input = torch::tensor({{3., 3.}, {2., 2.}}, torch::dtype(torch::kFloat).requires_grad(true));
  auto target = torch::tensor({0, 1}, torch::kLong);
  auto output = loss->forward(input, target);
  auto expected = torch::tensor(0.6931, torch::kFloat);
  auto s = output.sum();
  s.backward();

  ASSERT_TRUE(output.allclose(expected, 1e-04));
  ASSERT_EQ(input.sizes(), input.grad().sizes());
  ASSERT_TRUE(
    CrossEntropyLoss(CrossEntropyLossOptions().ignore_index(-100).reduction(torch::kMean))
      ->forward(input, target).allclose(expected, 1e-04));

  // label smoothing with class indices
  loss = CrossEntropyLoss(CrossEntropyLossOptions().label_smoothing(0.15).reduction(torch::kMean));
  input = torch::tensor({{3., 1.}, {1., 2.}}, torch::dtype(torch::kFloat).requires_grad(true));
  target = torch::tensor({0, 1}, torch::kLong);
  output = loss->forward(input, target);
  expected = torch::tensor(0.3326, torch::kFloat);
  s = output.sum();
  s.backward();

  ASSERT_TRUE(output.allclose(expected, 1e-04));
  ASSERT_EQ(input.sizes(), input.grad().sizes());

  // label smoothing with with target probabilities
  loss = CrossEntropyLoss(CrossEntropyLossOptions().label_smoothing(0.2).reduction(torch::kMean));
  input = torch::tensor({{3., 1.}, {1., 2.}}, torch::dtype(torch::kFloat).requires_grad(true));
  target = torch::tensor({{0.8, 0.2}, {0.1, 0.9}}, torch::kFloat);
  output = loss->forward(input, target);
  expected = torch::tensor(0.5701, torch::kFloat);
  s = output.sum();
  s.backward();

  ASSERT_TRUE(output.allclose(expected, 1e-04));
  ASSERT_EQ(input.sizes(), input.grad().sizes());

}

TEST_F(ModulesTest, CosineSimilarity) {
  CosineSimilarity cos(CosineSimilarityOptions().dim(1));
  auto input1 = torch::tensor({{1, 2, 3}, {4, 5, 6}}, torch::dtype(torch::kFloat).requires_grad(true));
  auto input2 = torch::tensor({{1, 8, 3}, {2, 1, 6}}, torch::dtype(torch::kFloat).requires_grad(true));
  auto output = cos->forward(input1, input2);
  auto expected = torch::tensor({0.8078, 0.8721}, torch::kFloat);
  auto s = output.sum();
  s.backward();

  ASSERT_TRUE(output.allclose(expected, 1e-04));
  ASSERT_EQ(input1.sizes(), input1.grad().sizes());
}

TEST_F(ModulesTest, SoftMarginLossDefaultOptions) {
  SoftMarginLoss loss;
  auto input = torch::tensor({2., 4., 1., 3.}, torch::dtype(torch::kFloat).requires_grad(true));
  auto target = torch::tensor({-1., 1., 1., -1.}, torch::kFloat);
  auto output = loss->forward(input, target);
  auto expected = torch::tensor({1.3767317}, torch::kFloat);
  auto s = output.sum();
  s.backward();

  ASSERT_TRUE(output.allclose(expected));
  ASSERT_EQ(input.sizes(), input.grad().sizes());
}

TEST_F(ModulesTest, MultiLabelSoftMarginLossDefaultOptions) {
  MultiLabelSoftMarginLoss loss;
  auto input = torch::tensor({{0., 2., 2., 0.}, {2., 1., 0., 1.}}, torch::dtype(torch::kFloat).requires_grad(true));
  auto target = torch::tensor({{0., 0., 1., 0.}, {1., 0., 1., 1.}}, torch::kFloat);
  auto output = loss->forward(input, target);
  auto expected = torch::tensor({0.7608436}, torch::kFloat);
  auto s = output.sum();
  s.backward();

  ASSERT_TRUE(output.allclose(expected));
  ASSERT_EQ(input.sizes(), input.grad().sizes());
}

TEST_F(ModulesTest, SoftMarginLossNoReduction) {
  SoftMarginLoss loss(torch::kNone);
  auto input = torch::tensor({2., 4., 1., 3.}, torch::dtype(torch::kFloat).requires_grad(true));
  auto target = torch::tensor({-1., 1., 1., -1.}, torch::kFloat);
  auto output = loss->forward(input, target);
  auto expected = torch::tensor({2.1269281, 0.01814993, 0.3132617, 3.0485873}, torch::kFloat);
  auto s = output.sum();
  s.backward();

  ASSERT_TRUE(output.allclose(expected));
  ASSERT_EQ(input.sizes(), input.grad().sizes());
}

TEST_F(ModulesTest, MultiLabelSoftMarginLossWeightedNoReduction) {
  auto input = torch::tensor({{0., 2., 2., 0.}, {2., 1., 0., 1.}}, torch::dtype(torch::kFloat).requires_grad(true));
  auto target = torch::tensor({{0., 0., 1., 0.}, {1., 0., 1., 1.}}, torch::kFloat);
  auto weight = torch::tensor({0.1, 0.6, 0.4, 0.8}, torch::kFloat);
  auto options = MultiLabelSoftMarginLossOptions().reduction(torch::kNone).weight(weight);
  MultiLabelSoftMarginLoss loss = MultiLabelSoftMarginLoss(options);
  auto output = loss->forward(input, target);
  auto expected = torch::tensor({0.4876902, 0.3321295}, torch::kFloat);
  auto s = output.sum();
  s.backward();

  ASSERT_TRUE(output.allclose(expected));
  ASSERT_EQ(input.sizes(), input.grad().sizes());
}

TEST_F(ModulesTest, PairwiseDistance) {
  PairwiseDistance dist(PairwiseDistanceOptions().p(1));
  auto input1 = torch::tensor({{1, 2, 3}, {4, 5, 6}}, torch::dtype(torch::kFloat).requires_grad(true));
  auto input2 = torch::tensor({{1, 8, 3}, {2, 1, 6}}, torch::dtype(torch::kFloat).requires_grad(true));
  auto output = dist->forward(input1, input2);
  auto expected = torch::tensor({6, 6}, torch::kFloat);
  auto s = output.sum();
  s.backward();

  ASSERT_TRUE(output.allclose(expected));
  ASSERT_EQ(input1.sizes(), input1.grad().sizes());
}

TEST_F(ModulesTest, ELU) {
  const auto size = 3;
  for (const auto alpha : {0.0, 0.42, 1.0, 4.2, 42.42}) {
    for (const auto inplace : {false, true}) {
      ELU model {ELUOptions().alpha(alpha).inplace(inplace)};
      auto x = torch::linspace(-10.0, 10.0, size * size * size);
      x.resize_({size, size, size});
      if (!inplace) {
        x.requires_grad_(true);
      }
      auto x_orig = x.clone();
      auto y = model(x);
      torch::Tensor s = y.sum();

      ASSERT_EQ(s.ndimension(), 0);

      ASSERT_EQ(y.ndimension(), 3);
      ASSERT_EQ(y.sizes(), std::vector<int64_t>({size, size, size}));
      auto y_exp = torch::max(torch::zeros_like(x_orig), x_orig) +
                   torch::min(torch::zeros_like(x_orig), alpha * (torch::exp(x_orig) - 1.0));
      ASSERT_TRUE(torch::allclose(y, y_exp));
      if (inplace) {
        ASSERT_TRUE(torch::allclose(x, y_exp));
      } else {
        s.backward();
      }
    }
  }
}

TEST_F(ModulesTest, SELU) {
  for (const auto inplace : {false, true}) {
    SELU model(inplace);
    auto input = torch::randn({5, 5});
    if (!inplace) {
      input.requires_grad_(true);
    }
    auto input_orig = input.clone();
    auto output = model->forward(input);
    const double scale = 1.0507009873554804934193349852946;
    const double alpha = 1.6732632423543772848170429916717;
    auto zero = torch::zeros_like(input);
    auto expected = scale *
        (torch::max(zero, input_orig) +
         torch::min(zero, alpha * (torch::exp(input_orig) - 1)));
    auto s = output.sum();

    ASSERT_EQ(s.ndimension(), 0);
    ASSERT_TRUE(output.allclose(expected));
    if (inplace) {
      ASSERT_TRUE(input.allclose(expected));
    } else {
      s.backward();
    }
  }
}

TEST_F(ModulesTest, Hardshrink) {
  const auto size = 3;
  for (const auto lambda : {-4.2, -1.0, -0.42, 0.0, 0.42, 1.0, 4.2, 42.42}) {
    Hardshrink model {HardshrinkOptions().lambda(lambda)};
    auto x = torch::linspace(-10.0, 10.0, size * size * size);
    x.resize_({size, size, size}).set_requires_grad(true);
    auto y = model(x);
    torch::Tensor s = y.sum();

    s.backward();
    ASSERT_EQ(s.ndimension(), 0);
    ASSERT_EQ(y.ndimension(), 3);
    ASSERT_EQ(y.sizes(), std::vector<int64_t>({size, size, size}));
    auto y_exp = (x.abs() > lambda) * x;
    ASSERT_TRUE(torch::allclose(y, y_exp));
  }
}

TEST_F(ModulesTest, Hardtanh) {
  const auto size = 3;
  for (const auto min_val : {-4.2, -1.0, -0.42, 0.0}) {
    for (const auto max_val : {0.42, 1.0, 4.2}) {
      for (const auto inplace : {false, true}) {
        Hardtanh model {HardtanhOptions().min_val(min_val).max_val(max_val).inplace(inplace)};
        auto x = torch::linspace(-10.0, 10.0, size * size * size);
        x.resize_({size, size, size});
        if (!inplace) {
          x.requires_grad_(true);
        }
        auto x_orig = x.clone();
        auto y = model(x);
        torch::Tensor s = y.sum();

        ASSERT_EQ(s.ndimension(), 0);
        ASSERT_EQ(y.ndimension(), 3);
        ASSERT_EQ(y.sizes(), std::vector<int64_t>({size, size, size}));
        auto y_exp = (x_orig < min_val) * min_val +
                     ((x_orig >= min_val) * (x_orig <= max_val)) * x_orig +
                     (x_orig > max_val) * max_val;
        ASSERT_TRUE(torch::allclose(y, y_exp));
        if (inplace) {
          ASSERT_TRUE(torch::allclose(x, y_exp));
        } else {
          s.backward();
        }
      }
    }
  }
}

TEST_F(ModulesTest, HardtanhMinValGEMaxVal) {
  ASSERT_THROWS_WITH(Hardtanh{HardtanhOptions().min_val(0.42).max_val(0.42)},
                     "max_val must be greater than min_val");
  ASSERT_THROWS_WITH(Hardtanh{HardtanhOptions().min_val(0.42).max_val(-0.42)},
                     "max_val must be greater than min_val");

  Hardtanh ht {HardtanhOptions().min_val(-0.42).max_val(0.42)};
  ht->options.min_val(0.42);
  ASSERT_THROWS_WITH(ht->reset(), "max_val must be greater than min_val");
  ht->options.max_val(-0.42);
  ASSERT_THROWS_WITH(ht->reset(), "max_val must be greater than min_val");
}

TEST_F(ModulesTest, LeakyReLU) {
  const auto size = 3;
  for (const auto inplace : {false, true}) {
    for (const auto negative_slope : {0.0, 0.42, 1.0}) {
      for (const auto type : {torch::kFloat, torch::kBFloat16}) {
        LeakyReLU model {LeakyReLUOptions().negative_slope(negative_slope).inplace(inplace)};
        auto x = torch::linspace(-10.0, 10.0, size * size * size).to(type);
        x.resize_({size, size, size});
        if (!inplace) {
          x.requires_grad_(true);
        }
        auto x_orig = x.clone();
        auto y = model(x);
        torch::Tensor s = y.sum();

        ASSERT_EQ(s.ndimension(), 0);
        ASSERT_EQ(y.ndimension(), 3);
        ASSERT_EQ(y.sizes(), std::vector<int64_t>({size, size, size}));
        auto y_exp = (x_orig < 0) * x_orig * negative_slope + (x_orig >= 0) * x_orig;
        ASSERT_TRUE(torch::allclose(y, y_exp));
        if (inplace) {
          ASSERT_TRUE(torch::allclose(x, y_exp));
        } else {
          s.backward();
        }
      }
    }
  }
}

TEST_F(ModulesTest, LogSigmoid) {
  const auto size = 3;
  LogSigmoid model;
  auto x = torch::linspace(-10.0, 10.0, size * size * size);
  x.resize_({size, size, size}).set_requires_grad(true);
  auto y = model(x);
  torch::Tensor s = y.sum();

  s.backward();
  ASSERT_EQ(s.ndimension(), 0);

  ASSERT_EQ(y.ndimension(), 3);
  ASSERT_EQ(y.sizes(), std::vector<int64_t>({size, size, size}));
  auto y_exp = torch::log(torch::ones_like(x)/(torch::ones_like(x) + torch::exp(torch::neg(x))));
  ASSERT_TRUE(torch::allclose(y, y_exp, 1e-4, 1e-7));
}

TEST_F(ModulesTest, Softmax) {
  Softmax m(/*dim=*/1);
  auto input = torch::arange(10, torch::kFloat).reshape({2, 5});
  auto output = m(input);
  auto sum = torch::sum(torch::exp(input), 1);

  for (const auto i : c10::irange(2)) {
    auto expected = torch::exp(input[i]) / sum[i];
    ASSERT_TRUE(torch::allclose(output[i], expected));
  }
}

TEST_F(ModulesTest, Softmin) {
  Softmin m(/*dim=*/1);
  auto input = torch::arange(10, torch::kFloat).reshape({2, 5});
  auto output = m(input);
  auto sum = torch::sum(torch::exp(-input), 1);

  for (const auto i : c10::irange(2)) {
    auto expected = torch::exp(-input[i]) / sum[i];
    ASSERT_TRUE(torch::allclose(output[i], expected));
  }
}

TEST_F(ModulesTest, LogSoftmax) {
  LogSoftmax m(/*dim=*/1);
  auto input = torch::arange(10, torch::kFloat).reshape({2, 5});
  auto output = m(input);
  auto sum = torch::sum(torch::exp(input), 1);

  for (const auto i : c10::irange(2)) {
    auto expected = torch::log(torch::exp(input[i]) / sum[i]);
    ASSERT_TRUE(torch::allclose(output[i], expected));
  }
}

TEST_F(ModulesTest, AdaptiveLogSoftmaxWithLoss) {
  {
    // log_probs actually returns log_proba
    AdaptiveLogSoftmaxWithLoss asfm(AdaptiveLogSoftmaxWithLossOptions(8, 4, {2}).div_value(2.));
    auto x = torch::randn({4, 8});
    auto logprob_out = asfm->log_prob(x);
    ASSERT_TRUE(torch::allclose(torch::exp(logprob_out).data().sum(1), torch::ones(4)));
  }
  {
    // test predict
    AdaptiveLogSoftmaxWithLoss asfm(AdaptiveLogSoftmaxWithLossOptions(8, 10, {4, 8}).div_value(2.).head_bias(true));
    auto x = torch::randn({64, 8});
    auto logprob_out = asfm->log_prob(x);
    auto predict_out = asfm->predict(x);
    ASSERT_TRUE(torch::allclose(predict_out, logprob_out.argmax(1)));
  }
  {
    // cluster sizes
    AdaptiveLogSoftmaxWithLoss asfm(AdaptiveLogSoftmaxWithLossOptions(16, 20, {4, 10, 15}).div_value(2.));
    auto x = torch::arange(100, 132, torch::kFloat).reshape({2, 16});
    auto y = torch::tensor({0, 17}, torch::kLong);
    auto asm_out = asfm(x, y);
    ASSERT_EQ(asm_out.output.sizes(), std::vector<int64_t>({2}));
  }
  {
    // forward returns the same thing as log_probs
    AdaptiveLogSoftmaxWithLoss asfm(AdaptiveLogSoftmaxWithLossOptions(8, 4, {2}).div_value(2.));
    auto x = torch::randn({4, 8});
    auto logprob_out = asfm->log_prob(x);
    NLLLoss nll_loss;

    for (const auto v : c10::irange(4)) {
      auto y = torch::full({4}, v, torch::kLong);
      auto asm_out = asfm(x, y);
      auto out = asm_out.output;
      auto loss = torch::tensor(asm_out.loss, torch::kFloat);
      auto expected = nll_loss->forward(logprob_out, y);

      ASSERT_TRUE(torch::allclose(loss, expected));
      ASSERT_TRUE(torch::allclose(out, logprob_out.gather(1, y.unsqueeze(1)).squeeze()));
    }
  }
  {
    // test no batch dim
    AdaptiveLogSoftmaxWithLoss asfm(AdaptiveLogSoftmaxWithLossOptions(16, 20, {4, 10, 15}).div_value(2.));
    auto x = torch::randn({1, 16});
    auto y = torch::tensor({17});
    auto x2 = x.squeeze(0);
    auto y2 = y.squeeze(0);
    ASSERT_TRUE(torch::allclose(asfm(x, y).output.squeeze(0), asfm(x2, y2).output));
  }
}

TEST_F(ModulesTest, Softmax2d) {
  Softmax2d m;
  auto input = torch::arange(24, torch::kFloat).reshape({1, 2, 3, 4});
  auto output = m(input);
  auto sum = torch::sum(torch::exp(input), 1);

  for (const auto i : c10::irange(1)) {
    for (const auto j : c10::irange(2)) {
      for (const auto k : c10::irange(3)) {
        for (const auto l : c10::irange(4)) {
          auto expected = torch::exp(input[i][j][k][l]) / sum[i][k][l];
          ASSERT_TRUE(torch::allclose(output[i][j][k][l], expected));
        }
      }
    }
  }
}

TEST_F(ModulesTest, PReLU) {
  const auto num_parameters = 42;
  const auto init = 0.42;

  PReLU model {PReLUOptions().num_parameters(num_parameters).init(init)};

  ASSERT_EQ(model->weight.sizes(), std::vector<int64_t>({num_parameters}));
  ASSERT_TRUE(torch::allclose(model->weight,
              torch::full(num_parameters, init)));

  const auto x = torch::rand({100, num_parameters}) * 200 - 100;
  const auto y = model(x);
  const auto s = y.sum();

  s.backward();
  ASSERT_EQ(s.ndimension(), 0);

  ASSERT_EQ(y.ndimension(), x.ndimension());
  ASSERT_EQ(y.sizes(), x.sizes());
  const auto y_exp = (x < 0) * model->weight * x  + (x >= 0) * x;
  ASSERT_TRUE(torch::allclose(y, y_exp));
}

TEST_F(ModulesTest, ReLU) {
  for (const auto inplace : {false, true}) {
    const auto size = 3;
    ReLU model(inplace);
    auto x = torch::linspace(-10.0, 10.0, size * size * size);
    x.resize_({size, size, size});
    if (!inplace) {
      x.requires_grad_(true);
    }
    auto x_orig = x.clone();
    auto y = model(x);
    torch::Tensor s = y.sum();

    ASSERT_EQ(s.ndimension(), 0);
    ASSERT_EQ(y.ndimension(), 3);
    ASSERT_EQ(y.sizes(), std::vector<int64_t>({size, size, size}));
    auto y_exp = (x_orig < 0) * 0 + (x_orig >= 0) * x_orig;
    ASSERT_TRUE(torch::allclose(y, y_exp));
    if (inplace) {
      ASSERT_TRUE(torch::allclose(x, y_exp));
    } else {
      s.backward();
    }
  }
}

TEST_F(ModulesTest, ReLU6) {
  for (const auto inplace : {false, true}) {
    const auto size = 3;
    ReLU6 model(inplace);
    auto x = torch::linspace(-10.0, 10.0, size * size * size);
    x.resize_({size, size, size});
    if (!inplace) {
      x.requires_grad_(true);
    }
    auto x_orig = x.clone();
    auto y = model(x);
    torch::Tensor s = y.sum();

    ASSERT_EQ(s.ndimension(), 0);
    ASSERT_EQ(y.ndimension(), 3);
    ASSERT_EQ(y.sizes(), std::vector<int64_t>({size, size, size}));
    auto y_exp = (x_orig < 0) * 0 + ((x_orig >= 0) * (x_orig <= 6)) * x_orig + (x_orig > 6) * 6;
    ASSERT_TRUE(torch::allclose(y, y_exp));
    if (inplace) {
      ASSERT_TRUE(torch::allclose(x, y_exp));
    } else {
      s.backward();
    }
  }
}

TEST_F(ModulesTest, RReLU) {
  const auto size = 3;
  for (const auto lower : {0.01, 0.1, 0.2}) {
    for (const auto upper : {0.3, 0.4, 0.5}) {
      for (const auto inplace : {false, true}) {
        for (const auto type : {torch::kFloat, torch::kBFloat16}) {
          RReLU model {RReLUOptions().lower(lower).upper(upper).inplace(inplace)};
          auto x = torch::linspace(-10.0, 10.0, size * size * size).to(type);
          x.resize_({size, size, size});
          if (!inplace) {
            x.requires_grad_(true);
          }
          auto x_orig = x.clone();
          auto y = model(x);
          torch::Tensor s = y.sum();

          ASSERT_EQ(s.ndimension(), 0);
          ASSERT_EQ(y.ndimension(), 3);
          ASSERT_EQ(y.sizes(), std::vector<int64_t>({size, size, size}));
          auto z = ((x_orig >= 0) * (x_orig == y) +
            (x_orig < 0) * (y >= x_orig * upper) * (y <= lower * x_orig)) * 1.0;
          ASSERT_TRUE(torch::allclose(z, torch::ones_like(z)));
          if (inplace) {
            ASSERT_TRUE(torch::allclose(x, y));
          } else {
            s.backward();
          }
        }
      }
    }
  }
}

TEST_F(ModulesTest, CELU) {
  const auto size = 3;
  for (const auto inplace : {false, true}) {
    for (const auto alpha : {0.42, 1.0, 4.2, 42.42}) {
      CELU model {CELUOptions().alpha(alpha).inplace(inplace)};
      auto x = torch::linspace(-10.0, 10.0, size * size * size);
      x.resize_({size, size, size});
      if (!inplace) {
        x.requires_grad_(true);
      }
      auto x_orig = x.clone();
      auto y = model(x);
      torch::Tensor s = y.sum();

      ASSERT_EQ(s.ndimension(), 0);
      ASSERT_EQ(y.ndimension(), 3);
      ASSERT_EQ(y.sizes(), std::vector<int64_t>({size, size, size}));
      auto y_exp = torch::max(torch::zeros_like(x_orig), x_orig) +
          torch::min(torch::zeros_like(x_orig), alpha * (torch::exp(x_orig / alpha) - 1.0));
      ASSERT_TRUE(torch::allclose(y, y_exp));
      if (inplace) {
        ASSERT_TRUE(torch::allclose(x, y_exp));
      } else {
        s.backward();
      }
    }
  }
}

TEST_F(ModulesTest, GLU) {
  int64_t dim = 1;
  GLU model(dim);
  auto input = torch::randn({4, 2}, torch::requires_grad());
  auto output = model->forward(input);
  auto input_size = input.sizes()[dim] / 2;
  auto first_half = input.narrow(dim, 0, input_size);
  auto second_half = input.narrow(dim, input_size, input_size);
  auto expected = first_half * torch::sigmoid(second_half);
  auto s = output.sum();
  s.backward();

  ASSERT_EQ(s.ndimension(), 0);
  ASSERT_TRUE(output.allclose(expected));

  GLU model_default_options;
  ASSERT_TRUE(model_default_options->forward(input).allclose(expected));
}

TEST_F(ModulesTest, GELU) {
<<<<<<< HEAD
  bool approximate = false;
  GELU model(GELUOptions().approximate(approximate));
=======
  GELU model(GELUOptions().approximate("none"));
>>>>>>> ad38b92f
  const auto x = torch::linspace(-3.0, 3.0, 100);
  const auto y_exp = x * 0.5 * (1.0 + torch::erf(x / std::sqrt(2.0)));
  const auto y = model(x);
  ASSERT_TRUE(torch::allclose(y, y_exp, 1.4e-06, 1e-05));
}

<<<<<<< HEAD
// NOLINTNEXTLINE(cppcoreguidelines-avoid-non-const-global-variables)
TEST_F(ModulesTest, TanhGELU) {
  bool approximate = true;
  GELU model(GELUOptions().approximate(approximate));
=======
TEST_F(ModulesTest, TanhGELU) {
  GELU model(GELUOptions().approximate("tanh"));
>>>>>>> ad38b92f
  const auto x = torch::linspace(-3.0, 3.0, 100);
  const auto inner = std::sqrt(2 / M_PI) * (x + 0.044715 * x.pow(3.0));
  const auto y_exp = 0.5 * x * (1.0 + inner.tanh());
  const auto y = model(x);
<<<<<<< HEAD
  ASSERT_TRUE(torch::allclose(y, y_exp));
}

=======
  ASSERT_TRUE(torch::allclose(y, y_exp, 1.4e-06, 1e-05));
}

// NOLINTNEXTLINE(cppcoreguidelines-avoid-non-const-global-variables)
>>>>>>> ad38b92f
TEST_F(ModulesTest, Mish) {
  Mish model;
  auto x = torch::randn(100) * 10;
  auto y_exp = x * x.exp().log1p().tanh();
  auto y = model(x);

  ASSERT_TRUE(torch::allclose(y, y_exp));
}

TEST_F(ModulesTest, Sigmoid) {
  Sigmoid model;
  auto x = torch::randn(100) * 10;
  auto y_exp = 1 / (1 + torch::exp(-x));
  auto y = model(x);

  ASSERT_TRUE(torch::allclose(y, y_exp));
}

TEST_F(ModulesTest, PixelShuffle) {
  PixelShuffle module(/*upscale_factor=*/2);
  auto x = torch::tensor(
    {{{{-17, 19}, {-1, 2}},
      {{7, 14}, {-3, 1}},
      {{0, -2}, {-12, 14}},
      {{-15, 0}, {-3, 9}}}}, torch::kFloat);
  auto y_exp = torch::tensor(
    {{{{-17, 7, 19, 14},
       {0, -15, -2, 0},
       {-1, -3, 2, 1},
       {-12, -3, 14, 9}}}}, torch::kFloat);
  auto y = module(x);

  ASSERT_EQ(y.ndimension(), 4);
  ASSERT_EQ(y.sizes(), torch::IntArrayRef({1, 1, 4, 4}));
  ASSERT_TRUE(y.allclose(y_exp));
}

TEST_F(ModulesTest, PixelUnshuffle) {
  PixelUnshuffle module(/*downscale_factor=*/2);
  auto x = torch::tensor(
      {{{{-17, 7, 19, 14}, {0, -15, -2, 0}, {-1, -3, 2, 1}, {-12, -3, 14, 9}}}},
      torch::kFloat);
  auto y_exp = torch::tensor(
      {{{{-17, 19}, {-1, 2}},
        {{7, 14}, {-3, 1}},
        {{0, -2}, {-12, 14}},
        {{-15, 0}, {-3, 9}}}},
      torch::kFloat);
  auto y = module(x);

  ASSERT_EQ(y.ndimension(), 4);
  ASSERT_EQ(y.sizes(), torch::IntArrayRef({1, 4, 2, 2}));
  ASSERT_TRUE(y.allclose(y_exp));
}

TEST_F(ModulesTest, Softplus) {
  const auto size = 3;
  for (const auto beta : {0.5, 1.0, 2.0}) {
    for (const auto threshold : {1.0, 3.0, 5.0}) {
      Softplus model {SoftplusOptions().beta(beta).threshold(threshold)};
      auto x = torch::linspace(-3.0, 3.0, 61);
      x.resize_({size, size, size});
      auto y_exp =
        (x <= threshold) * torch::log(1 + torch::exp(x * beta)) / beta +
        (x > threshold) * x;
      auto y = model(x);

      ASSERT_EQ(y.ndimension(), 3);
      ASSERT_EQ(y.sizes(), std::vector<int64_t>({size, size, size}));
      ASSERT_TRUE(torch::allclose(y, y_exp));
    }
  }
}

TEST_F(ModulesTest, Softshrink) {
  const auto size = 3;
  for (const auto lambda : {0.0, 0.42, 1.0, 4.2, 42.42}) {
    Softshrink model {/*lambda=*/lambda};
    auto x = torch::linspace(-10.0, 10.0, size * size * size);
    x.resize_({size, size, size}).set_requires_grad(true);
    auto y = model(x);
    torch::Tensor s = y.sum();

    s.backward();
    ASSERT_EQ(s.ndimension(), 0);

    ASSERT_EQ(y.ndimension(), 3);
    ASSERT_EQ(y.sizes(), std::vector<int64_t>({size, size, size}));
    auto y_exp = (x < -lambda) * (x + lambda) + (x > lambda) * (x - lambda);
    ASSERT_TRUE(torch::allclose(y, y_exp));
  }
}

TEST_F(ModulesTest, Softsign) {
  Softsign model;
  auto x = torch::randn(100) * 10;
  auto y_exp = x / (1 + x.abs());
  auto y = model(x);

  ASSERT_TRUE(torch::allclose(y, y_exp));
}

TEST_F(ModulesTest, Tanh) {
  Tanh model;
  auto x = torch::randn(100) * 10;
  auto y_exp = (x.exp() - (-x).exp()) / (x.exp() + (-x).exp());
  auto y = model(x);

  ASSERT_TRUE(torch::allclose(y, y_exp));
}

TEST_F(ModulesTest, Tanhshrink) {
  Tanhshrink model;
  auto x = torch::randn(100) * 10;
  auto y_exp = x - x.tanh();
  auto y = model(x);

  ASSERT_TRUE(torch::allclose(y, y_exp));
}

TEST_F(ModulesTest, Threshold) {
  const auto size = 3;
  for (const auto threshold : {0.5, 1.0, 2.0}) {
    for (const auto value : {0.5, 1.0, 2.0}) {
      for (const auto inplace : {false, true}) {
        Threshold model {ThresholdOptions(threshold, value).inplace(inplace)};
        auto x = torch::linspace(-3.0, 3.0, 61);
        x.resize_({size, size, size});
        auto x_orig = x.clone();
        auto y_exp = (x_orig <= threshold) * value + (x_orig > threshold) * x_orig;
        auto y = model(x);

        ASSERT_EQ(y.ndimension(), 3);
        ASSERT_EQ(y.sizes(), std::vector<int64_t>({size, size, size}));
        ASSERT_TRUE(torch::allclose(y, y_exp));
        if (inplace) {
          ASSERT_TRUE(torch::allclose(x, y_exp));
        }
      }
    }
  }
}

TEST_F(ModulesTest, Upsampling1D) {
  {
    Upsample model(UpsampleOptions()
                       .size(std::vector<int64_t>({4}))
                       .mode(torch::kNearest));
    auto input = torch::ones({1, 1, 2}, torch::requires_grad());
    auto output = model->forward(input);
    auto expected = torch::ones({1, 1, 4});
    auto s = output.sum();
    s.backward();

    ASSERT_EQ(s.ndimension(), 0);
    ASSERT_TRUE(output.allclose(expected));
  }
  {
    for (const auto align_corners : {true, false}) {
      // test float scale factor up & down sampling
      for (const auto scale_factor : {0.5, 1.5, 2.0}) {
        Upsample model(UpsampleOptions()
                           .scale_factor(std::vector<double>({scale_factor}))
                           .mode(torch::kLinear)
                           .align_corners(align_corners));
        auto input = torch::ones({1, 1, 2}, torch::requires_grad());
        auto output = model->forward(input);
        auto expected_size =
            static_cast<int64_t>(std::floor(input.size(-1) * scale_factor));
        auto expected = torch::ones({1, 1, expected_size});
        auto s = output.sum();
        s.backward();

        ASSERT_EQ(s.ndimension(), 0);
        ASSERT_TRUE(output.allclose(expected));
      }
    }
  }
  {
    // linear (1D) upsampling spatial invariance
    Upsample model(UpsampleOptions()
                       .scale_factor(std::vector<double>({3}))
                       .mode(torch::kLinear)
                       .align_corners(false));
    auto input = torch::zeros({1, 1, 9});
    input.narrow(2, 0, 4).normal_();
    auto output = model->forward(input);
    auto expected = model->forward(input.narrow(2, 0, 5));

    ASSERT_TRUE(torch::allclose(output.narrow(2, 0, 15), expected));
  }
}

TEST_F(ModulesTest, Upsampling2D) {
  {
    Upsample model(UpsampleOptions()
                       .size(std::vector<int64_t>({4, 4}))
                       .mode(torch::kNearest));
    auto input = torch::ones({1, 1, 2, 2}, torch::requires_grad());
    auto output = model->forward(input);
    auto expected = torch::ones({1, 1, 4, 4});
    auto s = output.sum();
    s.backward();

    ASSERT_EQ(s.ndimension(), 0);
    ASSERT_TRUE(output.allclose(expected));
  }
  {
    for (const auto align_corners : {true, false}) {
      // test float scale factor up & down sampling
      for (const auto scale_factor : {0.5, 1.5, 2.0}) {
        Upsample model(UpsampleOptions()
                           .scale_factor(std::vector<double>({scale_factor, scale_factor}))
                           .mode(torch::kBilinear)
                           .align_corners(align_corners));
        auto input = torch::ones({1, 1, 2, 2}, torch::requires_grad());
        auto output = model->forward(input);
        auto expected_size =
            static_cast<int64_t>(std::floor(input.size(-1) * scale_factor));
        auto expected = torch::ones({1, 1, expected_size, expected_size});
        auto s = output.sum();
        s.backward();

        ASSERT_EQ(s.ndimension(), 0);
        ASSERT_TRUE(output.allclose(expected));
      }
    }
  }
  {
    for (const auto align_corners : {true, false}) {
      // test float scale factor up & down sampling
      for (const auto scale_factor : {0.5, 1.5, 2.0}) {
        Upsample model(UpsampleOptions()
                           .scale_factor(std::vector<double>({scale_factor, scale_factor}))
                           .mode(torch::kBicubic)
                           .align_corners(align_corners));
        auto input = torch::ones({1, 1, 2, 2}, torch::requires_grad());
        auto output = model->forward(input);
        auto expected_size =
            static_cast<int64_t>(std::floor(input.size(-1) * scale_factor));
        auto expected = torch::ones({1, 1, expected_size, expected_size});
        auto s = output.sum();
        s.backward();

        ASSERT_EQ(s.ndimension(), 0);
        ASSERT_TRUE(output.allclose(expected));
      }
    }
  }
}

TEST_F(ModulesTest, Upsampling3D) {
  {
    Upsample model(UpsampleOptions()
                       .size(std::vector<int64_t>({4, 4, 4}))
                       .mode(torch::kNearest));
    auto input = torch::ones({1, 1, 2, 2, 2}, torch::requires_grad());
    auto output = model->forward(input);
    auto expected = torch::ones({1, 1, 4, 4, 4});
    auto s = output.sum();
    s.backward();

    ASSERT_EQ(s.ndimension(), 0);
    ASSERT_TRUE(output.allclose(expected));
  }
  {
    for (const auto align_corners : {true, false}) {
      // test float scale factor up & down sampling
      for (const auto scale_factor : {0.5, 1.5, 2.0}) {
        Upsample model(
            UpsampleOptions()
                .scale_factor(std::vector<double>({scale_factor, scale_factor, scale_factor}))
                .mode(torch::kTrilinear)
                .align_corners(align_corners));
        auto input = torch::ones({1, 1, 2, 2, 2}, torch::requires_grad());
        auto output = model->forward(input);
        auto expected_size =
            static_cast<int64_t>(std::floor(input.size(-1) * scale_factor));
        auto expected =
            torch::ones({1, 1, expected_size, expected_size, expected_size});
        auto s = output.sum();
        s.backward();

        ASSERT_EQ(s.ndimension(), 0);
        ASSERT_TRUE(output.allclose(expected));
      }
    }
  }
}

TEST_F(ModulesTest, CTCLoss) {
  CTCLoss loss {CTCLossOptions().reduction(torch::kNone)};
  const auto target_lengths = torch::tensor({0, 0, 0});
  const auto input_lengths = torch::tensor({50, 50, 50});
  const auto targets =
    torch::randint(1, 15, at::IntArrayRef({0}), torch::kLong);
  const auto log_probs =
    torch::randn({50, 3, 15}, torch::kDouble).log_softmax(2);
  const auto output =
    loss->forward(log_probs, targets, input_lengths, target_lengths);
  ASSERT_TRUE(output.ge(0).all().item<bool>());
  ASSERT_TRUE(torch::allclose(
    -log_probs.sum(0).slice(1, 0, 1).view_as(output), output));
}

TEST_F(ModulesTest, PoissonNLLLoss) {
  const auto input = torch::tensor({0.5, 1.5, 2.5});
  const auto target = torch::tensor({1., 2., 3.});
  const auto component_wise_loss = torch::exp(input) - target * input;
  {
    PoissonNLLLoss loss {PoissonNLLLossOptions().reduction(torch::kNone)};
    ASSERT_TRUE(torch::allclose(
      component_wise_loss,
      loss->forward(input, target)
    ));
  }
  {
    PoissonNLLLoss loss {PoissonNLLLossOptions().reduction(torch::kSum)};
    ASSERT_TRUE(torch::allclose(
      torch::sum(component_wise_loss),
      loss->forward(input, target)
    ));
  }
  {
    PoissonNLLLoss loss {PoissonNLLLossOptions().reduction(torch::kMean)};
    ASSERT_TRUE(torch::allclose(
      torch::mean(component_wise_loss),
      loss->forward(input, target)
    ));
  }
}

TEST_F(ModulesTest, MarginRankingLoss) {
  {
    MarginRankingLoss loss;
    const auto input1 = torch::randn(15) * 10;
    const auto input2 = torch::randn(15) * 10;
    const auto target = torch::randn(15).sign();
    ASSERT_TRUE(torch::allclose(
      loss->forward(input1, input2, target),
      (-target * (input1 - input2)).clamp(0).mean()
    ));
  }
  {
    MarginRankingLoss loss {MarginRankingLossOptions().margin(0.5).reduction(torch::kSum)};
    const auto input1 = torch::randn(15) * 10;
    const auto input2 = torch::randn(15) * 10;
    const auto target = torch::randn(15).sign();
    const auto margin = 0.5;
    ASSERT_TRUE(torch::allclose(
      loss->forward(input1, input2, target),
      (-target * (input1 - input2) + margin).clamp(0).sum()
    ));
  }
  {
    MarginRankingLoss loss {MarginRankingLossOptions().margin(0.5).reduction(torch::kMean)};
    const auto input1 = torch::randn(15) * 10;
    const auto input2 = torch::randn(15) * 10;
    const auto target = torch::randn(15).sign();
    const auto margin = 0.5;
    ASSERT_TRUE(torch::allclose(
      loss->forward(input1, input2, target),
      (-target * (input1 - input2) + margin).clamp(0).mean()
    ));
  }
}

TEST_F(ModulesTest, BCEWithLogitsLoss) {
  { // test BCE with logits raises if target and input are different size
    {
      const auto target = torch::rand(5);
      const auto input = torch::rand({5, 1});
      ASSERT_THROWS_WITH(
        BCEWithLogitsLoss()(input, target),
        "must be the same as input size"
      );
    }
    {
      const auto target = torch::rand({5, 1});
      const auto input = torch::rand(5);
      ASSERT_THROWS_WITH(
        BCEWithLogitsLoss()(input, target),
        "must be the same as input size"
      );
    }
  }
  { // test BCE with logits gives same result as sigmoid and bce loss
    auto sigmoid = Sigmoid();

    auto target = torch::rand({64, 4});
    auto output = torch::rand({64, 4}) - 0.5;

    ASSERT_TRUE(torch::allclose(
      BCEWithLogitsLoss()(output, target),
      BCELoss()(sigmoid(output), target)
    ));

    auto weight = torch::rand(4);
    ASSERT_TRUE(torch::allclose(
      BCEWithLogitsLoss(
        BCEWithLogitsLossOptions().weight(weight)
      )(output, target),
      BCELoss(
        BCELossOptions().weight(weight)
      )(sigmoid(output), target)
    ));

    target = torch::zeros({4, 1}, torch::kFloat);
    output = torch::empty({4, 1}, torch::kFloat).fill_(-100);

    ASSERT_TRUE(torch::allclose(
      BCEWithLogitsLoss()(output, target),
      BCELoss()(sigmoid(output), target)
    ));

    ASSERT_TRUE(torch::allclose(
      BCEWithLogitsLoss(
        BCEWithLogitsLossOptions().reduction(torch::kNone)
      )(output, target),
      BCELoss(
        BCELossOptions().reduction(torch::kNone)
      )(sigmoid(output), target)
    ));

    weight = torch::rand({1}, torch::kFloat);
    ASSERT_TRUE(torch::allclose(
      BCEWithLogitsLoss(
        BCEWithLogitsLossOptions().weight(weight)
      )(output, target),
      BCELoss(
        BCELossOptions().weight(weight)
      )(sigmoid(output), target)
    ));
  }
  { // test BCE with logits has correct grad at zero
    const auto output = torch::zeros({3, 1}, torch::requires_grad());
    const auto target = torch::zeros({3, 1});
    BCEWithLogitsLoss(BCEWithLogitsLossOptions()
      .reduction(torch::kSum))(output, target).backward();
    const auto expected_grad = torch::empty({3, 1}).fill_(0.5);
    ASSERT_TRUE(torch::allclose(output.grad(), expected_grad));
  }
  { // test BCE with logits broadcasts weights
    const auto target = torch::rand({16, 4});
    const auto output = torch::rand({16, 4}) - 0.5;

    auto weight = torch::rand(4);
    auto out1 = BCEWithLogitsLoss(
      BCEWithLogitsLossOptions().weight(weight)
    )(output, target);

    weight = weight.expand({16, 4}).contiguous();
    auto out2 = BCEWithLogitsLoss(
      BCEWithLogitsLossOptions().weight(weight)
    )(output, target);

    ASSERT_TRUE(torch::allclose(out1, out2));

    weight = torch::rand({16, 1});
    out1 = BCEWithLogitsLoss(
      BCEWithLogitsLossOptions().weight(weight)
    )(output, target);

    weight = weight.expand({16, 4}).contiguous();
    out2 = BCEWithLogitsLoss(
      BCEWithLogitsLossOptions().weight(weight)
    )(output, target);

    ASSERT_TRUE(torch::allclose(out1, out2));
  }
  { // test BCE with logits ones in pos weights are the same as none
    const auto target = torch::rand({64, 4});
    const auto output = torch::rand({64, 4}) - 0.5;
    const auto pos_weight = torch::ones({64, 4});

    ASSERT_TRUE(torch::allclose(
      BCEWithLogitsLoss()(output, target),
      BCEWithLogitsLoss(
        BCEWithLogitsLossOptions().pos_weight(pos_weight)
      )(output, target)
    ));
  }
  { // test BCE with logits broadcasts pos weights
    const auto target = torch::rand({64, 4});
    const auto output = torch::rand({64, 4}) - 0.5;
    const auto pos_weight = torch::rand(4);
    const auto out1 = BCEWithLogitsLoss(
      BCEWithLogitsLossOptions().pos_weight(pos_weight)
    )(output, target);

    const auto pos_weight1 = pos_weight.expand({1, 4});
    const auto out2 = BCEWithLogitsLoss(
      BCEWithLogitsLossOptions().pos_weight(pos_weight)
    )(output, target);

    const auto pos_weight2 = pos_weight.expand({64, 4});
    const auto out3 = BCEWithLogitsLoss(
      BCEWithLogitsLossOptions().pos_weight(pos_weight)
    )(output, target);

    ASSERT_TRUE(torch::allclose(out1, out2));
    ASSERT_TRUE(torch::allclose(out1, out3));
  }
  { // test BCE with logits with pos weight has correct grad at zero
    const auto output = torch::zeros({3, 1}, torch::requires_grad());
    const auto target = torch::zeros({3, 1});
    const auto pos_weight = torch::ones({3, 1});
    BCEWithLogitsLoss(
      BCEWithLogitsLossOptions().pos_weight(pos_weight).reduction(torch::kSum)
    )(output, target).backward();
    const auto expected_grad = torch::empty({3, 1}).fill_(0.5);
    // NOLINTNEXTLINE(performance-unnecessary-copy-initialization)
    const auto grad = output.grad();
    ASSERT_TRUE(torch::allclose(grad, expected_grad));
  }
  { // test BCE with logits stability
    const auto output = torch::tensor({0., -120.});
    const auto target = torch::tensor({0., 1.});
    const auto pos_weight = torch::tensor({1., 1.});

    const auto out1 = BCEWithLogitsLoss()(output, target);
    ASSERT_TRUE(torch::isfinite(out1).all().item<bool>());

    const auto out2 = BCEWithLogitsLoss(
      BCEWithLogitsLossOptions().pos_weight(pos_weight)
    )(output, target);
    ASSERT_TRUE(torch::isfinite(out2).all().item<bool>());
  }
}

namespace detail {

  namespace F = torch::nn::functional;

  torch::Tensor _batchmatmul(const torch::Tensor& a, const torch::Tensor& b) {
    TORCH_INTERNAL_ASSERT(a.size(0) == b.size(0));
    TORCH_INTERNAL_ASSERT(a.size(1) == b.size(1));
    auto retval = torch::zeros({a.size(0), a.size(1), a.size(2), b.size(3)}, torch::kFloat32);
    for (const auto i : c10::irange(a.size(0))) {
      for (const auto j : c10::irange(a.size(1))) {
        retval[i][j] = torch::matmul(a[i][j], b[i][j]);
      }
    }
    return retval;
  }

  torch::Tensor _softmax(const torch::Tensor& x) {
    auto output = torch::zeros(x.sizes());
    for (const auto i : c10::irange(x.size(0))) {
      for (const auto j : c10::irange(x.size(1))) {
        for (const auto k : c10::irange(x.size(2))) {
          const auto& x_curr = x[i][j][k];
          const auto e_x = torch::exp(x_curr - torch::max(x_curr));
          output[i][j][k] = e_x / torch::sum(e_x);
        }
      }
    }
    return output;
  }

  std::tuple<torch::Tensor, torch::Tensor> _scaled_dot_attn_ref(
    const torch::Tensor& Q, const torch::Tensor& K, const torch::Tensor& V,
    at::IntArrayRef dims, const torch::Tensor& unseen_mask = {},
    const torch::Tensor& key_padding_mask = {},
    bool average_attn_weights = true) {
    auto QKT = _batchmatmul(
      Q,
      K.permute({0, 1, 3, 2}) / std::sqrt(dims[3])
    );
    const auto b1 = QKT.size(0);
    const auto b2 = QKT.size(1);
    const auto s1 = QKT.size(2);
    const auto s2 = QKT.size(3);
    if (unseen_mask.defined() || key_padding_mask.defined()) {
      for (const auto i : c10::irange(b1)) {
        for (const auto j : c10::irange(b2)) {
          for (const auto m : c10::irange(s1)) {
            for (const auto n : c10::irange(s2)) {
              if (unseen_mask.defined() && unseen_mask[m][n].item<double>() == 0) {
                QKT[i][j][m][n] = -std::numeric_limits<double>::infinity();
              }
              if (key_padding_mask.defined() && key_padding_mask[i][n].item<double>() != 0) {
                QKT[i][j][m][n] = -std::numeric_limits<double>::infinity();
              }
            }
          }
        }
      }
    }
    auto reference = _softmax(QKT);
    auto ref_attn_weight = reference;
    if (average_attn_weights) {
      // NOLINTNEXTLINE(bugprone-argument-comment)
      ref_attn_weight = torch::sum(ref_attn_weight, /*axis=*/1) / b2;
    }
    reference = _batchmatmul(reference, V);
    return std::tie(reference, ref_attn_weight);
  }

  torch::Tensor _split_heads_ref(const torch::Tensor& X, at::IntArrayRef dims, int nheads, int d_head) {
    auto X_split = X.reshape({dims[0], dims[1], nheads, d_head});
    auto X_split_transposed = X_split.permute({0, 2, 1, 3});
    return X_split_transposed.reshape({dims[0], nheads, dims[1], d_head});
  }

  torch::Tensor _combine_heads_ref(const torch::Tensor& X, at::IntArrayRef dims, int nheads, int d_head) {
    auto X_transposed = X.permute({0, 2, 1, 3});
    auto reference = X_transposed.reshape({dims[0], dims[1], nheads * d_head});
    return reference;
  }

  torch::Tensor _fc(torch::Tensor X, torch::Tensor X_weight, torch::Tensor X_bias) {
    // NOLINTNEXTLINE(performance-unnecessary-copy-initialization)
    auto X_fc_b = X_bias;
    // NOLINTNEXTLINE(performance-unnecessary-copy-initialization)
    auto X_fc_w = X_weight;
    return torch::matmul(X, torch::t(X_fc_w)) + X_fc_b;
  }

  void _multihead_attn_test_helper(bool add_key_padding_mask = false,
    bool add_bias_kv = false, bool add_zero_attn = false,
    bool saved_kv = false, bool same_embed_dim = false,
    bool average_attn_weights = true) {
    std::random_device device;
    std::mt19937 generator(device());
    std::uniform_int_distribution<int> d_2_10(2, 10);
    std::uniform_int_distribution<int> d_3_10(3, 10);
    bool registration_checked = false;
    for (const auto i : c10::irange(100)) {
      (void)i; // Suppress unused variable warning
      const auto batch_sz = d_2_10(generator);
      const auto seq_len = d_2_10(generator);
      const auto d_head = d_3_10(generator);
      const auto nheads = d_3_10(generator);
      const auto d_model = d_head * nheads;
      // NOLINTNEXTLINE(cppcoreguidelines-init-variables)
      int kv_dim;
      if (same_embed_dim) {
        kv_dim = d_model;
      } else {
        std::uniform_int_distribution<int> d(5, 20);
        kv_dim = d(generator);
        while (kv_dim == d_model) {
          kv_dim = d(generator);
        }
      }
      std::vector<int64_t> dims {batch_sz, seq_len, kv_dim};
      torch::Tensor saved_k;
      torch::Tensor saved_k_tensor;
      torch::Tensor saved_v;
      torch::Tensor saved_v_tensor;
      if (saved_kv) {
        saved_k = torch::rand({batch_sz * nheads, seq_len, d_head});
        saved_k_tensor = saved_k;
        saved_v = torch::rand({batch_sz * nheads, seq_len, d_head});
        saved_v_tensor = saved_v;
      }
      torch::Tensor key_padding_mask;
      torch::Tensor key_padding_mask_tensor;
      if (add_key_padding_mask) {
        const auto seq_mask = torch::randint(0, 2, {1, seq_len});
        key_padding_mask = seq_mask.repeat({batch_sz, 1}) == 1;
        key_padding_mask_tensor = key_padding_mask;
      }
      const auto decoder_state = torch::rand({batch_sz, d_model});
      const torch::Tensor K = torch::rand(dims);
      // NOLINTNEXTLINE(performance-unnecessary-copy-initialization)
      const torch::Tensor V = K;
      const torch::Tensor Q = decoder_state.clone().resize_({batch_sz, 1, d_model});
      auto attn_mask = torch::randint(0, 2, {1, seq_len});
      const torch::Tensor attn_mask_tensor = attn_mask.clone();
      attn_mask_tensor.masked_fill_(attn_mask_tensor == 0, -std::numeric_limits<double>::infinity());
      attn_mask_tensor.masked_fill_(attn_mask_tensor > 0, double(0.0));

      // NOLINTNEXTLINE(performance-unnecessary-copy-initialization)
      const torch::Tensor decoder_state_tensor = decoder_state;
      const torch::Tensor source_hid_tensor = K.transpose(0, 1);

      const auto options = MultiheadAttentionOptions(d_model, nheads)
          .add_bias_kv(add_bias_kv)
          .add_zero_attn(add_zero_attn)
          .kdim(kv_dim)
          .vdim(kv_dim);
      const auto multihead_attn_module = MultiheadAttention(options);

      if (!registration_checked) {
        // make sure parameters are all registered correctly
        auto named_parameters = multihead_attn_module->named_parameters();
        if (same_embed_dim) {
          ASSERT_TRUE(named_parameters.contains("in_proj_weight"));
        }
        else {
          ASSERT_TRUE(named_parameters.contains("q_proj_weight"));
          ASSERT_TRUE(named_parameters.contains("k_proj_weight"));
          ASSERT_TRUE(named_parameters.contains("v_proj_weight"));
        }
        if (add_bias_kv) {
          ASSERT_TRUE(named_parameters.contains("bias_k"));
          ASSERT_TRUE(named_parameters.contains("bias_v"));
        }
        // make sure sub modules are all registered correctly
        auto submodules = multihead_attn_module->named_children();
        ASSERT_TRUE(submodules.contains("out_proj"));
        registration_checked = true;
      }

      torch::Tensor bias_k;
      torch::Tensor bias_v;
      if (add_bias_kv) {
        bias_k = multihead_attn_module->bias_k.detach();
        bias_v = multihead_attn_module->bias_v.detach();
      } else {
        bias_k.reset();
        bias_v.reset();
      }

      torch::Tensor _Q = decoder_state_tensor.unsqueeze(1).transpose(0, 1);
      // NOLINTNEXTLINE(performance-unnecessary-copy-initialization)
      torch::Tensor _V = source_hid_tensor;
      // NOLINTNEXTLINE(performance-unnecessary-copy-initialization)
      torch::Tensor _K = source_hid_tensor;

      torch::Tensor result;
      torch::Tensor result_weight;
      if (multihead_attn_module->_qkv_same_embed_dim) {
        std::tie(result, result_weight) = F::multi_head_attention_forward(
          _Q, _K, _V,
          F::MultiheadAttentionForwardFuncOptions(
            /*embed_dim_to_check=*/d_model,
            /*num_heads=*/nheads,
            /*in_proj_weight=*/multihead_attn_module->in_proj_weight,
            /*in_proj_bias=*/multihead_attn_module->in_proj_bias,
            /*bias_k=*/multihead_attn_module->bias_k,
            /*bias_v=*/multihead_attn_module->bias_v,
            /*add_zero_attn=*/multihead_attn_module->options.add_zero_attn(),
            /*dropout_p=*/multihead_attn_module->options.dropout(),
            /*out_proj_weight=*/multihead_attn_module->out_proj->weight,
            /*out_proj_bias=*/multihead_attn_module->out_proj->bias
          )
          .training(multihead_attn_module->is_training())
          .key_padding_mask(key_padding_mask_tensor)
          .need_weights(true)
          .attn_mask(attn_mask_tensor)
          .static_k(saved_k_tensor)
          .static_v(saved_v_tensor)
          .average_attn_weights(average_attn_weights)
        );
      } else {
        std::tie(result, result_weight) = F::multi_head_attention_forward(
          _Q, _K, _V,
          F::MultiheadAttentionForwardFuncOptions(
            /*embed_dim_to_check=*/d_model,
            /*num_heads=*/nheads,
            /*in_proj_weight=*/{},
            /*in_proj_bias=*/multihead_attn_module->in_proj_bias,
            /*bias_k=*/multihead_attn_module->bias_k,
            /*bias_v=*/multihead_attn_module->bias_v,
            /*add_zero_attn=*/multihead_attn_module->options.add_zero_attn(),
            /*dropout_p=*/multihead_attn_module->options.dropout(),
            /*out_proj_weight=*/multihead_attn_module->out_proj->weight,
            /*out_proj_bias=*/multihead_attn_module->out_proj->bias
          )
          .training(multihead_attn_module->is_training())
          .key_padding_mask(key_padding_mask_tensor)
          .need_weights(true)
          .attn_mask(attn_mask_tensor)
          .use_separate_proj_weight(true)
          .q_proj_weight(multihead_attn_module->q_proj_weight)
          .k_proj_weight(multihead_attn_module->k_proj_weight)
          .v_proj_weight(multihead_attn_module->v_proj_weight)
          .static_k(saved_k_tensor)
          .static_v(saved_v_tensor)
          .average_attn_weights(average_attn_weights)
        );
      }
      result = result.squeeze(0).detach();
      torch::Tensor q_proj_weight;
      torch::Tensor k_proj_weight;
      torch::Tensor v_proj_weight;
      if (multihead_attn_module->_qkv_same_embed_dim) {
        q_proj_weight = multihead_attn_module->in_proj_weight.slice(/*dim=*/0, 0, d_model);
        k_proj_weight = multihead_attn_module->in_proj_weight.slice(/*dim=*/0, d_model, (d_model * 2));
        v_proj_weight = multihead_attn_module->in_proj_weight.slice(/*dim=*/0, (d_model * 2));
      } else {
        q_proj_weight = multihead_attn_module->q_proj_weight;
        k_proj_weight = multihead_attn_module->k_proj_weight;
        v_proj_weight = multihead_attn_module->v_proj_weight;
      }
      auto Q_fc = _fc(Q, q_proj_weight, multihead_attn_module->in_proj_bias.slice(/*dim=*/0, 0, d_model));
      auto K_fc = _fc(K, k_proj_weight, multihead_attn_module->in_proj_bias.slice(/*dim=*/0, d_model, (d_model * 2)));
      auto V_fc = _fc(V, v_proj_weight, multihead_attn_module->in_proj_bias.slice(/*dim=*/0, (d_model * 2)));

      if (add_bias_kv) {
        K_fc = torch::cat({K_fc, bias_k.repeat({K_fc.size(0) / bias_k.size(0), 1, 1}/*, axis=0*/)}, /*dim=*/1);
        V_fc = torch::cat({V_fc, bias_v.repeat({V_fc.size(0) / bias_v.size(0), 1, 1}/*, axis=0*/)}, /*dim=*/1);
        if (attn_mask.defined()) {
          attn_mask = torch::cat({attn_mask, torch::ones({1, 1})}, /*dim=*/1);
        }
        if (key_padding_mask.defined()) {
          key_padding_mask = torch::cat({key_padding_mask, torch::full({batch_sz, 1}, false, torch::kBool)}, /*dim=*/1);
        }
        dims[1] += 1;
      }
      const auto Q_split = _split_heads_ref(
        Q_fc, {batch_sz, 1, d_model}, nheads, d_head
      );
      torch::Tensor K_split;
      if (saved_k.defined()) {
        K_split = saved_k.reshape({dims[0], nheads, dims[1], d_head});
      } else {
        K_split = _split_heads_ref(K_fc, dims, nheads, d_head);
      }
      torch::Tensor V_split;
      if (saved_v.defined()) {
        V_split = saved_v.reshape({dims[0], nheads, dims[1], d_head});
      } else {
        V_split = _split_heads_ref(V_fc, dims, nheads, d_head);
      }
      if (add_zero_attn) {
        dims[1] += 1;
        K_split = torch::cat({
          K_split,
          torch::zeros({K_split.size(0), K_split.size(1), 1, K_split.size(3)})
        }, /*dim=*/2);
        V_split = torch::cat({
          V_split,
          torch::zeros({V_split.size(0), V_split.size(1), 1, V_split.size(3)})
        }, /*dim=*/2);
        if (attn_mask.defined()) {
          attn_mask = torch::cat({attn_mask, torch::ones({1, 1})}, /*dim=*/1);
        }
        if (key_padding_mask.defined()) {
          key_padding_mask = torch::cat({key_padding_mask, torch::full({batch_sz, 1}, false, torch::kBool)}, /*dim=*/1);
        }
      }
      torch::Tensor attn_heads;
      torch::Tensor ref_attn_weight;
      std::tie(attn_heads, ref_attn_weight) = _scaled_dot_attn_ref(
          Q_split,
          K_split,
          V_split,
          Q_split.sizes(),
          attn_mask,
          key_padding_mask,
          average_attn_weights
      );
      const auto combined_attn_heads = _combine_heads_ref(attn_heads, {batch_sz, 1}, nheads, d_head);
      auto reference = _fc(combined_attn_heads, multihead_attn_module->out_proj->weight, multihead_attn_module->out_proj->bias);
      // NOLINTNEXTLINE(bugprone-argument-comment)
      reference = torch::squeeze(reference, /*axis=*/1);

      // result = reference
      ASSERT_EQ(result.sizes(), std::vector<int64_t>({batch_sz, d_model}));
      ASSERT_TRUE(torch::allclose(result, reference, 1e-5, 1e-5, /*equal_nan=*/true));

      // result_weight = ref_attn_weight
      result_weight = result_weight.detach();
      ASSERT_EQ(result_weight.sizes(), ref_attn_weight.sizes());
      ASSERT_TRUE(torch::allclose(result_weight, ref_attn_weight, 1e-5, 1e-5, /*equal_nan=*/true));
    }
  }
}

TEST_F(ModulesTest, MultiheadAttention) {
  using namespace ::detail;

  for (auto average_attn_weights : {false, true}) {
    // test_multihead_attn_add_zero_attn
    _multihead_attn_test_helper(
      /*add_key_padding_mask=*/false,
      /*add_bias_kv=*/false,
      /*add_zero_attn=*/true,
      /*saved_kv=*/false,
      /*same_embed_dim=*/false,
      /*average_attn_weights=*/average_attn_weights
    );

    // test_multihead_attn_add_bias_kv
    _multihead_attn_test_helper(
      /*add_key_padding_mask=*/false,
      /*add_bias_kv=*/true,
      /*add_zero_attn=*/false,
      /*saved_kv=*/false,
      /*same_embed_dim=*/false,
      /*average_attn_weights=*/average_attn_weights
    );

    // test_multihead_attn_no_masking():
    _multihead_attn_test_helper();

    // test_multihead_attn_key_padding_mask
    _multihead_attn_test_helper(
      /*add_key_padding_mask=*/true,
      /*add_bias_kv=*/false,
      /*add_zero_attn=*/false,
      /*saved_kv=*/false,
      /*same_embed_dim=*/false,
      /*average_attn_weights=*/average_attn_weights
    );

    // test_multihead_attn_saved_kv
    _multihead_attn_test_helper(
      /*add_key_padding_mask=*/false,
      /*add_bias_kv=*/false,
      /*add_zero_attn=*/false,
      /*saved_kv=*/true,
      /*same_embed_dim=*/false,
      /*average_attn_weights=*/average_attn_weights
    );

    // test_multihead_attn_add_bias_kv_zero_attn
    _multihead_attn_test_helper(
      /*add_key_padding_mask=*/true,
      /*add_bias_kv=*/true,
      /*add_zero_attn=*/true,
      /*saved_kv=*/false,
      /*same_embed_dim=*/false,
      /*average_attn_weights=*/average_attn_weights
    );

    // test_multihead_attn_all_arguments1
    _multihead_attn_test_helper(
      /*add_key_padding_mask=*/true,
      /*add_bias_kv=*/false,
      /*add_zero_attn=*/true,
      /*saved_kv=*/true,
      /*same_embed_dim=*/false,
      /*average_attn_weights=*/average_attn_weights
    );

    ASSERT_THROWS_WITH(
      // test_multihead_attn_all_arguments2
      _multihead_attn_test_helper(
        /*add_key_padding_mask=*/true,
        /*add_bias_kv=*/true,
        /*add_zero_attn=*/true,
        /*saved_kv=*/true,
        /*same_embed_dim=*/false,
        /*average_attn_weights=*/average_attn_weights
      ),
      "bias cannot be added to static key"
    );

    // test_multihead_attn_all_arguments3
    _multihead_attn_test_helper(
      /*add_key_padding_mask=*/true,
      /*add_bias_kv=*/false,
      /*add_zero_attn=*/true,
      /*saved_kv=*/true,
      /*same_embed_dim=*/true,
      /*average_attn_weights=*/average_attn_weights
    );
  }
}

TEST_F(ModulesTest, PrettyPrintIdentity) {
  ASSERT_EQ(c10::str(Identity()), "torch::nn::Identity()");
}

TEST_F(ModulesTest, PrettyPrintFlatten) {
  ASSERT_EQ(c10::str(Flatten()),
    "torch::nn::Flatten(start_dim=1, end_dim=-1)");
  ASSERT_EQ(c10::str(Flatten(FlattenOptions().start_dim(2).end_dim(4))),
    "torch::nn::Flatten(start_dim=2, end_dim=4)");
}

TEST_F(ModulesTest, PrettyPrintUnflatten) {
  ASSERT_EQ(
      c10::str(Unflatten(UnflattenOptions(0, {2, 2}))),
      "torch::nn::Unflatten(dim=0, unflattened_size={2, 2})");
  ASSERT_EQ(
      c10::str(Unflatten(UnflattenOptions(
          "B",
          {std::pair<std::string, int64_t>{"B1", 2},
           std::pair<std::string, int64_t>{"B2", 2}}))),
      "torch::nn::Unflatten(dim=\"B\", unflattened_size={{\"B1\", 2}, {\"B2\", 2}})");
}

TEST_F(ModulesTest, ReflectionPad1d) {
  {
    ReflectionPad1d m(ReflectionPad1dOptions(2));
    auto input = torch::arange(8, torch::kFloat).reshape({1, 2, 4});
    auto output = m(input);
    auto expected = torch::tensor({{{2., 1., 0., 1., 2., 3., 2., 1.},
                                    {6., 5., 4., 5., 6., 7., 6., 5.}}}, torch::kFloat);
    ASSERT_TRUE(output.allclose(expected));
  }
  {
    ReflectionPad1d m(ReflectionPad1dOptions({3, 1}));
    auto input = torch::arange(8, torch::kFloat).reshape({1, 2, 4});
    auto output = m(input);
    auto expected = torch::tensor({{{3., 2., 1., 0., 1., 2., 3., 2.},
                                    {7., 6., 5., 4., 5., 6., 7., 6.}}}, torch::kFloat);
    ASSERT_TRUE(output.allclose(expected));
  }
}

TEST_F(ModulesTest, ReflectionPad2d) {
  {
    ReflectionPad2d m(ReflectionPad2dOptions(2));
    auto input = torch::arange(9, torch::kFloat).reshape({1, 1, 3, 3});
    auto output = m(input);
    auto expected = torch::tensor({{{{8., 7., 6., 7., 8., 7., 6.},
                                     {5., 4., 3., 4., 5., 4., 3.},
                                     {2., 1., 0., 1., 2., 1., 0.},
                                     {5., 4., 3., 4., 5., 4., 3.},
                                     {8., 7., 6., 7., 8., 7., 6.},
                                     {5., 4., 3., 4., 5., 4., 3.},
                                     {2., 1., 0., 1., 2., 1., 0.}}}}, torch::kFloat);
    ASSERT_TRUE(output.allclose(expected));
  }
  {
    ReflectionPad2d m(ReflectionPad2dOptions({1, 1, 2, 0}));
    auto input = torch::arange(9, torch::kFloat).reshape({1, 1, 3, 3});
    auto output = m(input);
    auto expected = torch::tensor({{{{7., 6., 7., 8., 7.},
                                     {4., 3., 4., 5., 4.},
                                     {1., 0., 1., 2., 1.},
                                     {4., 3., 4., 5., 4.},
                                     {7., 6., 7., 8., 7.}}}}, torch::kFloat);
    ASSERT_TRUE(output.allclose(expected));
  }
}

TEST_F(ModulesTest, ReflectionPad3d) {
  {
    ReflectionPad3d m(ReflectionPad3dOptions(1));
    auto input = torch::arange(8, torch::kFloat).reshape({1, 1, 2, 2, 2});
    auto output = m(input);
    auto expected = torch::tensor({{{{{7., 6., 7., 6.},
                                      {5., 4., 5., 4.},
                                      {7., 6., 7., 6.},
                                      {5., 4., 5., 4.}},
                                     {{3., 2., 3., 2.},
                                      {1., 0., 1., 0.},
                                      {3., 2., 3., 2.},
                                      {1., 0., 1., 0.}},
                                     {{7., 6., 7., 6.},
                                      {5., 4., 5., 4.},
                                      {7., 6., 7., 6.},
                                      {5., 4., 5., 4.}},
                                     {{3., 2., 3., 2.},
                                      {1., 0., 1., 0.},
                                      {3., 2., 3., 2.},
                                      {1., 0., 1., 0.}}}}}, torch::kFloat);
    ASSERT_TRUE(output.allclose(expected));
  }
  {
    ReflectionPad3d m(ReflectionPad3dOptions({0, 1, 1, 0, 1, 2}));
    auto input = torch::arange(16, torch::kFloat).reshape({1, 1, 4, 2, 2});
    auto output = m(input);
    auto expected = torch::tensor({{{{{6., 7., 6.},
                                      {4., 5., 4.},
                                      {6., 7., 6.}},
                                     {{2., 3., 2.},
                                      {0., 1., 0.},
                                      {2., 3., 2.}},
                                     {{6., 7., 6.},
                                      {4., 5., 4.},
                                      {6., 7., 6.}},
                                     {{10., 11., 10.},
                                      {8., 9., 8.},
                                      {10., 11., 10.}},
                                     {{14., 15., 14.},
                                      {12., 13., 12.},
                                      {14., 15., 14.}},
                                     {{10., 11., 10.},
                                      {8., 9., 8.},
                                      {10., 11., 10.}},
                                     {{6., 7., 6.},
                                      {4., 5., 4.},
                                      {6., 7., 6.}}}}}, torch::kFloat);
    ASSERT_EQ(output.sizes(), std::vector<int64_t>({1, 1, 7, 3, 3}));
    ASSERT_TRUE(output.allclose(expected));
  }
}
TEST_F(ModulesTest, ReplicationPad1d) {
  {
    ReplicationPad1d m(ReplicationPad1dOptions(2));
    auto input = torch::arange(8, torch::kFloat).reshape({1, 2, 4});
    auto output = m(input);
    auto expected = torch::tensor({{{0., 0., 0., 1., 2., 3., 3., 3.},
                                    {4., 4., 4., 5., 6., 7., 7., 7.}}}, torch::kFloat);
    ASSERT_TRUE(output.allclose(expected));
  }
  {
    ReplicationPad1d m(ReplicationPad1dOptions({3, 1}));
    auto input = torch::arange(8, torch::kFloat).reshape({1, 2, 4});
    auto output = m(input);
    auto expected = torch::tensor({{{0., 0., 0., 0., 1., 2., 3., 3.},
                                    {4., 4., 4., 4., 5., 6., 7., 7.}}}, torch::kFloat);
    ASSERT_TRUE(output.allclose(expected));
  }
}

TEST_F(ModulesTest, ReplicationPad2d) {
  {
    ReplicationPad2d m(ReplicationPad2dOptions(2));
    auto input = torch::arange(9, torch::kFloat).reshape({1, 1, 3, 3});
    auto output = m(input);
    auto expected = torch::tensor({{{{0., 0., 0., 1., 2., 2., 2.},
                                     {0., 0., 0., 1., 2., 2., 2.},
                                     {0., 0., 0., 1., 2., 2., 2.},
                                     {3., 3., 3., 4., 5., 5., 5.},
                                     {6., 6., 6., 7., 8., 8., 8.},
                                     {6., 6., 6., 7., 8., 8., 8.},
                                     {6., 6., 6., 7., 8., 8., 8.}}}}, torch::kFloat);
    ASSERT_TRUE(output.allclose(expected));
  }
  {
    ReplicationPad2d m(ReplicationPad2dOptions({1, 1, 2, 0}));
    auto input = torch::arange(9, torch::kFloat).reshape({1, 1, 3, 3});
    auto output = m(input);
    auto expected = torch::tensor({{{{0., 0., 1., 2., 2.},
                                     {0., 0., 1., 2., 2.},
                                     {0., 0., 1., 2., 2.},
                                     {3., 3., 4., 5., 5.},
                                     {6., 6., 7., 8., 8.}}}}, torch::kFloat);
    ASSERT_TRUE(output.allclose(expected));
  }
}

TEST_F(ModulesTest, ReplicationPad3d) {
  {
    ReplicationPad3d m(ReplicationPad3dOptions(1));
    auto input = torch::arange(8, torch::kFloat).reshape({1, 1, 2, 2, 2});
    auto output = m(input);
    auto expected = torch::tensor({{{{{0., 0., 1., 1.},
                                      {0., 0., 1., 1.},
                                      {2., 2., 3., 3.},
                                      {2., 2., 3., 3.}},
                                     {{0., 0., 1., 1.},
                                      {0., 0., 1., 1.},
                                      {2., 2., 3., 3.},
                                      {2., 2., 3., 3.}},
                                     {{4., 4., 5., 5.},
                                      {4., 4., 5., 5.},
                                      {6., 6., 7., 7.},
                                      {6., 6., 7., 7.}},
                                     {{4., 4., 5., 5.},
                                      {4., 4., 5., 5.},
                                      {6., 6., 7., 7.},
                                      {6., 6., 7., 7.}}}}}, torch::kFloat);
    ASSERT_TRUE(output.allclose(expected));
  }
  {
    ReplicationPad3d m(ReplicationPad3dOptions({1, 2, 1, 2, 1, 2}));
    auto input = torch::arange(8, torch::kFloat).reshape({1, 1, 2, 2, 2});
    auto output = m(input);
    auto expected = torch::tensor({{{{{0., 0., 1., 1., 1.},
                                      {0., 0., 1., 1., 1.},
                                      {2., 2., 3., 3., 3.},
                                      {2., 2., 3., 3., 3.},
                                      {2., 2., 3., 3., 3.}},
                                     {{0., 0., 1., 1., 1.},
                                      {0., 0., 1., 1., 1.},
                                      {2., 2., 3., 3., 3.},
                                      {2., 2., 3., 3., 3.},
                                      {2., 2., 3., 3., 3.}},
                                     {{4., 4., 5., 5., 5.},
                                      {4., 4., 5., 5., 5.},
                                      {6., 6., 7., 7., 7.},
                                      {6., 6., 7., 7., 7.},
                                      {6., 6., 7., 7., 7.}},
                                     {{4., 4., 5., 5., 5.},
                                      {4., 4., 5., 5., 5.},
                                      {6., 6., 7., 7., 7.},
                                      {6., 6., 7., 7., 7.},
                                      {6., 6., 7., 7., 7.}},
                                     {{4., 4., 5., 5., 5.},
                                      {4., 4., 5., 5., 5.},
                                      {6., 6., 7., 7., 7.},
                                      {6., 6., 7., 7., 7.},
                                      {6., 6., 7., 7., 7.}}}}}, torch::kFloat);
    ASSERT_TRUE(output.allclose(expected));
  }
}

TEST_F(ModulesTest, ZeroPad2d) {
  {
    ZeroPad2d m(ZeroPad2dOptions(2));
    auto input = torch::arange(9, torch::kFloat).reshape({1, 1, 3, 3});
    auto output = m(input);
    auto expected = torch::tensor({{{{0., 0., 0., 0., 0., 0., 0.},
                                     {0., 0., 0., 0., 0., 0., 0.},
                                     {0., 0., 0., 1., 2., 0., 0.},
                                     {0., 0., 3., 4., 5., 0., 0.},
                                     {0., 0., 6., 7., 8., 0., 0.},
                                     {0., 0., 0., 0., 0., 0., 0.},
                                     {0., 0., 0., 0., 0., 0., 0.}}}}, torch::kFloat);
    ASSERT_TRUE(output.allclose(expected));
  }
  {
    ZeroPad2d m(ZeroPad2dOptions({1, 1, 2, 0}));
    auto input = torch::arange(9, torch::kFloat).reshape({1, 1, 3, 3});
    auto output = m(input);
    auto expected = torch::tensor({{{{0., 0., 0., 0., 0.},
                                     {0., 0., 0., 0., 0.},
                                     {0., 0., 1., 2., 0.},
                                     {0., 3., 4., 5., 0.},
                                     {0., 6., 7., 8., 0.}}}}, torch::kFloat);
    ASSERT_TRUE(output.allclose(expected));
  }
}

TEST_F(ModulesTest, ConstantPad1d) {
  {
    ConstantPad1d m(ConstantPad1dOptions(2, 3.5));
    auto input = torch::arange(8, torch::kFloat).reshape({1, 2, 4});
    auto output = m(input);
    auto expected = torch::tensor({{{3.5000, 3.5000, 0.0000, 1.0000, 2.0000, 3.0000, 3.5000, 3.5000},
                                    {3.5000, 3.5000, 4.0000, 5.0000, 6.0000, 7.0000, 3.5000, 3.5000}}}, torch::kFloat);
    ASSERT_TRUE(output.allclose(expected));
  }
  {
    ConstantPad1d m(ConstantPad1dOptions({3, 1}, 3.5));
    auto input = torch::arange(6, torch::kFloat).reshape({1, 2, 3});
    auto output = m(input);
    auto expected = torch::tensor({{{3.5000, 3.5000, 3.5000, 0.0000, 1.0000, 2.0000, 3.5000},
                                    {3.5000, 3.5000, 3.5000, 3.0000, 4.0000, 5.0000, 3.5000}}}, torch::kFloat);
    ASSERT_TRUE(output.allclose(expected));
  }
}

TEST_F(ModulesTest, ConstantPad2d) {
  {
    ConstantPad2d m(ConstantPad2dOptions(2, 3.5));
    auto input = torch::arange(4, torch::kFloat).reshape({1, 2, 2});
    auto output = m(input);
    auto expected = torch::tensor({{{3.5000, 3.5000, 3.5000, 3.5000, 3.5000, 3.5000},
                                    {3.5000, 3.5000, 3.5000, 3.5000, 3.5000, 3.5000},
                                    {3.5000, 3.5000, 0.0000, 1.0000, 3.5000, 3.5000},
                                    {3.5000, 3.5000, 2.0000, 3.0000, 3.5000, 3.5000},
                                    {3.5000, 3.5000, 3.5000, 3.5000, 3.5000, 3.5000},
                                    {3.5000, 3.5000, 3.5000, 3.5000, 3.5000, 3.5000}}}, torch::kFloat);
    ASSERT_TRUE(output.allclose(expected));
  }
  {
    ConstantPad2d m(ConstantPad2dOptions({3, 0, 2, 1}, 3.5));
    auto input = torch::arange(4, torch::kFloat).reshape({1, 2, 2});
    auto output = m(input);
    auto expected = torch::tensor({{{3.5000, 3.5000, 3.5000, 3.5000, 3.5000},
                                    {3.5000, 3.5000, 3.5000, 3.5000, 3.5000},
                                    {3.5000, 3.5000, 3.5000, 0.0000, 1.0000},
                                    {3.5000, 3.5000, 3.5000, 2.0000, 3.0000},
                                    {3.5000, 3.5000, 3.5000, 3.5000, 3.5000}}}, torch::kFloat);
    ASSERT_TRUE(output.allclose(expected));
  }
}

TEST_F(ModulesTest, ConstantPad3d) {
  {
    ConstantPad3d m(ConstantPad3dOptions(1, 3.5));
    auto input = torch::arange(8, torch::kFloat).reshape({1, 1, 2, 2, 2});
    auto output = m(input);
    auto expected = torch::tensor({{{{{3.5000, 3.5000, 3.5000, 3.5000},
                                      {3.5000, 3.5000, 3.5000, 3.5000},
                                      {3.5000, 3.5000, 3.5000, 3.5000},
                                      {3.5000, 3.5000, 3.5000, 3.5000}},
                                     {{3.5000, 3.5000, 3.5000, 3.5000},
                                      {3.5000, 0.0000, 1.0000, 3.5000},
                                      {3.5000, 2.0000, 3.0000, 3.5000},
                                      {3.5000, 3.5000, 3.5000, 3.5000}},
                                     {{3.5000, 3.5000, 3.5000, 3.5000},
                                      {3.5000, 4.0000, 5.0000, 3.5000},
                                      {3.5000, 6.0000, 7.0000, 3.5000},
                                      {3.5000, 3.5000, 3.5000, 3.5000}},
                                     {{3.5000, 3.5000, 3.5000, 3.5000},
                                      {3.5000, 3.5000, 3.5000, 3.5000},
                                      {3.5000, 3.5000, 3.5000, 3.5000},
                                      {3.5000, 3.5000, 3.5000, 3.5000}}}}}, torch::kFloat);
    ASSERT_TRUE(output.allclose(expected));
  }
  {
    ConstantPad3d m(ConstantPad3dOptions({1, 2, 1, 2, 1, 2}, 3.5));
    auto input = torch::arange(8, torch::kFloat).reshape({1, 1, 2, 2, 2});
    auto output = m(input);
    auto expected = torch::tensor({{{{{3.5000, 3.5000, 3.5000, 3.5000, 3.5000},
                                      {3.5000, 3.5000, 3.5000, 3.5000, 3.5000},
                                      {3.5000, 3.5000, 3.5000, 3.5000, 3.5000},
                                      {3.5000, 3.5000, 3.5000, 3.5000, 3.5000},
                                      {3.5000, 3.5000, 3.5000, 3.5000, 3.5000}},
                                     {{3.5000, 3.5000, 3.5000, 3.5000, 3.5000},
                                      {3.5000, 0.0000, 1.0000, 3.5000, 3.5000},
                                      {3.5000, 2.0000, 3.0000, 3.5000, 3.5000},
                                      {3.5000, 3.5000, 3.5000, 3.5000, 3.5000},
                                      {3.5000, 3.5000, 3.5000, 3.5000, 3.5000}},
                                     {{3.5000, 3.5000, 3.5000, 3.5000, 3.5000},
                                      {3.5000, 4.0000, 5.0000, 3.5000, 3.5000},
                                      {3.5000, 6.0000, 7.0000, 3.5000, 3.5000},
                                      {3.5000, 3.5000, 3.5000, 3.5000, 3.5000},
                                      {3.5000, 3.5000, 3.5000, 3.5000, 3.5000}},
                                     {{3.5000, 3.5000, 3.5000, 3.5000, 3.5000},
                                      {3.5000, 3.5000, 3.5000, 3.5000, 3.5000},
                                      {3.5000, 3.5000, 3.5000, 3.5000, 3.5000},
                                      {3.5000, 3.5000, 3.5000, 3.5000, 3.5000},
                                      {3.5000, 3.5000, 3.5000, 3.5000, 3.5000}},
                                     {{3.5000, 3.5000, 3.5000, 3.5000, 3.5000},
                                      {3.5000, 3.5000, 3.5000, 3.5000, 3.5000},
                                      {3.5000, 3.5000, 3.5000, 3.5000, 3.5000},
                                      {3.5000, 3.5000, 3.5000, 3.5000, 3.5000},
                                      {3.5000, 3.5000, 3.5000, 3.5000, 3.5000}}}}}, torch::kFloat);
    ASSERT_TRUE(output.allclose(expected));
  }
}

TEST_F(ModulesTest, CrossMapLRN2d) {
  /// size 3, default options
  auto input = torch::arange(9, torch::kFloat32).view({1, 1, 3, 3}).requires_grad_(true);
  auto expected = torch::tensor({{{{0.00000000, 0.99997497, 1.99980010},
                                   {2.99932500, 3.99840070, 4.99687700},
                                   {5.99460600, 6.99143740, 7.98722360}}}}, torch::kFloat32);
  auto grad_expected = torch::tensor({{{{1.00000000, 0.99992496, 0.99970007},
                                        {0.99932520, 0.99880093, 0.99812720},
                                        {0.99730474, 0.99633380, 0.99521490}}}}, torch::kFloat32);
  auto crossmaplrn2d = CrossMapLRN2d(3);
  auto output = crossmaplrn2d(input);
  output.sum().backward();

  ASSERT_TRUE(input.grad().allclose(grad_expected));
  ASSERT_TRUE(output.allclose(expected));

  /// size change
  crossmaplrn2d = CrossMapLRN2d(CrossMapLRN2dOptions(4).alpha(1e-4).beta(0.75).k(1));
  output = crossmaplrn2d(input);
  expected = torch::tensor({{{{0.00000000, 0.99998120, 1.99985000},
                              {2.99949400, 3.99880050, 4.99765800},
                              {5.99595300, 6.99357600, 7.99041300}}}}, torch::kFloat32);
  ASSERT_TRUE(output.allclose(expected));

  /// alpha change
  crossmaplrn2d = CrossMapLRN2d(CrossMapLRN2dOptions(3).alpha(1e-3).beta(0.75).k(1));
  output = crossmaplrn2d(input);
  expected = torch::tensor({{{{0.00000000, 0.99975010, 1.99800230},
                              {2.99326750, 3.98407440, 4.96897600},
                              {5.94656100, 6.91545720, 7.87434340}}}}, torch::kFloat32);
  ASSERT_TRUE(output.allclose(expected));

  /// beta change
  crossmaplrn2d = CrossMapLRN2d(CrossMapLRN2dOptions(3).alpha(1e-4).beta(0.95).k(1));
  output = crossmaplrn2d(input);
  expected = torch::tensor({{{{0.00000000, 0.99996830, 1.99974680},
                              {2.99914500, 3.99797440, 4.99604460},
                              {5.99316840, 6.98915600, 7.98382000}}}}, torch::kFloat32);
  ASSERT_TRUE(output.allclose(expected));

  /// k change
  crossmaplrn2d = CrossMapLRN2d(CrossMapLRN2dOptions(3).alpha(1e-4).beta(0.75).k(2));
  output = crossmaplrn2d(input);
  expected = torch::tensor({{{{0.00000000, 0.59459610, 1.18914770},
                              {1.78361000, 2.37793870, 2.97208900},
                              {3.56601700, 4.15967700, 4.75302650}}}}, torch::kFloat32);
  ASSERT_TRUE(output.allclose(expected));
}

TEST_F(ModulesTest, RNNCell) {
  torch::manual_seed(0);
  auto rnn = RNNCell(1, 2);
  auto input = torch::randn({3, 1});
  auto hx = torch::randn({3, 2});
  auto output = rnn(input, hx);
  auto expected = torch::tensor({{-0.5078,  0.4380},
                                 {-0.7215,  0.2969},
                                 {-0.1304,  0.0653}});
  ASSERT_TRUE(torch::allclose(output, expected, 1e-05, 2e-04));

  output = rnn(input);
  expected = torch::tensor({{-0.0775,  0.6688},
                            {-0.0734,  0.4759},
                            {-0.0725,  0.4225}});
  ASSERT_TRUE(torch::allclose(output, expected, 1e-05, 2e-04));
}

TEST_F(ModulesTest, LSTMCell) {
  torch::manual_seed(0);
  auto rnn = LSTMCell(1, 2);
  auto input = torch::randn({3, 1});
  auto hx = torch::randn({3, 2});
  auto cx = torch::randn({3, 2});
  auto output = rnn(input, std::make_tuple(hx, cx));
  auto output_hx = std::get<0>(output);
  auto output_cx = std::get<1>(output);
  auto expected_hx = torch::tensor({{-0.2462,  0.0810},
                                    {-0.2206,  0.1867},
                                    {-0.0146,  0.0429}});
  auto expected_cx = torch::tensor({{-0.4480,  0.1071},
                                    {-0.6245,  0.2687},
                                    {-0.0322,  0.0518}});
  ASSERT_TRUE(torch::allclose(output_hx, expected_hx, 1e-05, 2e-04));
  ASSERT_TRUE(torch::allclose(output_cx, expected_cx, 1e-05, 2e-04));

  output = rnn(input);
  output_hx = std::get<0>(output);
  output_cx = std::get<1>(output);
  expected_hx = torch::tensor({{-0.1331,  0.1634},
                               {-0.1494,  0.2869},
                               {-0.1428,  0.2263}});
  expected_cx = torch::tensor({{-0.2679,  0.2180},
                               {-0.3049,  0.3493},
                               {-0.2896,  0.2853}});
  ASSERT_TRUE(torch::allclose(output_hx, expected_hx, 1e-05, 2e-04));
  ASSERT_TRUE(torch::allclose(output_cx, expected_cx, 1e-05, 2e-04));
}

TEST_F(ModulesTest, GRUCell) {
  torch::manual_seed(0);
  auto rnn = GRUCell(1, 2);
  auto input = torch::randn({3, 1});
  auto hx = torch::randn({3, 2});
  auto output = rnn(input, hx);
  auto expected = torch::tensor({{ 1.0243,  0.3227},
                                 {-0.5659,  0.0330},
                                 {-0.4030, -0.2800}});
  ASSERT_TRUE(torch::allclose(output, expected, 1e-05, 2e-04));

  output = rnn(input);
  expected = torch::tensor({{-0.0085,  0.1095},
                            {-0.1291,  0.2675},
                            {-0.1339,  0.2725}});
  ASSERT_TRUE(torch::allclose(output, expected, 1e-05, 2e-04));
}

TEST_F(ModulesTest, PrettyPrintLinear) {
  ASSERT_EQ(
      c10::str(Linear(3, 4)), "torch::nn::Linear(in_features=3, out_features=4, bias=true)");
}

TEST_F(ModulesTest, PrettyPrintBilinear) {
  ASSERT_EQ(
      c10::str(Bilinear(3, 2, 4)), "torch::nn::Bilinear(in1_features=3, in2_features=2, out_features=4, bias=true)");
  ASSERT_EQ(
      c10::str(Bilinear(BilinearOptions(3, 2, 4).bias(false))), "torch::nn::Bilinear(in1_features=3, in2_features=2, out_features=4, bias=false)");
}

TEST_F(ModulesTest, PrettyPrintConv) {
  ASSERT_EQ(
      c10::str(Conv1d(3, 4, 5)),
      "torch::nn::Conv1d(3, 4, kernel_size=5, stride=1)");

  ASSERT_EQ(
      c10::str(Conv2d(3, 4, 5)),
      "torch::nn::Conv2d(3, 4, kernel_size=[5, 5], stride=[1, 1])");
  ASSERT_EQ(
      c10::str(Conv2d(Conv2dOptions(3, 4, 5).stride(2))),
      "torch::nn::Conv2d(3, 4, kernel_size=[5, 5], stride=[2, 2])");
  {
    const auto options =
        Conv2dOptions(3, 4, std::vector<int64_t>{5, 6}).stride({1, 2});
    ASSERT_EQ(
        c10::str(Conv2d(options)),
        "torch::nn::Conv2d(3, 4, kernel_size=[5, 6], stride=[1, 2])");
  }

  ASSERT_EQ(
      c10::str(Conv3d(4, 4, std::vector<int64_t>{5, 6, 7})),
      "torch::nn::Conv3d(4, 4, kernel_size=[5, 6, 7], stride=[1, 1, 1])");
  {
    const auto options =
        Conv3dOptions(4, 4, std::vector<int64_t>{5, 6, 7})
          .stride({1, 2, 3})
          .padding(1)
          .dilation(0)
          .groups(2)
          .bias(false)
          .padding_mode(torch::kCircular);
    ASSERT_EQ(
        c10::str(
          Conv3d(options)),
          "torch::nn::Conv3d("
          "4, "
          "4, "
          "kernel_size=[5, 6, 7], "
          "stride=[1, 2, 3], "
          "padding=[1, 1, 1], "
          "dilation=[0, 0, 0], "
          "groups=2, "
          "bias=false, "
          "padding_mode=kCircular)");
  }
}

TEST_F(ModulesTest, PrettyPrintConvTranspose) {
  ASSERT_EQ(
      c10::str(ConvTranspose1d(3, 4, 5)),
      "torch::nn::ConvTranspose1d(3, 4, kernel_size=5, stride=1)");

  ASSERT_EQ(
      c10::str(ConvTranspose2d(3, 4, 5)),
      "torch::nn::ConvTranspose2d(3, 4, kernel_size=[5, 5], stride=[1, 1])");
  ASSERT_EQ(
      c10::str(ConvTranspose2d(ConvTranspose2dOptions(3, 4, 5).stride(2))),
      "torch::nn::ConvTranspose2d(3, 4, kernel_size=[5, 5], stride=[2, 2])");
  {
    const auto options =
        ConvTranspose2dOptions(3, 4, std::vector<int64_t>{5, 6}).stride({1, 2});
    ASSERT_EQ(
        c10::str(ConvTranspose2d(options)),
        "torch::nn::ConvTranspose2d(3, 4, kernel_size=[5, 6], stride=[1, 2])");
  }

  ASSERT_EQ(
      c10::str(ConvTranspose3d(4, 4, std::vector<int64_t>{5, 6, 7})),
      "torch::nn::ConvTranspose3d(4, 4, kernel_size=[5, 6, 7], stride=[1, 1, 1])");
  {
    const auto options =
        ConvTranspose3dOptions(4, 4, std::vector<int64_t>{5, 6, 7})
          .stride({1, 2, 3})
          .padding(1)
          .dilation(0)
          .groups(2)
          .bias(false)
          .padding_mode(torch::kCircular);
    ASSERT_EQ(
        c10::str(
          ConvTranspose3d(options)),
          "torch::nn::ConvTranspose3d("
          "4, "
          "4, "
          "kernel_size=[5, 6, 7], "
          "stride=[1, 2, 3], "
          "padding=[1, 1, 1], "
          "dilation=[0, 0, 0], "
          "groups=2, "
          "bias=false, "
          "padding_mode=kCircular)");
  }
}

TEST_F(ModulesTest, PrettyPrintUpsample) {
  ASSERT_EQ(
      c10::str(Upsample(UpsampleOptions().size(std::vector<int64_t>({2, 4, 4})))),
      "torch::nn::Upsample(size=[2, 4, 4], mode=kNearest)");
  ASSERT_EQ(
      c10::str(Upsample(UpsampleOptions().scale_factor(std::vector<double>({0.5, 1.5})).mode(torch::kBilinear))),
      "torch::nn::Upsample(scale_factor=[0.5, 1.5], mode=kBilinear)");
}

TEST_F(ModulesTest, PrettyPrintFold) {
  ASSERT_EQ(
      c10::str(Fold(FoldOptions({2, 2}, {5, 5}))),
      "torch::nn::Fold(output_size=[2, 2], kernel_size=[5, 5], dilation=[1, 1], padding=[0, 0], stride=[1, 1])");
  ASSERT_EQ(
      c10::str(Fold(FoldOptions({8, 8}, {3, 3}).dilation(2).padding({2, 1}).stride(2))),
      "torch::nn::Fold(output_size=[8, 8], kernel_size=[3, 3], dilation=[2, 2], padding=[2, 1], stride=[2, 2])");
}

TEST_F(ModulesTest, PrettyPrintUnfold) {
  ASSERT_EQ(
      c10::str(Unfold(torch::IntArrayRef({2, 4}))),
      "torch::nn::Unfold(kernel_size=[2, 4], dilation=[1, 1], padding=[0, 0], stride=[1, 1])");
  ASSERT_EQ(
      c10::str(Unfold(UnfoldOptions({2, 4}).dilation(2).padding({2, 1}).stride(2))),
      "torch::nn::Unfold(kernel_size=[2, 4], dilation=[2, 2], padding=[2, 1], stride=[2, 2])");
}

TEST_F(ModulesTest, PrettyPrintMaxPool) {
  ASSERT_EQ(
      c10::str(MaxPool1d(5)),
      "torch::nn::MaxPool1d(kernel_size=5, stride=5, padding=0, dilation=1, ceil_mode=false)");
  ASSERT_EQ(
      c10::str(MaxPool2d(5)),
      "torch::nn::MaxPool2d(kernel_size=[5, 5], stride=[5, 5], padding=[0, 0], dilation=[1, 1], ceil_mode=false)");
  ASSERT_EQ(
      c10::str(MaxPool2d(MaxPool2dOptions(5).stride(2))),
      "torch::nn::MaxPool2d(kernel_size=[5, 5], stride=[2, 2], padding=[0, 0], dilation=[1, 1], ceil_mode=false)");
  ASSERT_EQ(
      c10::str(MaxPool3d(5)),
      "torch::nn::MaxPool3d(kernel_size=[5, 5, 5], stride=[5, 5, 5], padding=[0, 0, 0], dilation=[1, 1, 1], ceil_mode=false)");
  ASSERT_EQ(
      c10::str(MaxPool3d(MaxPool3dOptions(5).stride(2))),
      "torch::nn::MaxPool3d(kernel_size=[5, 5, 5], stride=[2, 2, 2], padding=[0, 0, 0], dilation=[1, 1, 1], ceil_mode=false)");

  const auto options =
      MaxPool2dOptions(std::vector<int64_t>{5, 6}).stride({1, 2});
  ASSERT_EQ(
      c10::str(MaxPool2d(options)),
      "torch::nn::MaxPool2d(kernel_size=[5, 6], stride=[1, 2], padding=[0, 0], dilation=[1, 1], ceil_mode=false)");
}

TEST_F(ModulesTest, PrettyPrintAvgPool) {
  ASSERT_EQ(
      c10::str(AvgPool1d(5)),
      "torch::nn::AvgPool1d(kernel_size=5, stride=5, padding=0)");
  ASSERT_EQ(
      c10::str(AvgPool2d(5)),
      "torch::nn::AvgPool2d(kernel_size=[5, 5], stride=[5, 5], padding=[0, 0])");
  ASSERT_EQ(
      c10::str(AvgPool2d(AvgPool2dOptions(5).stride(2))),
      "torch::nn::AvgPool2d(kernel_size=[5, 5], stride=[2, 2], padding=[0, 0])");
  ASSERT_EQ(
      c10::str(AvgPool3d(5)),
      "torch::nn::AvgPool3d(kernel_size=[5, 5, 5], stride=[5, 5, 5], padding=[0, 0, 0])");
  ASSERT_EQ(
      c10::str(AvgPool3d(AvgPool3dOptions(5).stride(2))),
      "torch::nn::AvgPool3d(kernel_size=[5, 5, 5], stride=[2, 2, 2], padding=[0, 0, 0])");

  const auto options =
      AvgPool2dOptions(std::vector<int64_t>{5, 6}).stride({1, 2});
  ASSERT_EQ(
      c10::str(AvgPool2d(options)),
      "torch::nn::AvgPool2d(kernel_size=[5, 6], stride=[1, 2], padding=[0, 0])");
}

TEST_F(ModulesTest, PrettyPrinFractionalMaxPool) {
  ASSERT_EQ(
      c10::str(FractionalMaxPool2d(FractionalMaxPool2dOptions(5).output_size(1))),
      "torch::nn::FractionalMaxPool2d()");
  ASSERT_EQ(
      c10::str(FractionalMaxPool3d(FractionalMaxPool3dOptions(5).output_size(1))),
      "torch::nn::FractionalMaxPool3d()");
}

TEST_F(ModulesTest, PrettyPrintLPPool) {
  ASSERT_EQ(
      c10::str(LPPool1d(2, 5)),
      "torch::nn::LPPool1d(norm_type=2, kernel_size=5, stride=5, ceil_mode=false)");
  ASSERT_EQ(
      c10::str(LPPool1d(LPPool1dOptions(1, 2).stride(5).ceil_mode(true))),
      "torch::nn::LPPool1d(norm_type=1, kernel_size=2, stride=5, ceil_mode=true)");
  ASSERT_EQ(
      c10::str(LPPool2d(2, std::vector<int64_t>({1, 2}))),
      "torch::nn::LPPool2d(norm_type=2, kernel_size=[1, 2], stride=[1, 2], ceil_mode=false)");
  ASSERT_EQ(
      c10::str(LPPool2d(LPPool2dOptions(1, std::vector<int64_t>({3, 4})).stride({5, 6}).ceil_mode(true))),
      "torch::nn::LPPool2d(norm_type=1, kernel_size=[3, 4], stride=[5, 6], ceil_mode=true)");
}

TEST_F(ModulesTest, PrettyPrintAdaptiveMaxPool) {
  ASSERT_EQ(
      c10::str(AdaptiveMaxPool1d(5)),
      "torch::nn::AdaptiveMaxPool1d(output_size=5)");

  const auto options = AdaptiveMaxPool1dOptions(3);
  ASSERT_EQ(
      c10::str(AdaptiveMaxPool1d(options)),
      "torch::nn::AdaptiveMaxPool1d(output_size=3)");

  ASSERT_EQ(
      c10::str(AdaptiveMaxPool2d(5)),
      "torch::nn::AdaptiveMaxPool2d(output_size=[5, 5])");
  ASSERT_EQ(
      c10::str(AdaptiveMaxPool2d(AdaptiveMaxPool2dOptions({5, 6}))),
      "torch::nn::AdaptiveMaxPool2d(output_size=[5, 6])");
  ASSERT_EQ(
      c10::str(AdaptiveMaxPool2d(AdaptiveMaxPool2dOptions({5, c10::nullopt}))),
      "torch::nn::AdaptiveMaxPool2d(output_size=[5, None])");
  ASSERT_EQ(
      c10::str(AdaptiveMaxPool2d(AdaptiveMaxPool2dOptions({c10::nullopt, c10::nullopt}))),
      "torch::nn::AdaptiveMaxPool2d(output_size=[None, None])");

  ASSERT_EQ(
      c10::str(AdaptiveMaxPool3d(5)),
      "torch::nn::AdaptiveMaxPool3d(output_size=[5, 5, 5])");
  ASSERT_EQ(
      c10::str(AdaptiveMaxPool3d(AdaptiveMaxPool3dOptions({5, 6, 7}))),
      "torch::nn::AdaptiveMaxPool3d(output_size=[5, 6, 7])");
  ASSERT_EQ(
      c10::str(AdaptiveMaxPool3d(AdaptiveMaxPool3dOptions({5, c10::nullopt, 7}))),
      "torch::nn::AdaptiveMaxPool3d(output_size=[5, None, 7])");
  ASSERT_EQ(
      c10::str(AdaptiveMaxPool3d(AdaptiveMaxPool3dOptions({c10::nullopt, c10::nullopt, c10::nullopt}))),
      "torch::nn::AdaptiveMaxPool3d(output_size=[None, None, None])");
}

TEST_F(ModulesTest, PrettyPrintAdaptiveAvgPool) {
  ASSERT_EQ(
      c10::str(AdaptiveAvgPool1d(5)),
      "torch::nn::AdaptiveAvgPool1d(output_size=5)");

  ASSERT_EQ(
      c10::str(AdaptiveAvgPool2d(5)),
      "torch::nn::AdaptiveAvgPool2d(output_size=[5, 5])");
  ASSERT_EQ(
      c10::str(AdaptiveAvgPool2d(AdaptiveAvgPool2dOptions({5, 6}))),
      "torch::nn::AdaptiveAvgPool2d(output_size=[5, 6])");
  ASSERT_EQ(
      c10::str(AdaptiveAvgPool2d(AdaptiveAvgPool2dOptions({5, c10::nullopt}))),
      "torch::nn::AdaptiveAvgPool2d(output_size=[5, None])");
  ASSERT_EQ(
      c10::str(AdaptiveAvgPool2d(AdaptiveAvgPool2dOptions({c10::nullopt, c10::nullopt}))),
      "torch::nn::AdaptiveAvgPool2d(output_size=[None, None])");

  ASSERT_EQ(
      c10::str(AdaptiveAvgPool3d(5)),
      "torch::nn::AdaptiveAvgPool3d(output_size=[5, 5, 5])");
  ASSERT_EQ(
      c10::str(AdaptiveAvgPool3d(AdaptiveAvgPool3dOptions({5, 6, 7}))),
      "torch::nn::AdaptiveAvgPool3d(output_size=[5, 6, 7])");
  ASSERT_EQ(
      c10::str(AdaptiveAvgPool3d(AdaptiveAvgPool3dOptions({5, c10::nullopt, 7}))),
      "torch::nn::AdaptiveAvgPool3d(output_size=[5, None, 7])");
  ASSERT_EQ(
      c10::str(AdaptiveAvgPool3d(AdaptiveAvgPool3dOptions({c10::nullopt, c10::nullopt, c10::nullopt}))),
      "torch::nn::AdaptiveAvgPool3d(output_size=[None, None, None])");
}

TEST_F(ModulesTest, PrettyPrintMaxUnpool) {
  ASSERT_EQ(
      c10::str(MaxUnpool1d(5)),
      "torch::nn::MaxUnpool1d(kernel_size=5, stride=5, padding=0)");
  ASSERT_EQ(
      c10::str(MaxUnpool1d(MaxUnpool1dOptions(5).stride(3).padding(1))),
      "torch::nn::MaxUnpool1d(kernel_size=5, stride=3, padding=1)");

  ASSERT_EQ(
      c10::str(MaxUnpool2d(5)),
      "torch::nn::MaxUnpool2d(kernel_size=[5, 5], stride=[5, 5], padding=[0, 0])");
  ASSERT_EQ(
      c10::str(MaxUnpool2d(std::vector<int64_t>{5, 6})),
      "torch::nn::MaxUnpool2d(kernel_size=[5, 6], stride=[5, 6], padding=[0, 0])");
  ASSERT_EQ(
      c10::str(MaxUnpool2d(MaxUnpool2dOptions(std::vector<int64_t>{5, 6}).stride({3, 4}).padding({1, 2}))),
      "torch::nn::MaxUnpool2d(kernel_size=[5, 6], stride=[3, 4], padding=[1, 2])");
}

TEST_F(ModulesTest, PrettyPrintDropout) {
  ASSERT_EQ(c10::str(Dropout()), "torch::nn::Dropout(p=0.5, inplace=false)");
  ASSERT_EQ(c10::str(Dropout(0.42)), "torch::nn::Dropout(p=0.42, inplace=false)");
  ASSERT_EQ(c10::str(Dropout(DropoutOptions().p(0.42).inplace(true))), "torch::nn::Dropout(p=0.42, inplace=true)");
}

TEST_F(ModulesTest, PrettyPrintDropout2d) {
  ASSERT_EQ(c10::str(Dropout2d()), "torch::nn::Dropout2d(p=0.5, inplace=false)");
  ASSERT_EQ(c10::str(Dropout2d(0.42)), "torch::nn::Dropout2d(p=0.42, inplace=false)");
  ASSERT_EQ(c10::str(Dropout2d(Dropout2dOptions().p(0.42).inplace(true))), "torch::nn::Dropout2d(p=0.42, inplace=true)");
}

TEST_F(ModulesTest, PrettyPrintDropout3d) {
  ASSERT_EQ(c10::str(Dropout3d()), "torch::nn::Dropout3d(p=0.5, inplace=false)");
  ASSERT_EQ(c10::str(Dropout3d(0.42)), "torch::nn::Dropout3d(p=0.42, inplace=false)");
  ASSERT_EQ(c10::str(Dropout3d(Dropout3dOptions().p(0.42).inplace(true))), "torch::nn::Dropout3d(p=0.42, inplace=true)");
}

TEST_F(ModulesTest, PrettyPrintFunctional) {
  ASSERT_EQ(c10::str(Functional(torch::relu)), "torch::nn::Functional()");
}

TEST_F(ModulesTest, PrettyPrintBatchNorm1d) {
  ASSERT_EQ(
      c10::str(BatchNorm1d(
          BatchNorm1dOptions(4).eps(0.5).momentum(0.1).affine(false)
          .track_running_stats(true))),
      "torch::nn::BatchNorm1d(4, eps=0.5, momentum=0.1, affine=false, track_running_stats=true)");
}

TEST_F(ModulesTest, PrettyPrintBatchNorm2d) {
  ASSERT_EQ(
      c10::str(BatchNorm2d(
          BatchNorm2dOptions(4).eps(0.5).momentum(0.1).affine(false)
          .track_running_stats(true))),
      "torch::nn::BatchNorm2d(4, eps=0.5, momentum=0.1, affine=false, track_running_stats=true)");
}

TEST_F(ModulesTest, PrettyPrintBatchNorm3d) {
  ASSERT_EQ(
      c10::str(BatchNorm3d(
          BatchNorm3dOptions(4).eps(0.5).momentum(0.1).affine(false)
          .track_running_stats(true))),
      "torch::nn::BatchNorm3d(4, eps=0.5, momentum=0.1, affine=false, track_running_stats=true)");
}

TEST_F(ModulesTest, PrettyPrintInstanceNorm1d) {
  ASSERT_EQ(
      c10::str(InstanceNorm1d(
          InstanceNorm1dOptions(4).eps(0.5).momentum(0.1).affine(false)
          .track_running_stats(true))),
      "torch::nn::InstanceNorm1d(4, eps=0.5, momentum=0.1, affine=false, track_running_stats=true)");
}

TEST_F(ModulesTest, PrettyPrintInstanceNorm2d) {
  ASSERT_EQ(
      c10::str(InstanceNorm2d(
          InstanceNorm2dOptions(4).eps(0.5).momentum(0.1).affine(false)
          .track_running_stats(true))),
      "torch::nn::InstanceNorm2d(4, eps=0.5, momentum=0.1, affine=false, track_running_stats=true)");
}

TEST_F(ModulesTest, PrettyPrintInstanceNorm3d) {
  ASSERT_EQ(
      c10::str(InstanceNorm3d(
          InstanceNorm3dOptions(4).eps(0.5).momentum(0.1).affine(false)
          .track_running_stats(true))),
      "torch::nn::InstanceNorm3d(4, eps=0.5, momentum=0.1, affine=false, track_running_stats=true)");
}

TEST_F(ModulesTest, PrettyPrintLayerNorm) {
  ASSERT_EQ(
    c10::str(LayerNorm(LayerNormOptions({2, 2}))),
      "torch::nn::LayerNorm([2, 2], eps=1e-05, elementwise_affine=true)");
      ASSERT_EQ(
        c10::str(LayerNorm(LayerNormOptions({2, 2}).elementwise_affine(false).eps(2e-5))),
          "torch::nn::LayerNorm([2, 2], eps=2e-05, elementwise_affine=false)");
}

TEST_F(ModulesTest, PrettyPrintGroupNorm) {
  ASSERT_EQ(
    c10::str(GroupNorm(GroupNormOptions(2, 2))),
    "torch::nn::GroupNorm(2, 2, eps=1e-05, affine=true)");
  ASSERT_EQ(
    c10::str(GroupNorm(GroupNormOptions(2, 2).eps(2e-5).affine(false))),
    "torch::nn::GroupNorm(2, 2, eps=2e-05, affine=false)");
}

TEST_F(ModulesTest, PrettyPrintLocalResponseNorm) {
  ASSERT_EQ(
    c10::str(LocalResponseNorm(LocalResponseNormOptions(2))),
      "torch::nn::LocalResponseNorm(2, alpha=0.0001, beta=0.75, k=1)");
  ASSERT_EQ(
    c10::str(LocalResponseNorm(LocalResponseNormOptions(2).alpha(0.0002).beta(0.85).k(2.))),
      "torch::nn::LocalResponseNorm(2, alpha=0.0002, beta=0.85, k=2)");
}

TEST_F(ModulesTest, PrettyPrintEmbedding) {
  ASSERT_EQ(
      c10::str(Embedding(EmbeddingOptions(10, 2))),
      "torch::nn::Embedding(num_embeddings=10, embedding_dim=2)");
  ASSERT_EQ(
      c10::str(Embedding(EmbeddingOptions(10, 2).padding_idx(3).max_norm(2))),
      "torch::nn::Embedding(num_embeddings=10, embedding_dim=2, padding_idx=3, max_norm=2)");
  ASSERT_EQ(
      c10::str(Embedding(EmbeddingOptions(10, 2).padding_idx(3).max_norm(2).norm_type(2.5).scale_grad_by_freq(true).sparse(true))),
      "torch::nn::Embedding(num_embeddings=10, embedding_dim=2, padding_idx=3, max_norm=2, norm_type=2.5, scale_grad_by_freq=true, sparse=true)");
}

TEST_F(ModulesTest, PrettyPrintEmbeddingBag) {
  ASSERT_EQ(
      c10::str(EmbeddingBag(EmbeddingBagOptions(10, 2))),
      "torch::nn::EmbeddingBag(num_embeddings=10, embedding_dim=2)");
  ASSERT_EQ(
      c10::str(EmbeddingBag(EmbeddingBagOptions(10, 2).max_norm(2))),
      "torch::nn::EmbeddingBag(num_embeddings=10, embedding_dim=2, max_norm=2)");
  ASSERT_EQ(
      c10::str(EmbeddingBag(EmbeddingBagOptions(10, 2).max_norm(2).norm_type(2.5).scale_grad_by_freq(true).sparse(true))),
      "torch::nn::EmbeddingBag(num_embeddings=10, embedding_dim=2, max_norm=2, norm_type=2.5, scale_grad_by_freq=true, sparse=true)");
  ASSERT_EQ(
      c10::str(EmbeddingBag(EmbeddingBagOptions(10, 2).max_norm(2).norm_type(2.5).scale_grad_by_freq(true).sparse(true).mode(torch::kSum))),
      "torch::nn::EmbeddingBag(num_embeddings=10, embedding_dim=2, max_norm=2, norm_type=2.5, scale_grad_by_freq=true, sparse=true, mode=kSum)");
  ASSERT_EQ(
      c10::str(EmbeddingBag(EmbeddingBagOptions(10, 2).max_norm(2).norm_type(2.5).scale_grad_by_freq(true).sparse(true).mode(torch::kSum).padding_idx(5))),
      "torch::nn::EmbeddingBag(num_embeddings=10, embedding_dim=2, max_norm=2, norm_type=2.5, scale_grad_by_freq=true, sparse=true, mode=kSum, padding_idx=5)");
}

TEST_F(ModulesTest, PrettyPrintL1Loss) {
  ASSERT_EQ(
      c10::str(L1Loss()),
      "torch::nn::L1Loss()");
}
TEST_F(ModulesTest, PrettyPrintKLDivLoss) {
  ASSERT_EQ(
      c10::str(KLDivLoss()),
      "torch::nn::KLDivLoss()");
}
TEST_F(ModulesTest, PrettyPrintMSELoss) {
  ASSERT_EQ(
      c10::str(MSELoss()),
      "torch::nn::MSELoss()");
}
TEST_F(ModulesTest, PrettyPrintBCELoss) {
  ASSERT_EQ(
      c10::str(BCELoss()),
      "torch::nn::BCELoss()");
}
TEST_F(ModulesTest, PrettyPrintHingeEmbeddingLoss) {
  ASSERT_EQ(
      c10::str(HingeEmbeddingLoss(HingeEmbeddingLossOptions().margin(4))),
      "torch::nn::HingeEmbeddingLoss(margin=4)");
}

TEST_F(ModulesTest, PrettyPrintCosineEmbeddingLoss) {
  ASSERT_EQ(
      c10::str(CosineEmbeddingLoss(CosineEmbeddingLossOptions().margin(0.25))),
      "torch::nn::CosineEmbeddingLoss(margin=0.25)");
}

TEST_F(ModulesTest, PrettyPrintTripletMarginLoss) {
  ASSERT_EQ(
      c10::str(TripletMarginLoss(TripletMarginLossOptions().margin(3).p(2).eps(1e-06).swap(false))),
      "torch::nn::TripletMarginLoss(margin=3, p=2, eps=1e-06, swap=false)");
}

TEST_F(ModulesTest, PrettyPrintTripletMarginWithDistanceLoss) {
  auto distanceOptions = TripletMarginWithDistanceLossOptions()
                             .distance_function([&](const torch::Tensor& x,
                                                    const torch::Tensor& y) {
                               return torch::pairwise_distance(x, y, 2.0, 1e-6);
                             })
                             .margin(1.5)
                             .swap(true)
                             .reduction(torch::kMean);
  ASSERT_EQ(
      c10::str(TripletMarginWithDistanceLoss(distanceOptions)),
      "torch::nn::TripletMarginWithDistanceLoss(margin=1.5, swap=true)");
}

TEST_F(ModulesTest, PrettyPrintNLLLoss) {
  ASSERT_EQ(
      c10::str(NLLLoss()), "torch::nn::NLLLoss()");
}

TEST_F(ModulesTest, PrettyPrinCrossEntropyLoss) {
  ASSERT_EQ(
      c10::str(CrossEntropyLoss()), "torch::nn::CrossEntropyLoss()");
}

TEST_F(ModulesTest, PrettyPrintMultiLabelMarginLoss) {
  ASSERT_EQ(c10::str(MultiLabelMarginLoss()), "torch::nn::MultiLabelMarginLoss()");
}

TEST_F(ModulesTest, PrettyPrintMultiLabelSoftMarginLoss) {
  ASSERT_EQ(c10::str(MultiLabelSoftMarginLoss()), "torch::nn::MultiLabelSoftMarginLoss()");
}

TEST_F(ModulesTest, PrettyPrintSoftMarginLoss) {
  ASSERT_EQ(c10::str(SoftMarginLoss()), "torch::nn::SoftMarginLoss()");
}

TEST_F(ModulesTest, PrettyPrintCosineSimilarity) {
  ASSERT_EQ(
      c10::str(CosineSimilarity()),
      "torch::nn::CosineSimilarity(dim=1, eps=1e-08)");
  ASSERT_EQ(
      c10::str(CosineSimilarity(CosineSimilarityOptions().dim(0).eps(0.5))),
      "torch::nn::CosineSimilarity(dim=0, eps=0.5)");
}

TEST_F(ModulesTest, PrettyPrintPairwiseDistance) {
  ASSERT_EQ(
      c10::str(PairwiseDistance()),
      "torch::nn::PairwiseDistance(p=2, eps=1e-06, keepdim=false)");
  ASSERT_EQ(
      c10::str(PairwiseDistance(PairwiseDistanceOptions().p(3).eps(0.5).keepdim(true))),
      "torch::nn::PairwiseDistance(p=3, eps=0.5, keepdim=true)");
}

TEST_F(ModulesTest, PrettyPrintReflectionPad) {
  ASSERT_EQ(
      c10::str(ReflectionPad1d(ReflectionPad1dOptions(2))),
      "torch::nn::ReflectionPad1d(padding=[2, 2])");
  ASSERT_EQ(
      c10::str(ReflectionPad1d(ReflectionPad1dOptions({3, 1}))),
      "torch::nn::ReflectionPad1d(padding=[3, 1])");
  ASSERT_EQ(
      c10::str(ReflectionPad2d(ReflectionPad2dOptions(2))),
      "torch::nn::ReflectionPad2d(padding=[2, 2, 2, 2])");
  ASSERT_EQ(
      c10::str(ReflectionPad2d(ReflectionPad2dOptions({1, 1, 2, 0}))),
      "torch::nn::ReflectionPad2d(padding=[1, 1, 2, 0])");
}

TEST_F(ModulesTest, PrettyPrintReplicationPad) {
  ASSERT_EQ(
      c10::str(ReplicationPad1d(ReplicationPad1dOptions(2))),
      "torch::nn::ReplicationPad1d(padding=[2, 2])");
  ASSERT_EQ(
      c10::str(ReplicationPad1d(ReplicationPad1dOptions({3, 1}))),
      "torch::nn::ReplicationPad1d(padding=[3, 1])");
  ASSERT_EQ(
      c10::str(ReplicationPad2d(ReplicationPad2dOptions(2))),
      "torch::nn::ReplicationPad2d(padding=[2, 2, 2, 2])");
  ASSERT_EQ(
      c10::str(ReplicationPad2d(ReplicationPad2dOptions({1, 1, 2, 0}))),
      "torch::nn::ReplicationPad2d(padding=[1, 1, 2, 0])");
  ASSERT_EQ(
      c10::str(ReplicationPad3d(ReplicationPad3dOptions(1))),
      "torch::nn::ReplicationPad3d(padding=[1, 1, 1, 1, 1, 1])");
  ASSERT_EQ(
      c10::str(ReplicationPad3d(ReplicationPad3dOptions({1, 2, 1, 2, 1, 2}))),
      "torch::nn::ReplicationPad3d(padding=[1, 2, 1, 2, 1, 2])");
}

TEST_F(ModulesTest, PrettyPrintZeroPad2d) {
  ASSERT_EQ(
      c10::str(ZeroPad2d(ZeroPad2dOptions(2))),
      "torch::nn::ZeroPad2d(padding=[2, 2, 2, 2])");
  ASSERT_EQ(
      c10::str(ZeroPad2d(ZeroPad2dOptions({1, 1, 2, 0}))),
      "torch::nn::ZeroPad2d(padding=[1, 1, 2, 0])");
}

TEST_F(ModulesTest, PrettyPrintConstantPad) {
  ASSERT_EQ(
      c10::str(ConstantPad1d(ConstantPad1dOptions(2, 3.5))),
      "torch::nn::ConstantPad1d(padding=[2, 2], value=3.5)");
  ASSERT_EQ(
      c10::str(ConstantPad1d(ConstantPad1dOptions({3, 1}, 3.5))),
      "torch::nn::ConstantPad1d(padding=[3, 1], value=3.5)");
  ASSERT_EQ(
      c10::str(ConstantPad2d(ConstantPad2dOptions(2, 3.5))),
      "torch::nn::ConstantPad2d(padding=[2, 2, 2, 2], value=3.5)");
  ASSERT_EQ(
      c10::str(ConstantPad2d(ConstantPad2dOptions({3, 0, 2, 1}, 3.5))),
      "torch::nn::ConstantPad2d(padding=[3, 0, 2, 1], value=3.5)");
  ASSERT_EQ(
      c10::str(ConstantPad3d(ConstantPad3dOptions(1, 3.5))),
      "torch::nn::ConstantPad3d(padding=[1, 1, 1, 1, 1, 1], value=3.5)");
  ASSERT_EQ(
      c10::str(ConstantPad3d(ConstantPad3dOptions({1, 2, 1, 2, 1, 2}, 3.5))),
      "torch::nn::ConstantPad3d(padding=[1, 2, 1, 2, 1, 2], value=3.5)");
}

TEST_F(ModulesTest, PrettyPrintNestedModel) {
  struct InnerTestModule : torch::nn::Module {
    InnerTestModule()
        : torch::nn::Module("InnerTestModule"),
          fc(register_module("fc", torch::nn::Linear(3, 4))),
          table(register_module("table", torch::nn::Embedding(10, 2))) {}

    torch::nn::Linear fc;
    torch::nn::Embedding table;
  };

  struct TestModule : torch::nn::Module {
    TestModule()
        : torch::nn::Module("TestModule"),
          fc(register_module("fc", torch::nn::Linear(4, 5))),
          table(register_module("table", torch::nn::Embedding(EmbeddingOptions(10, 2)))),
          inner(register_module("inner", std::make_shared<InnerTestModule>())) {
    }

    torch::nn::Linear fc;
    torch::nn::Embedding table;
    std::shared_ptr<InnerTestModule> inner;
  };

  ASSERT_EQ(
      c10::str(TestModule{}),
      "TestModule(\n"
      "  (fc): torch::nn::Linear(in_features=4, out_features=5, bias=true)\n"
      "  (table): torch::nn::Embedding(num_embeddings=10, embedding_dim=2)\n"
      "  (inner): InnerTestModule(\n"
      "    (fc): torch::nn::Linear(in_features=3, out_features=4, bias=true)\n"
      "    (table): torch::nn::Embedding(num_embeddings=10, embedding_dim=2)\n"
      "  )\n"
      ")");
}

TEST_F(ModulesTest, PrettyPrintELU) {
  ASSERT_EQ(c10::str(ELU()), "torch::nn::ELU(alpha=1)");
  ASSERT_EQ(c10::str(ELU(ELUOptions().alpha(42.42).inplace(true))),
            "torch::nn::ELU(alpha=42.42, inplace=true)");
}

TEST_F(ModulesTest, PrettyPrintSELU) {
  ASSERT_EQ(c10::str(SELU()), "torch::nn::SELU()");
  ASSERT_EQ(c10::str(SELU(SELUOptions().inplace(true))),
            "torch::nn::SELU(inplace=true)");
}

TEST_F(ModulesTest, PrettyPrintGLU) {
  ASSERT_EQ(c10::str(GLU()), "torch::nn::GLU(dim=-1)");
  ASSERT_EQ(c10::str(GLU(1)), "torch::nn::GLU(dim=1)");
}

TEST_F(ModulesTest, PrettyPrintHardshrink) {
  ASSERT_EQ(c10::str(Hardshrink()), "torch::nn::Hardshrink(0.5)");
  ASSERT_EQ(c10::str(Hardshrink(HardshrinkOptions().lambda(42.42))),
            "torch::nn::Hardshrink(42.42)");
}

TEST_F(ModulesTest, PrettyPrintHardtanh) {
  ASSERT_EQ(c10::str(Hardtanh()),
    "torch::nn::Hardtanh(min_val=-1, max_val=1)");
  ASSERT_EQ(c10::str(Hardtanh(
      HardtanhOptions().min_val(-42.42).max_val(0.42).inplace(true))),
    "torch::nn::Hardtanh(min_val=-42.42, max_val=0.42, inplace=true)");
}

TEST_F(ModulesTest, PrettyPrintLeakyReLU) {
  ASSERT_EQ(c10::str(LeakyReLU()),
    "torch::nn::LeakyReLU(negative_slope=0.01)");
  ASSERT_EQ(c10::str(LeakyReLU(
      LeakyReLUOptions().negative_slope(0.42).inplace(true))),
    "torch::nn::LeakyReLU(negative_slope=0.42, inplace=true)");
}

TEST_F(ModulesTest, PrettyPrintLogSigmoid) {
  ASSERT_EQ(c10::str(LogSigmoid()), "torch::nn::LogSigmoid()");
}

TEST_F(ModulesTest, PrettyPrintSoftmax) {
  ASSERT_EQ(c10::str(Softmax(SoftmaxOptions(1))), "torch::nn::Softmax(dim=1)");
}

TEST_F(ModulesTest, PrettyPrintSoftmin) {
  ASSERT_EQ(c10::str(Softmin(SoftminOptions(1))), "torch::nn::Softmin(dim=1)");
}

TEST_F(ModulesTest, PrettyPrintLogSoftmax) {
  ASSERT_EQ(c10::str(LogSoftmax(LogSoftmaxOptions(1))),
            "torch::nn::LogSoftmax(dim=1)");
}

TEST_F(ModulesTest, PrettyPrintSoftmax2d) {
  ASSERT_EQ(c10::str(Softmax2d()), "torch::nn::Softmax2d()");
}

TEST_F(ModulesTest, PrettyPrintPReLU) {
  ASSERT_EQ(c10::str(PReLU()), "torch::nn::PReLU(num_parameters=1)");
  ASSERT_EQ(c10::str(PReLU(PReLUOptions().num_parameters(42))),
            "torch::nn::PReLU(num_parameters=42)");
}

TEST_F(ModulesTest, PrettyPrintReLU) {
  ASSERT_EQ(c10::str(ReLU()), "torch::nn::ReLU()");
  ASSERT_EQ(c10::str(ReLU(ReLUOptions().inplace(true))),
    "torch::nn::ReLU(inplace=true)");
  ASSERT_EQ(c10::str(ReLU(/*inplace=*/true)),
    "torch::nn::ReLU(inplace=true)");
}

TEST_F(ModulesTest, PrettyPrintReLU6) {
  ASSERT_EQ(c10::str(ReLU6()), "torch::nn::ReLU6()");
  ASSERT_EQ(c10::str(ReLU6(ReLU6Options().inplace(true))),
    "torch::nn::ReLU6(inplace=true)");
  ASSERT_EQ(c10::str(ReLU6(/*inplace=*/true)),
    "torch::nn::ReLU6(inplace=true)");
}

TEST_F(ModulesTest, PrettyPrintRReLU) {
  ASSERT_EQ(c10::str(RReLU()),
    "torch::nn::RReLU(lower=0.125, upper=0.333333)");
  ASSERT_EQ(c10::str(RReLU(
      RReLUOptions().lower(0.24).upper(0.42).inplace(true))),
    "torch::nn::RReLU(lower=0.24, upper=0.42, inplace=true)");
}

TEST_F(ModulesTest, PrettyPrintCELU) {
  ASSERT_EQ(c10::str(CELU()), "torch::nn::CELU(alpha=1)");
  ASSERT_EQ(c10::str(CELU(CELUOptions().alpha(42.42).inplace(true))),
            "torch::nn::CELU(alpha=42.42, inplace=true)");
}

TEST_F(ModulesTest, PrettyPrintSigmoid) {
  ASSERT_EQ(c10::str(Sigmoid()), "torch::nn::Sigmoid()");
}

TEST_F(ModulesTest, PrettyPrintPixelShuffle) {
  ASSERT_EQ(c10::str(PixelShuffle(PixelShuffleOptions(5))),
            "torch::nn::PixelShuffle(upscale_factor=5)");
}

TEST_F(ModulesTest, PrettyPrintPixelUnshuffle) {
  ASSERT_EQ(
      c10::str(PixelUnshuffle(PixelUnshuffleOptions(5))),
      "torch::nn::PixelUnshuffle(downscale_factor=5)");
}

TEST_F(ModulesTest, PrettyPrintSoftplus) {
  ASSERT_EQ(c10::str(Softplus()),
    "torch::nn::Softplus(beta=1, threshold=20)");
  ASSERT_EQ(c10::str(Softplus(
      SoftplusOptions().beta(0.24).threshold(42.42))),
    "torch::nn::Softplus(beta=0.24, threshold=42.42)");
}

TEST_F(ModulesTest, PrettyPrintSoftshrink) {
  ASSERT_EQ(c10::str(Softshrink()), "torch::nn::Softshrink(0.5)");
  ASSERT_EQ(c10::str(Softshrink(SoftshrinkOptions(42.42))),
            "torch::nn::Softshrink(42.42)");
}

TEST_F(ModulesTest, PrettyPrintSoftsign) {
  ASSERT_EQ(c10::str(Softsign()), "torch::nn::Softsign()");
}

TEST_F(ModulesTest, PrettyPrintTanh) {
  ASSERT_EQ(c10::str(Tanh()), "torch::nn::Tanh()");
}

TEST_F(ModulesTest, PrettyPrintTanhshrink) {
  ASSERT_EQ(c10::str(Tanhshrink()), "torch::nn::Tanhshrink()");
}

TEST_F(ModulesTest, PrettyPrintThreshold) {
  ASSERT_EQ(c10::str(Threshold(24.24, 42.42)),
    "torch::nn::Threshold(threshold=24.24, value=42.42)");
  ASSERT_EQ(c10::str(Threshold(
      ThresholdOptions(42.42, 24.24).inplace(true))),
    "torch::nn::Threshold(threshold=42.42, value=24.24, inplace=true)");
}

TEST_F(ModulesTest, PrettyPrintCTCLoss) {
  ASSERT_EQ(c10::str(CTCLoss()), "torch::nn::CTCLoss()");
  ASSERT_EQ(c10::str(CTCLoss(
    CTCLossOptions().blank(42).zero_infinity(false)
      .reduction(torch::kSum))), "torch::nn::CTCLoss()");
}

TEST_F(ModulesTest, PrettyPrintPoissonNLLLoss) {
  ASSERT_EQ(c10::str(PoissonNLLLoss()), "torch::nn::PoissonNLLLoss()");
  ASSERT_EQ(c10::str(PoissonNLLLoss(
    PoissonNLLLossOptions().log_input(false).full(true).eps(0.42)
    .reduction(torch::kSum))),
    "torch::nn::PoissonNLLLoss()");
}

TEST_F(ModulesTest, PrettyPrintMarginRankingLoss) {
  ASSERT_EQ(c10::str(MarginRankingLoss()), "torch::nn::MarginRankingLoss()");
  ASSERT_EQ(c10::str(MarginRankingLoss(
    MarginRankingLossOptions().margin(0.5).reduction(torch::kSum))),
    "torch::nn::MarginRankingLoss()");
}

TEST_F(ModulesTest, PrettyPrintCrossMapLRN2d) {
  ASSERT_EQ(c10::str(CrossMapLRN2d(4)),
    "torch::nn::CrossMapLRN2d(4, alpha=0.0001, beta=0.75, k=1)");
  ASSERT_EQ(c10::str(CrossMapLRN2d(CrossMapLRN2dOptions(3).alpha(1e-5).beta(0.1).k(10))),
    "torch::nn::CrossMapLRN2d(3, alpha=1e-05, beta=0.1, k=10)");
}

TEST_F(ModulesTest, PrettyPrintAlphaDropout) {
  ASSERT_EQ(c10::str(AlphaDropout()),
    "torch::nn::AlphaDropout(p=0.5, inplace=false)");
  ASSERT_EQ(c10::str(AlphaDropout(AlphaDropoutOptions(0.2))),
    "torch::nn::AlphaDropout(p=0.2, inplace=false)");
  ASSERT_EQ(c10::str(AlphaDropout(AlphaDropoutOptions(0.2).inplace(true))),
    "torch::nn::AlphaDropout(p=0.2, inplace=true)");
}

TEST_F(ModulesTest, PrettyPrintFeatureAlphaDropout) {
  ASSERT_EQ(c10::str(FeatureAlphaDropout()),
    "torch::nn::FeatureAlphaDropout(p=0.5, inplace=false)");
  ASSERT_EQ(c10::str(FeatureAlphaDropout(FeatureAlphaDropoutOptions(0.2))),
    "torch::nn::FeatureAlphaDropout(p=0.2, inplace=false)");
  ASSERT_EQ(c10::str(FeatureAlphaDropout(FeatureAlphaDropoutOptions(0.2).inplace(true))),
    "torch::nn::FeatureAlphaDropout(p=0.2, inplace=true)");
}

TEST_F(ModulesTest, PrettyPrintBCEWithLogitsLoss) {
  ASSERT_EQ(c10::str(BCEWithLogitsLoss()), "torch::nn::BCEWithLogitsLoss()");
  ASSERT_EQ(c10::str(BCEWithLogitsLoss(
    BCEWithLogitsLossOptions()
    .weight(torch::ones({3, 3}))
    .pos_weight(torch::ones({3, 3}))
    .reduction(torch::kSum))),
    "torch::nn::BCEWithLogitsLoss()");
}

TEST_F(ModulesTest, PrettyPrintMultiheadAttention) {
  ASSERT_EQ(c10::str(MultiheadAttention(20, 10)),
    "torch::nn::MultiheadAttention(\n  (out_proj): torch::nn::Linear(in_features=20, out_features=20, bias=true)\n)");
  ASSERT_EQ(c10::str(MultiheadAttention(MultiheadAttentionOptions(20, 10).bias(false))),
    "torch::nn::MultiheadAttention(\n  (out_proj): torch::nn::Linear(in_features=20, out_features=20, bias=false)\n)");
}

TEST_F(ModulesTest, PrettyPrintRNNCell) {
  ASSERT_EQ(c10::str(RNNCell(20, 10)),
    "torch::nn::RNNCell(20, 10)");
  ASSERT_EQ(c10::str(RNNCell(RNNCellOptions(20, 10).bias(false).nonlinearity(torch::kTanh))),
    "torch::nn::RNNCell(20, 10, bias=false)");
  ASSERT_EQ(c10::str(RNNCell(RNNCellOptions(20, 10).bias(false).nonlinearity(torch::kReLU))),
    "torch::nn::RNNCell(20, 10, bias=false, nonlinearity=kReLU)");
}

TEST_F(ModulesTest, PrettyPrintLSTMCell) {
  ASSERT_EQ(c10::str(LSTMCell(20, 10)),
    "torch::nn::LSTMCell(20, 10)");
  ASSERT_EQ(c10::str(LSTMCell(LSTMCellOptions(20, 10).bias(false))),
    "torch::nn::LSTMCell(20, 10, bias=false)");
}

TEST_F(ModulesTest, PrettyPrintGRUCell) {
  ASSERT_EQ(c10::str(GRUCell(20, 10)),
    "torch::nn::GRUCell(20, 10)");
  ASSERT_EQ(c10::str(GRUCell(GRUCellOptions(20, 10).bias(false))),
    "torch::nn::GRUCell(20, 10, bias=false)");
}

TEST_F(ModulesTest, PrettyPrintAdaptiveLogSoftmaxWithLoss) {
  {
    AdaptiveLogSoftmaxWithLoss asfm(AdaptiveLogSoftmaxWithLossOptions(8, 4, {2}).div_value(2.));
    ASSERT_EQ(
      c10::str(asfm),
      "torch::nn::AdaptiveLogSoftmaxWithLoss(\n"
      "  (head): torch::nn::Linear(in_features=8, out_features=3, bias=false)\n"
      "  (tail): torch::nn::ModuleList(\n"
      "    (0): torch::nn::Sequential(\n"
      "      (0): torch::nn::Linear(in_features=8, out_features=4, bias=false)\n"
      "      (1): torch::nn::Linear(in_features=4, out_features=2, bias=false)\n"
      "    )\n"
      "  )\n"
      ")");
  }
  {
    AdaptiveLogSoftmaxWithLoss asfm(AdaptiveLogSoftmaxWithLossOptions(8, 10, {4, 8}).div_value(2.).head_bias(true));
    ASSERT_EQ(
      c10::str(asfm),
      "torch::nn::AdaptiveLogSoftmaxWithLoss(\n"
      "  (head): torch::nn::Linear(in_features=8, out_features=6, bias=true)\n"
      "  (tail): torch::nn::ModuleList(\n"
      "    (0): torch::nn::Sequential(\n"
      "      (0): torch::nn::Linear(in_features=8, out_features=4, bias=false)\n"
      "      (1): torch::nn::Linear(in_features=4, out_features=4, bias=false)\n"
      "    )\n"
      "    (1): torch::nn::Sequential(\n"
      "      (0): torch::nn::Linear(in_features=8, out_features=2, bias=false)\n"
      "      (1): torch::nn::Linear(in_features=2, out_features=2, bias=false)\n"
      "    )\n"
      "  )\n"
      ")");
  }
}<|MERGE_RESOLUTION|>--- conflicted
+++ resolved
@@ -2860,41 +2860,23 @@
 }
 
 TEST_F(ModulesTest, GELU) {
-<<<<<<< HEAD
-  bool approximate = false;
-  GELU model(GELUOptions().approximate(approximate));
-=======
   GELU model(GELUOptions().approximate("none"));
->>>>>>> ad38b92f
   const auto x = torch::linspace(-3.0, 3.0, 100);
   const auto y_exp = x * 0.5 * (1.0 + torch::erf(x / std::sqrt(2.0)));
   const auto y = model(x);
   ASSERT_TRUE(torch::allclose(y, y_exp, 1.4e-06, 1e-05));
 }
 
-<<<<<<< HEAD
-// NOLINTNEXTLINE(cppcoreguidelines-avoid-non-const-global-variables)
-TEST_F(ModulesTest, TanhGELU) {
-  bool approximate = true;
-  GELU model(GELUOptions().approximate(approximate));
-=======
 TEST_F(ModulesTest, TanhGELU) {
   GELU model(GELUOptions().approximate("tanh"));
->>>>>>> ad38b92f
   const auto x = torch::linspace(-3.0, 3.0, 100);
   const auto inner = std::sqrt(2 / M_PI) * (x + 0.044715 * x.pow(3.0));
   const auto y_exp = 0.5 * x * (1.0 + inner.tanh());
   const auto y = model(x);
-<<<<<<< HEAD
-  ASSERT_TRUE(torch::allclose(y, y_exp));
-}
-
-=======
   ASSERT_TRUE(torch::allclose(y, y_exp, 1.4e-06, 1e-05));
 }
 
 // NOLINTNEXTLINE(cppcoreguidelines-avoid-non-const-global-variables)
->>>>>>> ad38b92f
 TEST_F(ModulesTest, Mish) {
   Mish model;
   auto x = torch::randn(100) * 10;
