# Owner(s): ["module: functorch"]

# Copyright (c) Facebook, Inc. and its affiliates.
# All rights reserved.
#
# This source code is licensed under the BSD-style license found in the
# LICENSE file in the root directory of this source tree.

from unittest.mock import patch
from torch.testing._internal.common_utils import TestCase, run_tests, IS_ARM64, IS_WINDOWS
import torch
import torch.nn as nn
import torch.utils._pytree as pytree
import unittest
import warnings
import itertools
from functools import partial
from torch.testing._internal.common_device_type import instantiate_device_type_tests
from torch.testing._internal.common_methods_invocations import op_db, wrapper_set_seed
from functorch import (
    grad, vjp, vmap, jacrev,
    make_fx
)
from functorch._src.aot_autograd import aot_module_simplified
from functorch.compile import (
    nnc_jit, compiled_function, compiled_module,
    min_cut_rematerialization_partition, aot_function, aot_module,
    nop, default_partition, default_decompositions,
    memory_efficient_fusion, get_aot_compilation_context
)
from torch._decomp import decomposition_table

from torch.testing._internal.common_device_type import ops
from common_utils import (
    decorate,
    xfail,
    skip,
    skipOps,
)
from torch._subclasses.fake_tensor import DynamicOutputShapeException
from torch.fx.experimental.proxy_tensor import is_sym_node

USE_TORCHVISION = False
try:
    import torchvision
    USE_TORCHVISION = True
except ImportError:
    warnings.warn("Couldn't import torchvision. Some of our tests use it, try "
                  "to install it with commands from pytorch.org, post-fixed with "
                  "`--no-deps` to avoid overwriting the pytorch installation",
                  UserWarning)

USE_NETWORKX = False
try:
    import networkx  # noqa: F401
    USE_NETWORKX = True
except ImportError:
    warnings.warn("Some tests use networkx but it was not installed",
                  UserWarning)

try:
    import sympy  # noqa: F401
    # TODO(jansel): these tests fail on windows
    HAS_SYMPY = not IS_WINDOWS
except ImportError:
    HAS_SYMPY = False
skipIfNoSympy = unittest.skipIf(not HAS_SYMPY, "no sympy")

# NB: numpy is a testing dependency!

class AOTTestCase(TestCase):
    def setUp(self):
        super().setUp()

class TestPythonKey(AOTTestCase):
    def test_make_fx(self, device):
        def f(x):
            return torch.sin(x)
        inp = torch.randn(3)
        fx_f = make_fx(f)(inp)

        new_inp = torch.randn(3)
        self.assertEqual(fx_f(new_inp), f(new_inp))

    def test_make_fx_grad(self, device):
        def f(x):
            return torch.sin(x).sum()
        inp = torch.randn(3)
        f = grad(f)
        fx_f = make_fx(f)(inp)

        new_inp = torch.randn(3)
        self.assertEqual(fx_f(new_inp), f(new_inp))

    def test_scalar_device(self, device):
        def f(a, b):
            return a + b
        inps = [torch.randn(3, device=device), torch.tensor(5)]
        fx_f = make_fx(f)(*inps)
        self.assertEqual(fx_f(*inps), f(*inps))

    def test_make_fx_vmap(self, device):
        def f(x):
            return torch.sin(x)
        inp = torch.randn(5, 3)
        f = vmap(f)
        fx_f = make_fx(f)(inp)
        new_inp = torch.randn(5, 3)
        self.assertEqual(fx_f(new_inp), f(new_inp))

    def test_make_fx_jacrev(self, device):
        def f(x):
            return x.sin().sum()
        inp = torch.randn(3)
        f = jacrev(jacrev(f))
        fx_f = make_fx(f)(inp)
        new_inp = torch.randn(3)
        self.assertEqual(fx_f(new_inp), f(new_inp))

    def test_make_fx_vjp(self, device):
        def f(x):
            return torch.sin(x).sum()

        primals = torch.randn(3)
        _, vjp_fn = vjp(f, primals)
        cotangent = torch.randn(())
        fx_f = make_fx(vjp_fn)(cotangent, True, True)
        new_cotangent = torch.randn(())
        self.assertEqual(fx_f(new_cotangent, True, True), vjp_fn(new_cotangent))

    def test_make_fx_functionalize(self, device):
        from functorch.experimental import functionalize

        def fn(a):
            a = a * 2
            a.relu_()
            return a

        a = torch.randn(3, device=device)
        symbolic_gm = torch.fx.symbolic_trace(fn)
        includes_method_relu_ = any(
            str(n.target) == "relu_" for n in symbolic_gm.graph.nodes
        )
        self.assertTrue(includes_method_relu_)
        # Also verifies fix for https://github.com/pytorch/pytorch/issues/84570
        gm = make_fx(functionalize(symbolic_gm))(a)
        includes_aten_relu = any(
            n.target == torch.ops.aten.relu.default for n in gm.graph.nodes
        )
        self.assertTrue(includes_aten_relu)

    def test_make_fx_no_decompose(self, device):
        # FIXME
        return self.skipTest("error: maximum recursion reached")

        def f(x):
            return torch.tanh(x).sum()

        fx_f = make_fx(grad(f))(torch.randn(5))
        ops = set([i.target for i in fx_f.graph.nodes])

        self.assertEqual(torch.ops.aten.tanh_backward in ops, True)

        fx_f = make_fx(grad(f), decomposition_table)(torch.randn(5))
        ops = set([i.target for i in fx_f.graph.nodes])
        self.assertEqual(torch.ops.aten.tanh_backward in ops, False)

    def test_nnc_jit(self, device):
        def f(x):
            return torch.sin(x)

        jit_f = nnc_jit(f)

        inp = torch.randn(3)
        self.assertEqual(jit_f(inp), f(inp))

    def test_nnc_scalar(self, device):
        def f(x):
            return torch.sin(x)

        jit_f = nnc_jit(f)

        inp = torch.randn(())
        self.assertEqual(jit_f(inp), f(inp))

    def test_nnc_pytrees(self, device):
        def f(x):
            return [torch.sin(x[0])]

        jit_f = nnc_jit(f)

        inp = [torch.randn(3)]
        self.assertEqual(jit_f(inp), f(inp))

    def test_external_calls(self, device):
        def f(a, b):
            return torch.mv(a, b)
        jit_f = nnc_jit(f)
        inp = [torch.randn(3, 3), torch.randn(3)]
        self.assertEqual(jit_f(*inp), f(*inp))

    def test_nnc_passthrough(self, device):
        def f(x, y):
            return x + y, y
        inp = (torch.randn(3), torch.randn(3))
        jit_f = nnc_jit(f)
        self.assertEqual(jit_f(*inp), f(*inp))

        def f(x):
            x['a'] = x['a'] * 2
            return x
        inp = ({'a': torch.randn(3), 'b': torch.randn(3)},)
        jit_f = nnc_jit(f)
        self.assertEqual(jit_f(*inp), f(*inp))

    @unittest.skipIf(not USE_TORCHVISION, "test requires torchvision")
    def test_resnet18_backward_trace(self, device):
        mod = torchvision.models.resnet18()

        def f(x):
            out = mod(x)
            out.sum().backward()
            return [a.grad for a in mod.parameters()]

        inp = torch.randn(3, 3, 250, 250, requires_grad=True)
        grads = f(inp)

        mod.zero_grad()
        mod(inp).sum().backward()
        grads2 = [a.grad for a in mod.parameters()]
        self.assertEqual(grads, grads2)


def _outs_and_grads(fn, inps):
    outs = fn(*inps)
    for out in pytree.tree_flatten(outs)[0]:
        if isinstance(out, torch.Tensor) and out.requires_grad:
            out.sum().backward(retain_graph=True)
    grads = [inp.grad for inp in pytree.tree_flatten(inps)[0]]
    for inp in pytree.tree_flatten(inps)[0]:
        inp.grad = None
    return outs, grads


class TestAOTAutograd(AOTTestCase):
    def verify_aot_autograd(self, f, inp):
        if isinstance(f, nn.Module):
            compiled_f = aot_module(f, nop)
        else:
            compiled_f = aot_function(f, nop)
        ref_out, ref_grad = _outs_and_grads(f, inp)
        test_out, test_grad = _outs_and_grads(compiled_f, inp)
        self.assertEqual(ref_out, test_out)
        self.assertEqual(ref_grad, test_grad)

        if isinstance(ref_out, torch.Tensor):
            self.assertTrue(isinstance(test_out, torch.Tensor))
            ref_out, test_out = [ref_out], [test_out]
        for ref_o, test_o in zip(ref_out, test_out):
            if isinstance(ref_o, torch.Tensor):
                self.assertEqual(ref_o.requires_grad, test_o.requires_grad)

    def test_single_output(self):
        def f(a, b):
            return a + b
        inp = [torch.randn(3, 3, requires_grad=True), torch.randn(3, 3)]
        self.verify_aot_autograd(f, inp)

    def test_multi_output(self):
        def f(a, b):
            return a + b, a - b
        inp = [torch.randn(3, 3, requires_grad=True), torch.randn(3, 3)]
        self.verify_aot_autograd(f, inp)

    def test_multi_output_list(self):
        def f(a, b):
            return [a + b, a - b]
        inp = [torch.randn(3, 3, requires_grad=True), torch.randn(3, 3)]
        self.verify_aot_autograd(f, inp)

    def test_no_grad_input_output(self):
        def f(a, b):
            return a.cos(), b.cos(), a * b

        inp_thunks = [lambda: torch.randn(5, requires_grad=True), lambda: torch.randn(5, requires_grad=False)]
        for inps in itertools.product(inp_thunks, repeat=2):
            inps = [i() for i in inps]
            self.verify_aot_autograd(f, inps)

    def test_some_outputs_dont_require_grad(self):
        def f(a, b):
            return a.detach(), b
        inp = [torch.randn(3, 3, requires_grad=True), torch.randn(3, 3, requires_grad=True)]
        self.verify_aot_autograd(f, inp)

    def test_inner_grad(self):
        def foo(x):
            y = torch.exp(x)
            z = torch.autograd.grad(y, x)
            return z
        inps = [torch.randn((), requires_grad=True)]
        self.verify_aot_autograd(foo, inps)

    def test_grad_context(self):
        def foo(x):
            return x * 2
        inps = [torch.randn((), requires_grad=True)]
        graph_size = None

        def get_graph_size(fx_g, _):
            nonlocal graph_size
            graph_size = len(fx_g.graph.nodes)
            return fx_g

        f = aot_function(foo, nop, get_graph_size)
        with torch.set_grad_enabled(False):
            f(*inps)
        self.assertIsNone(graph_size)

        f = aot_function(foo, nop, get_graph_size)
        with torch.set_grad_enabled(True):
            out = f(*inps)
            self.assertIsNone(graph_size)
            out.sum().backward()
            self.assertTrue(graph_size > 2)

    def test_output_dict(self):
        def f(x):
            return {'a': x, 'b': x}
        inp = [torch.randn(3, 3, requires_grad=True)]
        self.verify_aot_autograd(f, inp)

        def f(x, y):
            return {'a': x, 'b': y + x}
        inp = [torch.randn(3, requires_grad=True), torch.randn(3)]
        self.verify_aot_autograd(f, inp)

        def f(x):
            new_d = {}
            for k in x:
                new_d[k] = x[k] * 2
            return new_d
        inp = [{'a': torch.randn(3, requires_grad=True), 'b': torch.randn(3, requires_grad=True)}]
        self.verify_aot_autograd(f, inp)

    def test_module(self):
        mod = nn.Sequential(nn.Linear(32, 32), nn.ReLU())
        compiled_mod = compiled_module(mod, nop, nop)
        inp = torch.randn(32, 32)
        ref_out = mod(inp)
        ref_out.sum().backward()
        ref_grads = sorted([(name, p.grad) for name, p in mod.named_parameters()])
        out = compiled_mod(inp)
        out.sum().backward()
        grads = sorted([(name, p.grad) for name, p in mod.named_parameters()])
        self.assertEqual((out, grads), (ref_out, ref_grads))

    def test_batchnorm(self):
        mod = compiled_module(nn.BatchNorm2d(4), nop, nop)
        x = torch.ones(1, 4, 2, 2)
        mod(x).sum().backward()

    def test_list_codegen(self):
        def list_nop(f, _):
            def g(inps):
                return f(*inps)
            g._boxed_call = True
            return g

        def f(a, b, c):
            return a.sin() * b.cos() * c.sin()
        f = aot_function(f, list_nop)
        inp = [torch.randn(5, requires_grad=True) for _ in range(3)]
        f(*inp).sum().backward()

    def test_compilation_context(self):
        def f(x):
            return x.sin().sin()
        count = []

        def compiler(fx_g, _):
            context = get_aot_compilation_context()
            count.append((context[0], len(fx_g.graph.nodes)))
            return fx_g

        f = aot_function(f, compiler)
        out = f(torch.randn(5, requires_grad=True))
        f = aot_function(f, compiler)
        f(torch.randn(5))
        out.sum().backward()
        self.assertEqual(count, [(['forward'], 4), (['inference'], 4), (['backward'], 8)])

    def test_dupe_arg(self):
        def f(x, y):
            return x + y

        x = torch.randn(3, 3, requires_grad=True)
        self.verify_aot_autograd(f, [x, x])

    def test_resize_input(self):
        def f(x, y):
            y.resize_(4)
            y.zero_()
            self.assertEqual(x.shape, (4,))
            return y

        # NB: don't use verify_aot_autograd as the inputs get
        # mutated and I don't trust verify to do it right

        compiled_f = aot_function(f, nop)
        ref_x = torch.randn(0)
        ref_out = f(ref_x, ref_x)

        test_x = torch.randn(0)
        test_out = compiled_f(test_x, test_x)

        self.assertEqual(ref_out, test_out)

    @unittest.skipIf(not torch.cuda.is_available(), "CUDA is unavailable")
    def test_autocast_disable_guard(self):
        guard = torch._C._DisableAutocast()
        try:
            x = torch.rand([4, 4]).cuda()
            y = x @ x
            self.assertEqual(y.dtype, torch.float32)
        finally:
            del guard

    @unittest.skipIf(not torch.cuda.is_available(), "CUDA is unavailable")
    def test_nonidempotent_amp(self):
        def f(self_s_emb, add_3):
            einsum_2 = torch.functional.einsum('ah,th->t', self_s_emb, add_3)
            log_softmax_2 = einsum_2.log_softmax(-1)
            return (log_softmax_2,)

        args = [torch.rand((1, 256), dtype=torch.float32, device='cuda'), torch.rand((30, 256), dtype=torch.float16, device='cuda')]
        with torch.cuda.amp.autocast(enabled=True):
            self.verify_aot_autograd(f, args)

        args = [e.requires_grad_(True) for e in args]
        with torch.cuda.amp.autocast(enabled=True):
            self.verify_aot_autograd(f, args)

    @unittest.skipIf(not torch.cuda.is_available(), "CUDA is unavailable")
    def test_batch_norm_amp(self):
        device = "cuda"
        input_dtype = torch.float16
        param_dtype = torch.float32
        weight, bias = [torch.ones(64, device=device, dtype=param_dtype, requires_grad=True) for _ in range(2)]
        running_mean, running_var = [torch.ones(64, device=device, dtype=param_dtype) for _ in range(2)]

        def bn(x):
            return torch.ops.aten.cudnn_batch_norm(
                x,
                weight,
                bias,
                running_mean,
                running_var,
                False,
                0.1,
                1e-05,
            )
        inp = torch.ones(torch.Size([16, 64, 112, 112]), dtype=input_dtype, device=device)

        ref = bn(inp)
        cudnn_batch_norm_decomp = torch._decomp.get_decompositions({torch.ops.aten.cudnn_batch_norm})
        aot_fn = make_fx(bn, decomposition_table=cudnn_batch_norm_decomp)(inp)
        res = aot_fn(inp)
        for a, b in zip(ref, res):
            assert torch.allclose(a, b)

    @patch("functorch.compile.config.use_dynamic_shapes", True)
    @patch("functorch.compile.config.use_fake_tensor", True)
    @skipIfNoSympy
    def test_output_op_depending_on_symint(self):
        """
        It won't be obvious from reading this test what it's testing for.  We should probably make it into a more
        focused unit test.

        An issue with the following program was the expand op would end up depending on a symint whose proxy was
        incorrectly associated with one of the grad tensors rather than input tensors.  It broke partitioner logic
        and the net result was aot_function failed to produce a function and threw an exception instead.
        """
        inp = torch.randn(5, requires_grad=True)

        def f(x):
            return x.expand(x.shape)

        # TODO(whc) make this work (test setup is wrong somehow)
        # joint_forward_backward = create_joint_forward_backward(f)
        # out = f(inp)
        # joint_inputs =  ([inp], [out.detach().contiguous()])
        # fx_g = make_fx(joint_forward_backward)(*joint_inputs)
        # TODO: assert outputs of fwd graph trace to correct symint

        # e2e test that fails without symint clone fix
        af = aot_function(f, nop, partition_fn=partial(min_cut_rematerialization_partition, compiler="inductor"))
        out = af(inp)
        self.assertEqual(out, f(inp))


def extract_graph(fx_g, _, graph_cell):
    graph_cell[0] = fx_g
    return fx_g


def get_ins_outs(fx_g):
    ins = []
    outs = []
    for n in fx_g.graph.nodes:
        if n.op == 'placeholder':
            ins.append(n)
        elif n.op == 'output':
            outs = tuple(n.args[0])
    return ins, outs


def get_num_ins_outs(fx_g):
    return tuple(len(i) for i in get_ins_outs(fx_g))


def get_fw_bw_graph(f, inps, partitioner=min_cut_rematerialization_partition):
    fw_graph_cell = [None]
    bw_graph_cell = [None]
    aot_function(f,
                 fw_compiler=partial(extract_graph, graph_cell=fw_graph_cell),
                 bw_compiler=partial(extract_graph, graph_cell=bw_graph_cell),
                 partition_fn=partitioner,
                 decompositions=default_decompositions)(*inps).sum().backward()
    return (fw_graph_cell[0], bw_graph_cell[0])


class TestPartitioning(AOTTestCase):
    @unittest.skipIf(not USE_NETWORKX, "networkx not available")
    def test_recompute_partitioning(self):
        def fn(a, b):
            return torch.sin(torch.sin(a)) + b

        # Reference calculation
        ref_a = torch.rand(10, 10, requires_grad=True)
        ref_b = torch.rand(10, 10, requires_grad=True)
        ref = fn(ref_a, ref_b)
        ref.sum().backward()

        # Compiled function calculation
        res_a = ref_a.clone().detach().requires_grad_(True)
        res_b = ref_b.clone().detach().requires_grad_(True)

        def compile_fn(x, _):
            return x

        compiled_fn = compiled_function(fn, compile_fn, compile_fn, min_cut_rematerialization_partition)
        res = compiled_fn(res_a, res_b)
        res.sum().backward()
        assert torch.allclose(ref, res, atol=1e-3, rtol=1e-3)
        assert torch.allclose(ref_a.grad, res_a.grad, atol=1e-3, rtol=1e-3)
        assert torch.allclose(ref_b.grad, res_b.grad, atol=1e-3, rtol=1e-3)

    def test_meta_tensor_inplace_op(self):
        # Following module results in inplace ops while tracing. The test checks
        # that the meta tensor information is stored for inplace ops.
        class MockModule(torch.nn.Module):
            def __init__(self):
                super().__init__()
                self.weight = torch.nn.Parameter(torch.randn(3072, 768, requires_grad=True))
                self.bias = torch.nn.Parameter(torch.randn(3072, requires_grad=True))

            def forward(self, add_4):
                linear_4 = torch.nn.functional.linear(add_4, self.weight, bias=self.bias)
                gelu = torch.nn.functional.gelu(linear_4)
                return gelu

        def check_meta_tensor(fx_g, _):
            for node in fx_g.graph.nodes:
                if node.op != 'output':
                    assert 'tensor_meta' in node.meta
            return fx_g

        inp0 = torch.randn(16, 128, 768, requires_grad=True)
        inputs = [inp0, ]
        mod = MockModule().to(device="cpu")
        aot_mod = aot_module(mod, fw_compiler=check_meta_tensor)
        aot_mod(*inputs)

    def test_default_partitioner_getitem(self):
        mod = nn.LayerNorm([10])

        def f(x, mod_weight, mod_bias):
            return torch.nn.functional.layer_norm(x, [10], mod_weight, mod_bias, eps=1e-6)

        fw_graph, bw_graph = get_fw_bw_graph(f, [torch.randn(3, 10, requires_grad=True), mod.weight, mod.bias],
                                             partitioner=default_partition)
        self.assertEqual(get_num_ins_outs(fw_graph), (3, 6))
        self.assertEqual(get_num_ins_outs(bw_graph), (6, 3))

    @patch("functorch.compile.config.use_dynamic_shapes", True)
    @patch("functorch.compile.config.use_fake_tensor", True)
    @unittest.skipIf(not USE_NETWORKX, "networkx not available")
    @skipIfNoSympy
    def test_min_cut_partitioner_save_shape(self):

        def f(x):
            s = x.sum(dim=1)
            return s

        inp = [torch.ones([10, 10], requires_grad=True)]
        fw_graph, bw_graph = get_fw_bw_graph(f, inp)
        _, fw_output = get_ins_outs(fw_graph)
        self.assertEqual(get_num_ins_outs(fw_graph), (1, 3))
        self.assertEqual(get_num_ins_outs(bw_graph), (3, 1))
        self.assertEqual(str(fw_output[0]), "sum_1")
        # make sure we don't do the suboptimal thing of saving the bigger primals input to sum,
        # rather than saving the sizes of the primals input for use in backward expand
        self.assertEqual(str(fw_output[1]), "sym_size")
        self.assertEqual(str(fw_output[2]), "sym_size_1")

        inp = [
            torch.randn(10, requires_grad=True),
            torch.randn((3, 10), requires_grad=True),
            torch.randn((2, 10), requires_grad=True),
        ]

        def f(a, b, c):
            # tried to test what happens if we save a size tuple in the graph;
            # turns out we never will due to how we trace, but this is probably
            # still a good test case for various size manipulations
            sb = torch.ops.aten.sym_size(b)
            sc = c.size()
            x = sb[0] + sc[0]
            a_sz = (x, a.size(0))
            return torch.cat([a.expand(a_sz), b, c])
        fw_graph, bw_graph = get_fw_bw_graph(f, inp)
        self.assertEqual(get_num_ins_outs(fw_graph), (3, 5))
        self.assertEqual(get_num_ins_outs(bw_graph), (5, 3))
        _, outs = get_ins_outs(fw_graph)
        self.assertTrue(all([is_sym_node(n) for n in outs[1:]]))

    @patch("functorch.compile.config.use_dynamic_shapes", True)
    @patch("functorch.compile.config.use_fake_tensor", True)
    @skipIfNoSympy
    def test_default_partitioner_output_tensor_shape_tensor(self):

        inp = [
            torch.randn(10, requires_grad=True),
            torch.randn((3, 10), requires_grad=True),
            torch.randn((2, 10), requires_grad=True),
            torch.randn((10, 1), requires_grad=True),
        ]

        def f(a, b, c, d):
            # Try to force symints intermixed with outputs in the function's returns
            sb = b.size()
            sc = c.size()
            x = sb[0] + sc[0]
            a_sz = (x, a.size(0))
            cat = torch.cat([a.expand(a_sz), b, c])
            mm = torch.mm(cat, d)
            mm2 = torch.mm(mm, a.view(mm.size(1), a.size(0)))  # this saves 4 new ints for backward. why?
            # and what do i have to do to make it save a tensor for backward?
            return cat, sb, c, mm2

        fw_graph_cell = [None]
        bw_graph_cell = [None]
        compiled_outs = aot_function(
            f,
            fw_compiler=partial(extract_graph, graph_cell=fw_graph_cell),
            bw_compiler=partial(extract_graph, graph_cell=bw_graph_cell),
            partition_fn=default_partition,
            decompositions=default_decompositions)(*inp)
        fw_graph = fw_graph_cell[0]
        (compiled_outs[0].sum() + compiled_outs[2].sum()).backward()
        bw_graph = bw_graph_cell[0]

        self.assertEqual(get_num_ins_outs(fw_graph), (4, 13))
        self.assertEqual(get_num_ins_outs(bw_graph), (13, 4))
        _, fw_graph_out_nodes = get_ins_outs(fw_graph)
        self.assertEqual(
            # fw outputs include b.size() which expands to 2 symints,
            #
            # TODO(whc)- are the saved-tensors/saved-symints correct here?
            # i just made the test pass based on what default partition did
            [False, True, True, False, False] + [False] * 5 + [True] * 3,
            [is_sym_node(n) for n in fw_graph_out_nodes]
        )

        real_outs = f(*inp)
        self.assertEqual(compiled_outs, real_outs)
        self.assertTrue(isinstance(real_outs[1], torch.Size))

        # TODO(whc) we should learn to return torch.Sizes
        self.assertFalse(isinstance(compiled_outs[1], torch.Size))

    @patch("functorch.compile.config.use_dynamic_shapes", True)
    @patch("functorch.compile.config.use_fake_tensor", True)
    @unittest.skipIf(not USE_NETWORKX, "networkx not available")
    @skipIfNoSympy
    def test_min_cut_partitioner_output_tensor_shape_tensor(self):

        inp = [
            torch.randn(10, requires_grad=True),
            torch.randn((3, 10), requires_grad=True),
            torch.randn((2, 10), requires_grad=True),
            torch.randn((10, 1), requires_grad=True),
        ]

        def f(a, b, c, d):
            # Try to force symints intermixed with outputs in the function's returns
            sb = b.size()
            sc = c.size()
            x = sb[0] + sc[0]
            a_sz = (x, a.size(0))
            cat = torch.cat([a.expand(a_sz), b, c])
            mm = torch.mm(cat, d)
            mm2 = torch.mm(mm, a.view(mm.size(1), a.size(0)))  # this saves 4 new ints for backward. why?
            # and what do i have to do to make it save a tensor for backward?
            return cat, sb, c, mm2

        fw_graph_cell = [None]
        bw_graph_cell = [None]
        compiled_outs = aot_function(
            f,
            fw_compiler=partial(extract_graph, graph_cell=fw_graph_cell),
            bw_compiler=partial(extract_graph, graph_cell=bw_graph_cell),
            partition_fn=min_cut_rematerialization_partition,
            decompositions=default_decompositions)(*inp)
        fw_graph = fw_graph_cell[0]
        (compiled_outs[0].sum() + compiled_outs[2].sum()).backward()
        bw_graph = bw_graph_cell[0]

        self.assertEqual(get_num_ins_outs(fw_graph), (4, 13))
        self.assertEqual(get_num_ins_outs(bw_graph), (13, 4))
        _, fw_graph_out_nodes = get_ins_outs(fw_graph)
        self.assertEqual(
            # fw outputs include b.size() which expands to 2 symints,
            # then 4 tensors (transposes of matricies used for mm) are saved
            # finally 4 symints are saved
            [False, True, True, False, False] + [False] * 4 + [True] * 4,
            [is_sym_node(n) for n in fw_graph_out_nodes]
        )

        real_outs = f(*inp)
        self.assertEqual(compiled_outs, real_outs)
        self.assertTrue(isinstance(real_outs[1], torch.Size))

        # TODO(whc) we should learn to return torch.Sizes
        self.assertFalse(isinstance(compiled_outs[1], torch.Size))

    @unittest.skipIf(not USE_NETWORKX, "networkx not available")
    def test_min_cut_partitioner(self):
        def f(x):
            return x.cos().cos().cos()

        fw_graph, bw_graph = get_fw_bw_graph(f, [torch.randn(3, requires_grad=True)])
        self.assertEqual(get_num_ins_outs(fw_graph), (1, 2))
        self.assertEqual(get_num_ins_outs(bw_graph), (2, 1))

        def f(a, b, c, d):
            x = a + b + c + d
            return x.cos().cos()

        fw_graph, bw_graph = get_fw_bw_graph(f, [torch.randn(3, requires_grad=True) for _ in range(4)])
        self.assertEqual(get_num_ins_outs(fw_graph), (4, 2))
        self.assertEqual(get_num_ins_outs(bw_graph), (2, 4))

        def f(x):
            return torch.mm(x, torch.ones(x.shape)).tanh().tanh()
        fw_graph, bw_graph = get_fw_bw_graph(f, [torch.randn(5, 5, requires_grad=True)])
        self.assertEqual(get_num_ins_outs(fw_graph), (1, 3))

        ins, outs = get_ins_outs(fw_graph)
        self.assertEqual(outs[1].target, torch.ops.aten.mm.default)

    @unittest.skipIf(not USE_NETWORKX, "networkx not available")
    def test_min_cut_partitioner_recomputable_ops(self):
        def f(x):
            return x * x * x

        recomputable_ops = []
        partition_fn = partial(min_cut_rematerialization_partition, recomputable_ops=recomputable_ops)

        fw_graph, bw_graph = get_fw_bw_graph(f, [torch.randn(3, requires_grad=True)], partition_fn)
        # Expected forward graph:
        # opcode         name       target           args                        kwargs
        # -------------  ---------  ---------------  --------------------------  --------
        # placeholder    primals_1  primals_1        ()                          {}
        # call_function  mul        aten.mul.Tensor  (primals_1, primals_1)      {}
        # call_function  mul_1      aten.mul.Tensor  (mul, primals_1)            {}
        # output         output     output           ([mul_1, primals_1, mul],)  {}
        self.assertEqual(get_num_ins_outs(fw_graph), (1, 3))
        # Expected backward graph:
        # opcode         name        target           args                     kwargs
        # -------------  ----------  ---------------  -----------------------  --------
        # placeholder    primals_1   primals_1        ()                       {}
        # placeholder    mul         mul              ()                       {}
        # placeholder    tangents_1  tangents_1       ()                       {}
        # call_function  mul_2       aten.mul.Tensor  (tangents_1, mul)        {}
        # call_function  mul_3       aten.mul.Tensor  (tangents_1, primals_1)  {}
        # call_function  mul_4       aten.mul.Tensor  (mul_3, primals_1)       {}
        # call_function  add         aten.add.Tensor  (mul_2, mul_4)           {}
        # call_function  add_1       aten.add.Tensor  (add, mul_4)             {}
        # output         output      output           ([add_1],)               {}
        self.assertEqual(get_num_ins_outs(bw_graph), (3, 1))

        recomputable_ops = [torch.ops.aten.mul]
        partition_fn = partial(min_cut_rematerialization_partition, recomputable_ops=recomputable_ops)
        fw_graph, bw_graph = get_fw_bw_graph(f, [torch.randn(3, requires_grad=True)], partition_fn)
        # Expected forward graph:
        # opcode         name       target           args                    kwargs
        # -------------  ---------  ---------------  ----------------------  --------
        # placeholder    primals_1  primals_1        ()                      {}
        # call_function  mul        aten.mul.Tensor  (primals_1, primals_1)  {}
        # call_function  mul_1      aten.mul.Tensor  (mul, primals_1)        {}
        # output         output     output           ([mul_1, primals_1],)   {}
        self.assertEqual(get_num_ins_outs(fw_graph), (1, 2))
        # Expected backward graph:
        # opcode         name        target           args                     kwargs
        # -------------  ----------  ---------------  -----------------------  --------
        # placeholder    primals_1   primals_1        ()                       {}
        # placeholder    tangents_1  tangents_1       ()                       {}
        # call_function  mul         aten.mul.Tensor  (primals_1, primals_1)   {} # RECOMPUTED
        # call_function  mul_2       aten.mul.Tensor  (tangents_1, mul)        {}
        # call_function  mul_3       aten.mul.Tensor  (tangents_1, primals_1)  {}
        # call_function  mul_4       aten.mul.Tensor  (mul_3, primals_1)       {}
        # call_function  add         aten.add.Tensor  (mul_2, mul_4)           {}
        # call_function  add_1       aten.add.Tensor  (add, mul_4)             {}
        # output         output      output           ([add_1],)               {}
        self.assertEqual(get_num_ins_outs(bw_graph), (2, 1))

    def test_contiguous(self):
        # The test simulates the condition where transpose followed by view
        # happens in the backward pass.
        # https://discuss.pytorch.org/t/error-on-transpose-and-view/434
        def f(x):
            return x.view(2, 3).t()

        inp = torch.randn(6, requires_grad=True)
        out = aot_function(f, nop)(inp)
        torch.autograd.grad(out, inp, torch.randn(3, 2))

    def test_preserve_random(self):
        def fn(x):
            return torch.nn.functional.dropout(x, 0.5) + x

        x = torch.randn(4)

        torch.manual_seed(0)
        ref = fn(x)

        torch.manual_seed(0)
        aot_fn = aot_function(fn, nop)
        res = aot_fn(x)

        assert torch.allclose(ref, res)

    @unittest.skipIf(not torch.cuda.is_available(), "CUDA is unavailable")
    @unittest.skipIf(not USE_TORCHVISION, "test requires torchvision")
    def test_autocast(self):
        mod = torchvision.models.resnet18().cuda()
        mod.train()

        x = torch.randn(16, 3, 32, 32, device="cuda")
        aot_mod = memory_efficient_fusion(mod)

        # Ensure that AOT Autograd works with AMP
        with torch.cuda.amp.autocast(True):
            res = aot_mod(x)
        res.sum().backward()

class TestAOTModuleSimplified(AOTTestCase):
    def test_aot_module_simplified(self):
        class MockModule(torch.nn.Module):
            def __init__(self):
                super().__init__()
                self.linear = torch.nn.Linear(20, 30)

            def forward(self, x, y):
                return (self.linear(x) + y, )

        mod = MockModule()
        mod.zero_grad()

        x = torch.randn(128, 20, requires_grad=True)
        y = torch.randn(128, 30, requires_grad=True)
        inputs = [x, y]
        cloned_inputs = [x.detach().clone().requires_grad_(True) for x in inputs]

        ref = mod(*inputs)
        ref[0].sum().backward()

        aot_mod = aot_module_simplified(mod, nop)
        aot_mod.zero_grad()
        res = aot_mod(*cloned_inputs)
        res[0].sum().backward()

        assert torch.allclose(ref[0], res[0])
        assert torch.allclose(inputs[0].grad, cloned_inputs[0].grad)
        assert torch.allclose(inputs[1].grad, cloned_inputs[1].grad)

    def test_aot_module_simplified_preserves_stack_trace(self):
        class MockModule(torch.nn.Module):
            def __init__(self):
                super().__init__()
                self.linear = torch.nn.Linear(20, 30)

            def forward(self, x, y):
                z = self.linear(x)
                z = z + y
                z = z.relu()
                return (z, )

        tracer = torch.fx.Tracer()
        tracer.record_stack_traces = True
        graph = tracer.trace(MockModule())
        mod = torch.fx.GraphModule(tracer.root, graph)

        for node in mod.graph.nodes:
            if node.op == 'output':
                continue
            self.assertTrue(node.stack_trace is not None)
            assert 'test_aotdispatch.py' in node.stack_trace

        def assert_compiler(gm: torch.fx.GraphModule, _):
            for node in gm.graph.nodes:
                if node.op == 'output' or node.op == 'placeholder':
                    continue
                self.assertTrue(node.stack_trace is not None)
                assert 'test_aotdispatch.py' in node.stack_trace
            return gm.forward  # return a python callable

        aot_mod = aot_module_simplified(mod, fw_compiler=assert_compiler, bw_compiler=assert_compiler)

        x = torch.randn(128, 20, requires_grad=True)
        y = torch.randn(128, 30, requires_grad=True)
        inputs = [x, y]
        res = aot_mod(*inputs)
        res[0].sum().backward()

# entries in here don't work and need to be fixed.
# Each one of these is a bug (or needs to be investigated)
aot_autograd_failures = {
    # data-dependent control flow
    xfail('cov'),
    xfail('istft'),
    xfail('nn.functional.gaussian_nll_loss'),
    xfail('tensor_split'),
    xfail('corrcoef'),
    xfail('quantile'),
    xfail('nanquantile'),
    xfail('narrow'),
    xfail('index_reduce'),
    xfail('istft'),
    xfail('linalg.eig'),
    xfail('scatter_reduce', 'prod'),

    # non-deterministic
    skip('as_strided_scatter'),

    # Too annoying to generate random inputs
    xfail('cholesky'),
    xfail('linalg.cholesky'),

    # Misc
    xfail('to_sparse'),
    xfail('corrcoef'),
    xfail('cov'),
    xfail('chalf'),  # RuntimeError: "sum_cpu" not implemented for 'ComplexHalf'
    xfail('sparse.sampled_addmm'),
    skip('nn.functional.binary_cross_entropy_with_logits'),  # seems to fail sometimes?
    skip('nn.functional.margin_ranking_loss'),  # seems flaky
    skip('linalg.lu_solve'),  # flaky
    skip('linalg.householder_product'),  # flaky
    decorate('matmul', decorator=unittest.skipIf(IS_ARM64, 'flaky')),
    decorate('__rmatmul__', decorator=unittest.skipIf(IS_ARM64, 'flaky')),
}

symbolic_aot_autograd_failures = {
    xfail('__rmatmul__', ''),  # Cannot call sizes() on tensor with symbolic sizes/strides
    xfail('addcdiv', ''),  # aten.fill_.Scalar - couldn't find symbolic meta function/decomposition
    xfail('addmv', ''),  # aten.addmv.default - couldn't find symbolic meta function/decomposition
    xfail('addr', ''),  # Cannot call sizes() on tensor with symbolic sizes/strides
    xfail('amax', ''),  # Cannot call sizes() on tensor with symbolic sizes/strides
    xfail('amin', ''),  # Cannot call sizes() on tensor with symbolic sizes/strides
    xfail('as_strided', ''),  # Tensor-likes are not close!
    xfail('baddbmm', ''),  # aten.baddbmm.default - couldn't find symbolic meta function/decomposition
    xfail('bernoulli', ''),  # aten.bernoulli.default - couldn't find symbolic meta function/decomposition
    xfail('block_diag', ''),  # Cannot call sizes() on tensor with symbolic sizes/strides
    xfail('cartesian_prod', ''),  # Cannot call numel() on tensor with symbolic sizes/strides
    xfail('cdouble'),  # RuntimeError: aten.view_as_real.default - couldn't find symbolic meta function/decomposition
    xfail('cfloat'),  # RuntimeError: aten.view_as_real.default - couldn't find symbolic meta function/decomposition
    xfail('cdist', ''),  # Cannot call sizes() on tensor with symbolic sizes/strides
    xfail('cholesky_inverse', ''),  # could not find kernel
    xfail('cholesky_solve', ''),  # could not find kernel
    xfail('chunk', ''),  # Cannot call sizes() on tensor with symbolic sizes/strides
    xfail('column_stack', ''),  # Cannot call sizes() on tensor with symbolic sizes/strides
    xfail('combinations', ''),  # aten.masked_select.default
    xfail('complex', ''),  # aten.view_as_real.default - couldn't find symbolic meta function/decomposition
    xfail('cross', ''),  # aten.linalg_cross.default - couldn't find symbolic meta function/decomposition
    xfail('cummax', ''),  # aten.cummax.default - couldn't find symbolic meta function/decomposition
    xfail('cummin', ''),  # aten.cummin.default - couldn't find symbolic meta function/decomposition
    xfail('cumprod', ''),  # aten.cumprod.default - couldn't find symbolic meta function/decomposition
    xfail('cumsum', ''),  # aten.cumsum.default - couldn't find symbolic meta function/decomposition
    xfail('cumulative_trapezoid', ''),  # Cannot call sizes() on tensor with symbolic sizes/strides
    xfail('deg2rad', ''),  # aten.deg2rad.default - couldn't find symbolic meta function/decomposition
<<<<<<< HEAD
=======
    xfail('diag', ''),  # Cannot call sizes() on tensor with symbolic sizes/strides
    xfail('diagonal', ''),  # Cannot call sizes() on tensor with symbolic sizes/strides
    xfail('diagonal_copy', ''),  # Cannot call sizes() on tensor with symbolic sizes/strides
    xfail('diagonal_scatter', ''),  # Cannot call sizes() on tensor with symbolic sizes/strides
>>>>>>> f1b78224
    xfail('diff', ''),  # aten.zeros_like.default - couldn't find symbolic meta function/decomposition
    xfail('digamma', ''),  # aten.polygamma.default - couldn't find symbolic meta function/decomposition
    xfail('dist', ''),  # aten.dist.default - couldn't find symbolic meta function/decomposition
    xfail('dsplit', ''),  # Cannot call sizes() on tensor with symbolic sizes/strides
    xfail('fft.fft2', ''),  # Cannot call sizes() on tensor with symbolic sizes/strides
    xfail('fft.fft', ''),  # Cannot call sizes() on tensor with symbolic sizes/strides
    xfail('fft.fftn', ''),  # Cannot call sizes() on tensor with symbolic sizes/strides
    xfail('fft.fftshift', ''),  # Cannot call sizes() on tensor with symbolic sizes/strides
    xfail('fft.hfft2', ''),  # Cannot call sizes() on tensor with symbolic sizes/strides
    xfail('fft.hfft', ''),  # Cannot call sizes() on tensor with symbolic sizes/strides
    xfail('fft.hfftn', ''),  # Cannot call sizes() on tensor with symbolic sizes/strides
    xfail('fft.ifft2', ''),  # Cannot call sizes() on tensor with symbolic sizes/strides
    xfail('fft.ifft', ''),  # Cannot call sizes() on tensor with symbolic sizes/strides
    xfail('fft.ifftn', ''),  # Cannot call sizes() on tensor with symbolic sizes/strides
    xfail('fft.ifftshift', ''),  # Cannot call sizes() on tensor with symbolic sizes/strides
    xfail('fft.ihfft2', ''),  # Cannot call sizes() on tensor with symbolic sizes/strides
    xfail('fft.ihfft', ''),  # Cannot call sizes() on tensor with symbolic sizes/strides
    xfail('fft.ihfftn', ''),  # Cannot call sizes() on tensor with symbolic sizes/strides
    xfail('fft.irfft2', ''),  # Cannot call sizes() on tensor with symbolic sizes/strides
    xfail('fft.irfft', ''),  # Cannot call sizes() on tensor with symbolic sizes/strides
    xfail('fft.irfftn', ''),  # Cannot call sizes() on tensor with symbolic sizes/strides
    xfail('fft.rfft2', ''),  # Cannot call sizes() on tensor with symbolic sizes/strides
    xfail('fft.rfft', ''),  # Cannot call sizes() on tensor with symbolic sizes/strides
    xfail('fft.rfftn', ''),  # Cannot call sizes() on tensor with symbolic sizes/strides
    xfail('fmax', ''),  # aten.logical_or_.default - couldn't find symbolic meta function/decomposition
    xfail('fmin', ''),  # aten.logical_or_.default - couldn't find symbolic meta function/decomposition
    xfail('frexp', ''),  # aten.frexp.Tensor - couldn't find symbolic meta function/decomposition
    xfail('gradient', ''),  # Cannot call sizes() on tensor with symbolic sizes/strides
    xfail('hsplit', ''),  # Cannot call sizes() on tensor with symbolic sizes/strides
    xfail('i0', ''),  # aten.i0.default - couldn't find symbolic meta function/decomposition
    xfail('index_put', ''),  # Cannot call sizes() on tensor with symbolic sizes/strides
    xfail('inner', ''),  # Cannot call sizes() on tensor with symbolic sizes/strides
    xfail('kron', ''),  # Cannot call sizes() on tensor with symbolic sizes/strides
    xfail('kthvalue', ''),  # Cannot call sizes() on tensor with symbolic sizes/strides
    xfail('linalg.cholesky_ex', ''),  # aten.linalg_cholesky_ex.default - couldn't find symbolic meta functio...
    xfail('linalg.cond', ''),  # Cannot call numel() on tensor with symbolic sizes/strides
    xfail('linalg.cross', ''),  # aten.linalg_cross.default - couldn't find symbolic meta function/decomposition
    xfail('linalg.det', ''),  # aten._linalg_det.default - couldn't find symbolic meta function/decomposition
    xfail('linalg.det', 'singular'),  # aten._linalg_det.default - couldn't find symbolic meta function/deco...
    xfail('linalg.eigh', ''),  # aten._linalg_eigh.default - couldn't find symbolic meta function/decomposition
    xfail('linalg.eigvals', ''),  # aten.linalg_eig.default - couldn't find symbolic meta function/decomposition
    xfail('linalg.eigvalsh', ''),  # aten._linalg_eigh.default - couldn't find symbolic meta function/decompo...
    xfail('linalg.householder_product', ''),  # aten.linalg_householder_product.default - couldn't find symbo...
    xfail('linalg.inv', ''),  # aten.linalg_inv_ex.default - couldn't find symbolic meta function/decomposition
    xfail('linalg.inv_ex', ''),  # aten.linalg_inv_ex.default - couldn't find symbolic meta function/decompos...
    xfail('linalg.lstsq', ''),  # aten.linalg_lstsq.default - couldn't find symbolic meta function/decomposition
    xfail('linalg.lstsq', 'grad_oriented'),  # aten.linalg_lstsq.default - couldn't find symbolic meta funct...
    xfail('linalg.lu', ''),  # aten.linalg_lu.default - couldn't find symbolic meta function/decomposition
    xfail('linalg.lu_factor', ''),  # aten.linalg_lu_factor_ex.default - couldn't find symbolic meta function...
    xfail('linalg.lu_factor_ex', ''),  # aten.linalg_lu_factor_ex.default - couldn't find symbolic meta funct...
    xfail('linalg.lu_solve', ''),  # aten.linalg_lu_solve.default - couldn't find symbolic meta function/deco...
    xfail('linalg.matrix_norm', ''),  # Cannot call sizes() on tensor with symbolic sizes/strides
    xfail('linalg.matrix_power', ''),  # Cannot call sizes() on tensor with symbolic sizes/strides
    xfail('linalg.multi_dot', ''),  # Cannot call sizes() on tensor with symbolic sizes/strides
    xfail('linalg.norm', ''),  # Cannot call sizes() on tensor with symbolic sizes/strides
    xfail('linalg.norm', 'subgradients_at_zero'),  # Cannot call sizes() on tensor with symbolic sizes/strides
    xfail('linalg.pinv', ''),  # aten.linalg_pinv.atol_rtol_tensor - couldn't find symbolic meta function/dec...
    xfail('linalg.pinv', 'hermitian'),  # aten.linalg_pinv.atol_rtol_tensor - couldn't find symbolic meta fu...
    xfail('linalg.qr', ''),  # aten.linalg_qr.default - couldn't find symbolic meta function/decomposition
    xfail('linalg.slogdet', ''),  # aten._linalg_slogdet.default - couldn't find symbolic meta function/decom...
    xfail('linalg.solve', ''),  # aten._linalg_solve_ex.default - couldn't find symbolic meta function/decomp...
    xfail('linalg.solve_ex', ''),  # aten._linalg_solve_ex.default - couldn't find symbolic meta function/dec...
    xfail('linalg.solve_triangular', ''),  # aten.linalg_solve_triangular.default - couldn't find symbolic me...
    xfail('linalg.svd', ''),  # aten._linalg_svd.default - couldn't find symbolic meta function/decomposition
    xfail('linalg.svdvals', ''),  # aten._linalg_svd.default - couldn't find symbolic meta function/decomposi...
    xfail('linalg.tensorinv', ''),  # Cannot call sizes() on tensor with symbolic sizes/strides
    xfail('linalg.tensorsolve', ''),  # Cannot call sizes() on tensor with symbolic sizes/strides
    xfail('linalg.vander', ''),  # Cannot call sizes() on tensor with symbolic sizes/strides
    xfail('linalg.vector_norm', ''),  # Cannot call sizes() on tensor with symbolic sizes/strides
    xfail('logaddexp2', ''),  # aten.logaddexp2.default - couldn't find symbolic meta function/decomposition
    xfail('logaddexp', ''),  # aten.logaddexp.default - couldn't find symbolic meta function/decomposition
    xfail('logcumsumexp', ''),  # aten.logcumsumexp.default - couldn't find symbolic meta function/decomposition
    xfail('logdet', ''),  # Cannot call sizes() on tensor with symbolic sizes/strides
    xfail('logsumexp', ''),  # Cannot call sizes() on tensor with symbolic sizes/strides
    xfail('lu', ''),  # aten.linalg_lu_factor_ex.default - couldn't find symbolic meta function/decomposition
    xfail('lu_solve', ''),  # aten.linalg_lu_solve.default - couldn't find symbolic meta function/decomposition
    xfail('lu_unpack', ''),  # aten.lu_unpack.default - couldn't find symbolic meta function/decomposition
    xfail('masked.amax', ''),  # Cannot call sizes() on tensor with symbolic sizes/strides
    xfail('masked.amin', ''),  # Cannot call sizes() on tensor with symbolic sizes/strides
    xfail('masked.cumprod', ''),  # aten.cumprod.default - couldn't find symbolic meta function/decomposition
    xfail('masked.cumsum', ''),  # aten.cumsum.default - couldn't find symbolic meta function/decomposition
    xfail('masked_fill', ''),  # could not find kernel
    xfail('masked.log_softmax', ''),  # argument 'size' (position 2) must be tuple of ints, not ...
    xfail('masked.logaddexp', ''),  # aten.logaddexp.default - couldn't find symbolic meta function/decomposi...
    xfail('masked.logsumexp', ''),  # Cannot call sizes() on tensor with symbolic sizes/strides
    xfail('masked.mean', ''),  # ones() received an invalid combination of arguments - got (torch.Size, device=t...
    xfail('masked.median', ''),  # Cannot call sizes() on tensor with symbolic sizes/strides
    xfail('masked.norm', ''),  # Cannot call sizes() on tensor with symbolic sizes/strides
    xfail('masked.prod', ''),  # Cannot call sizes() on tensor with symbolic sizes/strides
    xfail('masked_scatter', ''),  # Cannot call sizes() on tensor with symbolic sizes/strides
    xfail('masked_select', ''),  # aten.masked_select.default - couldn't find symbolic meta function/decompos...
    xfail('masked.softmax', ''),  # argument 'size' (position 2) must be tuple of ints, not torc...
    xfail('masked.softmin', ''),  # argument 'size' (position 2) must be tuple of ints, not torc...
    xfail('masked.std', ''),  # ones() received an invalid combination of arguments - got (torch.Size, device=to...
    xfail('masked.sum', ''),  # Cannot call sizes() on tensor with symbolic sizes/strides
    xfail('masked.var', ''),  # ones() received an invalid combination of arguments - got (torch.Size, device=to...
    xfail('matmul', ''),  # Cannot call sizes() on tensor with symbolic sizes/strides
    xfail('matrix_exp', ''),  # aten.linalg_matrix_exp.default - couldn't find symbolic meta function/decompo...
    xfail('max', 'reduction_no_dim'),  # aten.logical_or_.default - couldn't find symbolic meta function/dec...
    xfail('max', 'reduction_with_dim'),  # Cannot call sizes() on tensor with symbolic sizes/strides
    xfail('median', ''),  # could not find kernel
    xfail('meshgrid', 'list_of_tensors'),  # Cannot call numel() on tensor with symbolic sizes/strides
    xfail('meshgrid', 'variadic_tensors'),  # Cannot call numel() on tensor with symbolic sizes/strides
    xfail('min', 'reduction_no_dim'),  # aten.logical_or_.default - couldn't find symbolic meta function/dec...
    xfail('min', 'reduction_with_dim'),  # Cannot call sizes() on tensor with symbolic sizes/strides
    xfail('mode', ''),  # Cannot call sizes() on tensor with symbolic sizes/strides
    xfail('msort', ''),  # Cannot call sizes() on tensor with symbolic sizes/strides
    xfail('mv', ''),  # Cannot call sizes() on tensor with symbolic sizes/strides
    xfail('mvlgamma', 'mvlgamma_p_1'),  # aten.digamma_.default - couldn't find symbolic meta function/decom...
    xfail('mvlgamma', 'mvlgamma_p_3'),  # aten.digamma_.default - couldn't find symbolic meta function/decom...
    xfail('mvlgamma', 'mvlgamma_p_5'),  # aten.digamma_.default - couldn't find symbolic meta function/decom...
    xfail('nanmedian', ''),  # aten.logical_or_.default - couldn't find symbolic meta function/decomposition
    xfail('nn.functional._scaled_dot_product_attention', ''),  # Cannot call sizes() on tensor with symbolic ...
    xfail('nn.functional.adaptive_avg_pool3d', ''),  # aten._adaptive_avg_pool3d_backward.default - couldn't ...
    xfail('nn.functional.adaptive_max_pool1d', ''),  # Cannot call sizes() on tensor with symbolic sizes/strides
    xfail('nn.functional.adaptive_max_pool2d', ''),  # aten.adaptive_max_pool2d.default - couldn't find symbo...
    xfail('nn.functional.adaptive_max_pool3d', ''),  # argument 'output_size' (position 2...
    xfail('nn.functional.avg_pool3d', ''),  # aten.avg_pool3d.default - couldn't find symbolic meta function/...
    skip('nn.functional.batch_norm', ''),  # '0 is not tracked with proxy for <torch.fx.experimental.proxy_te..
    xfail('nn.functional.bilinear', ''),  # Cannot call sizes() on tensor with symbolic sizes/strides
    xfail('nn.functional.binary_cross_entropy', ''),  # aten.fill_.Scalar - couldn't find symbolic meta funct...
    xfail('nn.functional.cosine_embedding_loss', ''),  # Cannot call sizes() on tensor with symbolic sizes/st...
    xfail('nn.functional.cosine_similarity', ''),  # Cannot call sizes() on tensor with symbolic sizes/strides
    xfail('nn.functional.cross_entropy', ''),  # Cannot call sizes() on tensor with symbolic sizes/strides
    xfail('nn.functional.ctc_loss', ''),  # aten._ctc_loss.Tensor - couldn't find symbolic meta function/deco...
    xfail('nn.functional.dropout2d', ''),  # Cannot call numel() on tensor with symbolic sizes/strides
    xfail('nn.functional.dropout3d', ''),  # Cannot call sizes() on tensor with symbolic sizes/strides
    xfail('nn.functional.dropout', ''),  # Cannot call numel() on tensor with symbolic sizes/strides
    xfail('nn.functional.embedding_bag', ''),  # Cannot call sizes() on tensor with symbolic sizes/strides
    xfail('nn.functional.fractional_max_pool2d', ''),  # rand() received an invalid combination of arguments - g...
    xfail('nn.functional.fractional_max_pool3d', ''),  # rand() received an invalid combination of arguments - g...
    xfail('nn.functional.grid_sample', ''),  # prims::arange() Expected a value of type 'number' for argument...
    xfail('nn.functional.group_norm', ''),  # Cannot call sizes() on tensor with symbolic sizes/strides
    xfail('nn.functional.hinge_embedding_loss', ''),  # aten.zeros_like.default - couldn't find symbolic meta...
    xfail('nn.functional.huber_loss', ''),  # Unable to cast Python instance to C++ type (#define PYBIND11_DE...
    xfail('nn.functional.interpolate', 'area'),  # Cannot call sizes() on tensor with symbolic sizes/strides
    xfail('nn.functional.interpolate', 'bicubic'),  # Cannot call sizes() on tensor with symbolic sizes/strides
    xfail('nn.functional.interpolate', 'bilinear'),  # Cannot call sizes() on tensor with symbolic sizes/str...
    xfail('nn.functional.interpolate', 'linear'),  # Cannot call sizes() on tensor with symbolic sizes/strides
    xfail('nn.functional.interpolate', 'nearest'),  # Cannot call sizes() on tensor with symbolic sizes/strides
    xfail('nn.functional.interpolate', 'trilinear'),  # Cannot call sizes() on tensor with symbolic sizes/st...
    xfail('nn.functional.max_pool1d', ''),  # Cannot call sizes() on tensor with symbolic sizes/strides
    xfail('nn.functional.max_pool2d', ''),  # aten.max_pool2d_with_indices_backward.default - couldn't find s...
    xfail('nn.functional.max_pool3d', ''),  # aten.max_pool3d_with_indices.default - couldn't find symbolic m...
    xfail('nn.functional.max_unpool1d', ''),  # aten.max_unpool2d.default - couldn't find symbolic meta funct...
    xfail('nn.functional.max_unpool1d', 'grad'),  # aten.max_unpool2d.default - couldn't find symbolic meta ...
    xfail('nn.functional.max_unpool2d', ''),  # aten.max_unpool2d.default - couldn't find symbolic meta funct...
    xfail('nn.functional.max_unpool2d', 'grad'),  # aten.max_unpool2d.default - couldn't find symbolic meta ...
    xfail('nn.functional.max_unpool3d', ''),  # aten.max_unpool3d.default - couldn't find symbolic meta funct...
    xfail('nn.functional.max_unpool3d', 'grad'),  # aten.max_unpool3d.default - couldn't find symbolic meta ...
    xfail('nn.functional.mse_loss', ''),  # Unable to cast Python instance to C++ type (#define PYBIND11_DETA...
    xfail('nn.functional.multi_margin_loss', ''),  # could not find kernel
    xfail('nn.functional.multilabel_margin_loss', ''),  # could not find kernel
    xfail('nn.functional.nll_loss', ''),  # Cannot call sizes() on tensor with symbolic sizes/strides
    xfail('nn.functional.normalize', ''),  # Cannot call sizes() on tensor with symbolic sizes/strides
    xfail('nn.functional.pad', 'reflect'),  # aten.reflection_pad1d.default - couldn't find symbolic meta fu...
    xfail('nn.functional.pad', 'replicate'),  # aten.replication_pad1d.default - couldn't find symbolic meta...
    xfail('nn.functional.pairwise_distance', ''),  # Cannot call sizes() on tensor with symbolic sizes/strides
    xfail('nn.functional.pdist', ''),  # could not find kernel
    xfail('nn.functional.pixel_shuffle', ''),  # aten.pixel_shuffle.default - couldn't find symbolic meta fun...
    xfail('nn.functional.pixel_unshuffle', ''),  # aten.pixel_unshuffle.default - couldn't find symbolic meta...
    xfail('nn.functional.prelu', ''),  # Cannot call sizes() on tensor with symbolic sizes/strides
    xfail('nn.functional.rrelu', ''),  # aten.rrelu_with_noise.default - couldn't find symbolic meta function...
    xfail('nn.functional.smooth_l1_loss', ''),  # could not find kernel
    xfail('nn.functional.unfold', ''),  # Cannot call sizes() on tensor with symbolic sizes/strides
    xfail('unfold', ''),  # aten.squeeze_copy.dim - couldn't find symbolic meta function/decomposition
    xfail('nn.functional.upsample_bilinear', ''),  # Cannot call sizes() on tensor with symbolic sizes/strides
    xfail('nn.functional.upsample_nearest', ''),  # Cannot call sizes() on tensor with symbolic sizes/strides
    xfail('norm', ''),  # Cannot call sizes() on tensor with symbolic sizes/strides
    xfail('norm', 'nuc'),  # aten._linalg_svd.default - couldn't find symbolic meta function/decomposition
    xfail('normal', ''),  # Cannot call sizes() on tensor with symbolic sizes/strides
    xfail('normal', 'number_mean'),  # Cannot call sizes() on tensor with symbolic sizes/strides
    xfail('ormqr', ''),  # aten.ormqr.default - couldn't find symbolic meta function/decomposition
    xfail('outer', ''),  # Cannot call sizes() on tensor with symbolic sizes/strides
    xfail('pca_lowrank', ''),  # could not find kernel
    xfail('pinverse', ''),  # aten.linalg_pinv.atol_rtol_tensor - couldn't find symbolic meta function/decomp...
    xfail('polar', ''),  # could not find kernel
    xfail('polygamma', 'polygamma_n_0'),  # aten.polygamma.default - couldn't find symbolic meta function/de...
    xfail('polygamma', 'polygamma_n_1'),  # aten.polygamma.default - couldn't find symbolic meta function/de...
    xfail('polygamma', 'polygamma_n_2'),  # aten.polygamma.default - couldn't find symbolic meta function/de...
    xfail('polygamma', 'polygamma_n_3'),  # aten.polygamma.default - couldn't find symbolic meta function/de...
    xfail('polygamma', 'polygamma_n_4'),  # aten.polygamma.default - couldn't find symbolic meta function/de...
    xfail('prod', ''),  # Cannot call numel() on tensor with symbolic sizes/strides
    xfail('put', ''),  # Cannot call sizes() on tensor with symbolic sizes/strides
    xfail('qr', ''),  # aten.linalg_qr.default - couldn't find symbolic meta function/decomposition
    xfail('rad2deg', ''),  # aten.rad2deg.default - couldn't find symbolic meta function/decomposition
    xfail('renorm', ''),  # aten.renorm.default - couldn't find symbolic meta function/decomposition
    xfail('repeat_interleave', ''),  # aten.repeat_interleave.Te...
    xfail('reshape_as', ''),  # Cannot call sizes() on tensor with symbolic sizes/strides
    xfail('roll', ''),  # narrow() received an invalid combination of arguments - got (FakeTensor, int, torch._C...
    xfail('round', ''),  # aten.round.default - couldn't find symbolic meta function/decomposition
    xfail('round', 'decimals_0'),  # aten.round.decimals - couldn't find symbolic meta function/decomposition
    xfail('round', 'decimals_3'),  # aten.round.decimals - couldn't find symbolic meta function/decomposition
    xfail('round', 'decimals_neg_3'),  # aten.round.decimals - couldn't find symbolic meta function/decompos...
    xfail('scatter', ''),  # aten.scatter.src - couldn't find symbolic meta function/decomposition
    xfail('scatter_reduce', 'amax'),  # aten.scatter_reduce.two - couldn't find symbolic meta function/decom...
    xfail('scatter_reduce', 'amin'),  # aten.scatter_reduce.two - couldn't find symbolic meta function/decom...
    xfail('scatter_reduce', 'mean'),  # aten.scatter_reduce.two - couldn't find symbolic meta function/decom...
    xfail('scatter_reduce', 'sum'),  # aten.scatter_reduce.two - couldn't find symbolic meta function/decomp...
    xfail('segment_reduce', 'lengths'),  # aten.segment_reduce.default - couldn't find symbolic meta functio...
    xfail('segment_reduce', 'offsets'),  # aten.segment_reduce.default - couldn't find symbolic meta functio...
    xfail('sgn', ''),  # Cannot call sizes() on tensor with symbolic sizes/strides
    xfail('sort', ''),  # Cannot call sizes() on tensor with symbolic sizes/strides
    xfail('special.i1', ''),  # aten.i0.default - couldn't find symbolic meta function/decomposition
    xfail('special.polygamma', 'special_polygamma_n_0'),  # aten.polygamma.default - couldn't find symbolic ...
    xfail('split', ''),  # Cannot call sizes() on tensor with symbolic sizes/strides
    xfail('std', ''),  # Cannot call numel() on tensor with symbolic sizes/strides
    xfail('std_mean', ''),  # Cannot call numel() on tensor with symbolic sizes/strides
    xfail('stft', ''),  # Cannot call sizes() on tensor with symbolic sizes/strides
    xfail('sum_to_size', ''),  # Cannot call sizes() on tensor with symbolic sizes/strides
    xfail('svd', ''),  # aten._linalg_svd.default - couldn't find symbolic meta function/decomposition
    xfail('svd_lowrank', ''),  # could not find kernel
    xfail('symeig', ''),  # aten.symeig.default - couldn't find symbolic meta function/decomposition
    xfail('take_along_dim', ''),  # Cannot call sizes() on tensor with symbolic sizes/strides
    xfail('take', ''),  # aten.take.default - couldn't find symbolic meta function/decomposition
    xfail('tensordot', ''),  # Cannot call sizes() on tensor with symbolic sizes/strides
    xfail('topk', ''),  # Cannot call sizes() on tensor with symbolic sizes/strides
    xfail('trace', ''),  # Cannot call sizes() on tensor with symbolic sizes/strides
    xfail('trapezoid', ''),  # Cannot call sizes() on tensor with symbolic sizes/strides
    xfail('trapz', ''),  # Cannot call sizes() on tensor with symbolic sizes/strides
    xfail('triangular_solve', ''),  # aten.triangular_solve.default - couldn't find symbolic meta function/de...
    xfail('unflatten', ''),  # Cannot call sizes() on tensor with symbolic sizes/strides
    xfail('var', ''),  # Cannot call numel() on tensor with symbolic sizes/strides
    xfail('var_mean', ''),  # Cannot call numel() on tensor with symbolic sizes/strides
    xfail('view_as_complex', ''),  # aten.view_as_complex.default - couldn't find symbolic meta function/deco...
    xfail('view_as', ''),  # Cannot call sizes() on tensor with symbolic sizes/strides
    xfail('vsplit', ''),  # Cannot call sizes() on tensor with symbolic sizes/strides
}

def _test_aot_autograd_helper(self, device, dtype, op):
    if not op.supports_autograd:
        self.skipTest("Op does not support autograd")

    sample_inputs_itr = op.sample_inputs(device, dtype, requires_grad=True)
    for sample_input in sample_inputs_itr:
        t_args = [sample_input.input] + list(sample_input.args)
        t_kwargs = sample_input.kwargs
        flat_args, args_spec = pytree.tree_flatten((t_args, t_kwargs))
        sentinel_val = -42
        is_tensor_spec = [sentinel_val if isinstance(arg, torch.Tensor) else arg for arg in flat_args]
        args = [arg for arg in flat_args if isinstance(arg, torch.Tensor)]

        def f(args):
            cur_flat_args = list(is_tensor_spec)
            args = iter(args)
            for idx, v in enumerate(cur_flat_args):
                if v == sentinel_val:
                    cur_flat_args[idx] = next(args)
            c_args, c_kwargs = pytree.tree_unflatten(cur_flat_args, args_spec)
            return op.op(*c_args, **c_kwargs)

        def call_forwards_backwards(f):
            out = wrapper_set_seed(f, args)
            if isinstance(out, tuple):
                sm = 0
                for i in out:
                    sm += i.sum()
                sm.backward()
            else:
                out.sum().backward()

        def reset_grads():
            def f(x):
                x.grad = None
            pytree.tree_map(f, args)

        def get_grads(args):
            return pytree.tree_map(lambda x: x.grad, args)

        compiled_f = compiled_function(f, nop, nop)

        try:
            reset_grads()
            call_forwards_backwards(compiled_f)
            compiled_grad = get_grads(args)

            reset_grads()
            call_forwards_backwards(f)
            orig_grad = get_grads(args)
            self.assertEqual(orig_grad, compiled_grad)

            def create_new_arg(x):
                if isinstance(x, torch.Tensor) and x.dtype == torch.float32:
                    return x.detach().uniform_(0, 1).requires_grad_(x.requires_grad)
                return x

            args = pytree.tree_map(create_new_arg, args)

            reset_grads()
            call_forwards_backwards(compiled_f)
            compiled_grad = get_grads(args)

            reset_grads()
            call_forwards_backwards(f)
            orig_grad = get_grads(args)
            self.assertEqual(orig_grad, compiled_grad)
        except DynamicOutputShapeException:
            self.skipTest("Dynamic output shape operation in trace")

class TestEagerFusionOpInfo(AOTTestCase):
    @ops(op_db, allowed_dtypes=(torch.float,))
    @skipOps('TestEagerFusionOpInfo', 'test_aot_autograd_exhaustive', aot_autograd_failures)
    def test_aot_autograd_exhaustive(self, device, dtype, op):
        _test_aot_autograd_helper(self, device, dtype, op)

    @ops(op_db, allowed_dtypes=(torch.float,))
    @skipIfNoSympy
    @patch("functorch.compile.config.use_dynamic_shapes", True)
    @patch("functorch.compile.config.use_fake_tensor", True)
    @patch("functorch.compile.config.use_functionalize", False)
    @skipOps('TestEagerFusionOpInfo', 'test_aot_autograd_symbolic_exhaustive',
             aot_autograd_failures | symbolic_aot_autograd_failures)
    def test_aot_autograd_symbolic_exhaustive(self, device, dtype, op):
        _test_aot_autograd_helper(self, device, dtype, op)

only_for = ("cpu")
instantiate_device_type_tests(
    TestPythonKey,
    globals(),
    only_for=only_for,
)
instantiate_device_type_tests(TestEagerFusionOpInfo, globals(), only_for=only_for)


if __name__ == '__main__':
    run_tests()<|MERGE_RESOLUTION|>--- conflicted
+++ resolved
@@ -1001,13 +1001,6 @@
     xfail('cumsum', ''),  # aten.cumsum.default - couldn't find symbolic meta function/decomposition
     xfail('cumulative_trapezoid', ''),  # Cannot call sizes() on tensor with symbolic sizes/strides
     xfail('deg2rad', ''),  # aten.deg2rad.default - couldn't find symbolic meta function/decomposition
-<<<<<<< HEAD
-=======
-    xfail('diag', ''),  # Cannot call sizes() on tensor with symbolic sizes/strides
-    xfail('diagonal', ''),  # Cannot call sizes() on tensor with symbolic sizes/strides
-    xfail('diagonal_copy', ''),  # Cannot call sizes() on tensor with symbolic sizes/strides
-    xfail('diagonal_scatter', ''),  # Cannot call sizes() on tensor with symbolic sizes/strides
->>>>>>> f1b78224
     xfail('diff', ''),  # aten.zeros_like.default - couldn't find symbolic meta function/decomposition
     xfail('digamma', ''),  # aten.polygamma.default - couldn't find symbolic meta function/decomposition
     xfail('dist', ''),  # aten.dist.default - couldn't find symbolic meta function/decomposition
