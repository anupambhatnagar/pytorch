# -*- coding: utf-8 -*-
# Owner(s): ["module: mps"]

import sys
import math
import random
import unittest
import warnings
import subprocess
import tempfile
import os
import pprint
import copy
import torch
import torch.nn as nn
import torch.nn.functional as F
import itertools
from collections import defaultdict
from torch._six import inf
from torch.nn import Parameter
from torch.testing._internal import opinfo
from torch.testing._internal.common_utils import \
    (gradcheck, gradgradcheck, run_tests, TestCase, download_file, IS_CI,
     TEST_WITH_UBSAN, dtype_abbrs, skipIfSlowGradcheckEnv, TEST_WITH_ASAN, suppress_warnings)
from torch.testing import make_tensor
from torch.testing._comparison import TensorLikePair
from torch.testing._internal.common_dtype import get_all_dtypes, integral_types
import torch.backends.mps
from torch.distributions import Uniform, Exponential
from functools import partial

from torch.testing._internal.common_methods_invocations import (
    op_db,
    UnaryUfuncInfo,
    ReductionOpInfo,
    SpectralFuncInfo,
    BinaryUfuncInfo,
)
from torch.testing._internal.common_device_type import ops, instantiate_device_type_tests, onlyMPS
from torch.testing._internal.common_nn import NNTestCase
import numpy as np
import torch
import torch.utils._pytree as pytree


# Copied from `test_ops.py` for the purposes of duplicating `test_numpy_ref`
_ref_test_ops = tuple(
    filter(
        lambda op: not isinstance(
            op, (UnaryUfuncInfo, ReductionOpInfo, SpectralFuncInfo, BinaryUfuncInfo)
        )
        and op.ref is not None,
        op_db,
    )
)

# Same logic as test_cuda.py
if not torch.backends.mps.is_available():
    print('MPS not available, skipping tests', file=sys.stderr)
    TestCase = object  # noqa: F811
    NNTestCase = object  # noqa: F811

class MPSReluTest(TestCase):
    def _npRelu(self, np_features):
        return np.maximum(np_features, np.zeros(np_features.shape)).astype(np_features.dtype)

    def testNpRelu(self):
        torch.testing.assert_close(
            np.array([[0., 0.7, 0.0, 0.3, 0.0], [0.1, 0.0, 0.5, 0.0, 0.9]]),
            self._npRelu(
                np.array([[-0.9, 0.7, -0.5, 0.3, -0.1], [0.1, -0.3, 0.5, -0.7,
                                                         0.9]])))

    def _testRelu(self, np_features, device):
        np_relu = self._npRelu(np_features)
        # Convert the numpy array to a PyTorch Tensor,
        # and move the Tensor to the CPU/GPU based on the "device" parameter
        py_tensor = torch.from_numpy(np_features).to(device)
        py_relu = torch.nn.ReLU(inplace=False)(py_tensor)
        py_relu_cpu = py_relu.to("cpu")

        self.assertEqual(np_relu, py_relu_cpu)

    def _testReluInPlace(self, np_features, device):
        np_relu = self._npRelu(np_features)
        # Convert the numpy array to a PyTorch Tensor,
        # and move the Tensor to the CPU/GPU based on the "device" parameter
        py_tensor = torch.from_numpy(np_features).to(device)
        py_relu = torch.nn.ReLU(inplace=True)(py_tensor)
        py_relu_cpu = py_relu.to("cpu")

        self.assertEqual(np_relu, py_relu_cpu)
        # Inplace Relu modifies the initial input and it should match the output of Relu
        self.assertEqual(np_relu, py_tensor.to("cpu"))

    def testNumbersCPU(self):
        for t in [np.int32]:
            # Force execution on CPU even if a GPU kernel is available for the type.
            self._testRelu(
                np.array([[-9, 7, -5, 3, -1], [1, -3, 5, -7, 9]]).astype(t),
                device="cpu")
            self._testReluInPlace(
                np.array([[-9, 7, -5, 3, -1], [1, -3, 5, -7, 9]]).astype(t),
                device="cpu")

    def testNumbersGPU(self):
        for t in [np.float16, np.float32]:
            self._testRelu(
                np.array([[-9, 7, -5, 3, -1], [1, -3, 5, -7, 9]]).astype(t),
                device="mps")
            self._testReluInPlace(
                np.array([[-9, 7, -5, 3, -1], [1, -3, 5, -7, 9]]).astype(t),
                device="mps")

class MatmulTest(TestCase):
    def _helper(self, shape_tensor_1, shape_tensor_2, expand_tensor_1_shape=None, expand_tensor_2_shape=None):
        if expand_tensor_1_shape:
            tensor1_mps = torch.randn(shape_tensor_1, device="mps").expand(expand_tensor_1_shape)
        else:
            tensor1_mps = torch.randn(shape_tensor_1, device="mps")

        if expand_tensor_2_shape:
            tensor2_mps = torch.randn(shape_tensor_2, device="mps").expand(expand_tensor_2_shape)
        else:
            tensor2_mps = torch.randn(shape_tensor_2, device="mps")

        tensor1_cpu = tensor1_mps.to("cpu")
        tensor2_cpu = tensor2_mps.to("cpu")

        matmul_cpu = torch.matmul(tensor1_cpu, tensor2_cpu)
        matmul_mps = torch.matmul(tensor1_mps, tensor2_mps)

        self.assertEqual(matmul_cpu, matmul_mps.to("cpu"))

    def test_vector_x_vector(self):
        # uses `dot`
        self._helper(3, 3)

    def test_matrix_x_vector(self):
        # uses `addmv`
        self._helper((3, 4), 4)

    def test_batched_matrix_x_broadcasted_vector(self):
        self._helper((10, 3, 4), 4)

    def test_batched_matrix_x_batched_matrix(self):
        # uses `bmm.out`
        self._helper((10, 3, 4), (10, 4, 5))

    def test_batched_matrix_x_broadcasted_matrix(self):
        self._helper((10, 3, 4), (4, 5))


class MPSLeakyReluTest(TestCase):
    def _npLeakyRelu(self, np_features, negative_slope=0.1):
        return np.maximum(np_features, negative_slope * np_features).astype(np_features.dtype)

    def testNpLeakyRelu(self):
        torch.testing.assert_close(
            np.array([[-0.09, 0.7, -0.05, 0.3, -0.01],
                      [0.1, -0.03, 0.5, -0.07, 0.9]]),
            self._npLeakyRelu(
                np.array([[-0.9, 0.7, -0.5, 0.3, -0.1], [0.1, -0.3, 0.5, -0.7,
                                                         0.9]]),
                negative_slope=0.1))

    def _testLeakyRelu(self, np_features, negative_slope, device):
        cpu_x = torch.from_numpy(np_features).requires_grad_()
        mps_x = torch.from_numpy(np_features).to('mps').requires_grad_()
        relu_op = torch.nn.LeakyReLU(negative_slope)

        cpu_leaky_relu = relu_op(cpu_x)
        mps_leaky_relu = relu_op(mps_x)
        torch.testing.assert_close(cpu_leaky_relu, mps_leaky_relu.to('cpu'))

        # test backward pass
        cpu_grad = torch.ones_like(cpu_leaky_relu)
        mps_grad = cpu_grad.to('mps')
        cpu_leaky_relu.backward(gradient=cpu_grad)
        mps_leaky_relu.backward(gradient=mps_grad)
        torch.testing.assert_close(cpu_x.grad, mps_x.grad.to('cpu'))

    def testNumbersCPU(self):
        for t in [np.float32]:
            self._testLeakyRelu(
                np.array([[-9, 7, -5, 3, -1], [1, -3, 5, -7, 9]]).astype(t),
                negative_slope=0.2,
                device="cpu")


class TestAvgPool(TestCase):
    def _sum_pool2d(self, x, kernel_size):
        windows = torch.nn.functional.unfold(x, kernel_size=kernel_size, stride=kernel_size)
        return torch.sum(windows, dim=1)

    def _sum_pool3d(self, x, kernel_size):
        # Because unfold does not support 3D sliding window we will split tensor to multiple tensors and calculate sum
        h = kernel_size[0]
        splited_x = [t.sum(0) for t in x.split(h) if t.size(0) == h]
        # sum_pool2d assumes tensor in (1, 1, n, m) view, so unsqueeze two times
        splited_x = [self._sum_pool2d(t.unsqueeze(0).unsqueeze(0), kernel_size[1:]) for t in splited_x]
        joined_x = torch.cat(splited_x)
        return joined_x.view(1, joined_x.numel())

    def _avg_pool2d(self, x, kernel_size):
        size = reduce((lambda x, y: x * y), kernel_size)
        return self._sum_pool2d(x, kernel_size) / size

    def _avg_pool3d(self, x, kernel_size):
        size = reduce((lambda x, y: x * y), kernel_size)
        return self._sum_pool3d(x, kernel_size) / size

    def test_avg_pool2d_with_zero_divisor(self):
        self.assertRaisesRegex(RuntimeError, "divisor must be not zero",
                               lambda: F.avg_pool2d(torch.zeros(3, 3, 3), (2, 2), divisor_override=0))

    def test_doubletensor_avg_pool2d_with_divisor(self):
        n, m = 3, 3
        input = torch.rand(1, 1, n, m)
        for i in range(1, n + 1):
            for j in range(1, m + 1):
                for divisor in [1, 7, i * j]:
                    actual = F.avg_pool2d(input[0], (i, j), divisor_override=divisor)
                    actual = actual.view(1, actual.numel())
                    expected = self._sum_pool2d(input, (i, j)) / divisor
                    self.assertEqual(actual, expected, rtol=0, atol=1e-5)

    def test_avg_pool2d_ceil_mode(self):
        # Regression test for gh-36977
        x = 10 * torch.randn((1, 16, 4, 4))
        y = torch.nn.functional.avg_pool2d(
            x, ceil_mode=True, count_include_pad=True, kernel_size=(1, 2),
            padding=(0, 1), stride=2)
        self.assertTrue(not torch.isnan(y).any())
        y = torch.nn.functional.avg_pool2d(
            x.to('mps'), ceil_mode=True, count_include_pad=True, kernel_size=(1, 2),
            padding=(0, 1), stride=2)
        self.assertTrue(not torch.isnan(y).any())


class TestMPS(TestCase):
    def test_exp(self, device="mps", dtype=torch.float):
        for v in (2, -2) + ((1j, 1 + 1j) if dtype.is_complex else ()):
            b = torch.arange(18, device="cpu") / 3 * math.pi
            a = torch.tensor(v, dtype=dtype, device="cpu") * b
            a = a.to(dtype).to("mps")
            self.compare_with_numpy(torch.exp, np.exp, a)

    def test_exp1(self, device="mps", dtype=torch.float):
        input = torch.tensor([-0.1, 3.0, -0.9]).to('mps')
        output = torch.exp(input).to('cpu')

    def _testLeakyRelu(self, np_features, negative_slope, device):
        cpu_x = torch.from_numpy(np_features).requires_grad_()
        mps_x = torch.from_numpy(np_features).to('mps').requires_grad_()
        relu_op = torch.nn.LeakyReLU(negative_slope)

        cpu_leaky_relu = relu_op(cpu_x)
        mps_leaky_relu = relu_op(mps_x)
        torch.testing.assert_close(cpu_leaky_relu, mps_leaky_relu.to('cpu'))

        # test backward pass
        cpu_grad = torch.ones_like(cpu_leaky_relu)
        mps_grad = cpu_grad.to('mps')
        cpu_leaky_relu.backward(gradient=cpu_grad)
        mps_leaky_relu.backward(gradient=mps_grad)
        torch.testing.assert_close(cpu_x.grad, mps_x.grad.to('cpu'))

    def testNumbersGPU(self):
        for t in [np.float32]:
            self._testLeakyRelu(
                np.array([[-9, 7, -5, 3, -1], [1, -3, 5, -7, 9]]).astype(t),
                negative_slope=0.1,
                device="mps")

    def test_fill(self):

        def helper(val, shape):
            tensor = torch.zeros(shape, device='mps')
            tensor_mps = tensor.fill_(val)
            tensor_mps = torch.tanh(tensor_mps)

            tensor_0 = torch.zeros(shape, device='cpu')
            tensor_cpu = tensor_0.fill_(val)
            tensor_cpu = torch.tanh(tensor_cpu)

            self.assertEqual(tensor_mps, tensor_cpu)

        helper(0, [1024])
        helper(0.2, [2, 3])

    def test_mm(self):
        B = torch.ones(5, 6).to("mps")
        C = torch.ones(6, 5).to("mps")
        D = torch.mm(B, C).cpu()
        torch.testing.assert_close(D, torch.full((5, 5), 6.0))

    def test_addmm(self):
        A = torch.ones(5, 5).to("mps")
        B = torch.ones(5, 6).to("mps")
        C = torch.ones(6, 5).to("mps")
        D = torch.addmm(A, B, C).to("cpu")
        torch.testing.assert_close(D, torch.full((5, 5), 7.0))

    def test_bmm(self):
        batch1_cpu = torch.randn(10, 3, 4)
        batch2_cpu = torch.randn(10, 4, 5)

        batch1_mps = batch1_cpu.detach().clone().to("mps")
        batch2_mps = batch2_cpu.detach().clone().to("mps")

        output_cpu = torch.bmm(batch1_cpu, batch2_cpu)
        output_mps = torch.bmm(batch1_mps, batch2_mps)

        self.assertEqual(output_cpu, output_mps)
        self.assertEqual(output_cpu.size(), output_mps.size())

    def test_addbmm(self):
        M_cpu = torch.randn(3, 5)
        batch1_cpu = torch.randn(10, 3, 4)
        batch2_cpu = torch.randn(10, 4, 5)

        M_mps = M_cpu.detach().clone().to("mps")
        batch1_mps = batch1_cpu.detach().clone().to("mps")
        batch2_mps = batch2_cpu.detach().clone().to("mps")

        output_cpu = torch.addbmm(M_cpu, batch1_cpu, batch2_cpu)
        output_mps = torch.addbmm(M_mps, batch1_mps, batch2_mps)

        self.assertEqual(output_cpu, output_mps)
        self.assertEqual(output_cpu.size(), output_mps.size())

    def test_baddbmm(self):
        def helper(input_shape, batch1_shape, batch2_shape):
            M_cpu = torch.randn(input_shape)
            batch1_cpu = torch.randn(batch1_shape)
            batch2_cpu = torch.randn(batch2_shape)
            alpha = 1.2
            beta = 0.8

            M_mps = M_cpu.detach().clone().to("mps")
            batch1_mps = batch1_cpu.detach().clone().to("mps")
            batch2_mps = batch2_cpu.detach().clone().to("mps")

            output_cpu = torch.baddbmm(M_cpu, batch1_cpu, batch2_cpu, beta=beta, alpha=alpha)
            output_mps = torch.baddbmm(M_mps, batch1_mps, batch2_mps, beta=beta, alpha=alpha)

            self.assertEqual(output_cpu, output_mps)
            self.assertEqual(output_cpu.size(), output_mps.size())

        helper(input_shape=(3, 5), batch1_shape=(10, 3, 4), batch2_shape=(10, 4, 5))
        helper(input_shape=(10, 3, 5), batch1_shape=(10, 3, 4), batch2_shape=(10, 4, 5))
        helper(input_shape=(1, 77, 77), batch1_shape=(8, 77, 64), batch2_shape=(8, 64, 77))

    def test_local_scalar_dense_mps(self):
        x_cpu = torch.randn(1)
        y_mps = x_cpu.to("mps")
        torch.testing.assert_close(x_cpu.item(), y_mps.item())

    def test_linear_1d_weight(self):
        device = 'cpu'
        projected = torch.rand([8]).to(device)
        x = torch.rand([1, 2, 2, 8]).to(device)
        x_mps = x.to('mps')
        projected_mps = projected.to('mps')
        linear = F.linear(x, projected)
        linear_mps = F.linear(x_mps, projected_mps)

        self.assertEqual(linear, linear_mps)

        projected = torch.rand([1, 8]).to(device)
        x = torch.rand([1, 2, 2, 8]).to(device)
        x_mps = x.to('mps')
        projected_mps = projected.to('mps')
        linear = F.linear(x, projected)
        linear_mps = F.linear(x_mps, projected_mps)

        self.assertEqual(linear, linear_mps)

    def _linear_helper(self, in_features, out_features, shape, bias=True, backward_pass=False):
        cpu_linear = torch.nn.Linear(in_features=in_features, out_features=out_features, device="cpu", bias=bias)
        mps_linear = torch.nn.Linear(in_features=in_features, out_features=out_features, device="mps", bias=bias)

        # Use the same weights and bias as the ones from the cpu
        mps_linear.weight.data = cpu_linear.weight.data.detach().clone().to("mps")

        if bias:
            mps_linear.bias.data = cpu_linear.bias.data.detach().clone().to("mps")

        linear_mps_input = torch.randn(shape).to('mps')
        linear_cpu_input = linear_mps_input.detach().clone().to('cpu')

        if backward_pass:
            linear_mps_input = linear_mps_input.requires_grad_()
            linear_cpu_input = linear_cpu_input.requires_grad_()

        linear_cpu_output = cpu_linear(linear_cpu_input)
        linear_mps_output = mps_linear(linear_mps_input)

        self.assertEqual(linear_cpu_output, linear_mps_output.to('cpu'))
        self.assertEqual(linear_cpu_output.size(), linear_mps_output.size())

        if backward_pass:
            cpu_grad = torch.ones_like(linear_cpu_output)
            grad = cpu_grad.to('mps')

            linear_cpu_output.backward(gradient=cpu_grad)
            linear_mps_output.backward(gradient=grad)

            self.assertEqual(linear_cpu_input.grad.size(), linear_mps_input.grad.size())
            self.assertEqual(linear_cpu_input.grad, linear_mps_input.grad.to("cpu"), atol=8e-04, rtol=10.4e-05)

            self.assertEqual(cpu_linear.weight.grad.size(), mps_linear.weight.grad.size())
            self.assertEqual(cpu_linear.weight.grad, mps_linear.weight.grad.to("cpu"), atol=8e-04, rtol=10.4e-05)
            if bias:
                self.assertEqual(cpu_linear.bias.grad.size(), mps_linear.bias.grad.size())
                self.assertEqual(cpu_linear.bias.grad, mps_linear.bias.grad.to("cpu"), atol=8e-04, rtol=10.4e-05)

    def test_linear1D(self):
        self._linear_helper(in_features=2, out_features=3, shape=([2]), bias=True, backward_pass=False)

    def test_linear1D_backward(self):
        self._linear_helper(in_features=2, out_features=3, shape=([2]), bias=True, backward_pass=True)

    def test_linear2D(self):
        self._linear_helper(in_features=2, out_features=3, shape=((4, 2)), bias=True, backward_pass=False)

    def test_linear2D_backward(self):
        self._linear_helper(in_features=2, out_features=3, shape=((4, 2)), bias=True, backward_pass=True)

    def test_linear2D_no_bias(self):
        self._linear_helper(in_features=2, out_features=3, shape=((4, 2)), bias=False, backward_pass=False)

    def test_linear2D_no_bias_backward(self):
        self._linear_helper(in_features=2, out_features=3, shape=((4, 2)), bias=False, backward_pass=True)

    def test_linear3D(self):
        self._linear_helper(in_features=2, out_features=3, shape=((4, 5, 2)), bias=True, backward_pass=False)

    def test_linear3D_backward(self):
        self._linear_helper(in_features=2, out_features=3, shape=((4, 5, 2)), bias=True, backward_pass=True)

    def test_linear3D_no_bias(self):
        self._linear_helper(in_features=2, out_features=3, shape=((4, 5, 2)), bias=True, backward_pass=False)

    def test_linear3D_no_bias_backward(self):
        self._linear_helper(in_features=2, out_features=3, shape=((4, 5, 2)), bias=True, backward_pass=True)

    def test_uniform(self):
        low = torch.zeros(5, 5, requires_grad=True)
        high = (torch.ones(5, 5) * 3).requires_grad_()
        low_1d = torch.zeros(1, requires_grad=True)
        high_1d = (torch.ones(1) * 3).requires_grad_()
        self.assertEqual(Uniform(low, high).sample().size(), (5, 5))
        self.assertEqual(Uniform(low, high).sample((7,)).size(), (7, 5, 5))
        self.assertEqual(Uniform(low_1d, high_1d).sample().size(), (1,))
        self.assertEqual(Uniform(low_1d, high_1d).sample((1,)).size(), (1, 1))
        self.assertEqual(Uniform(0.0, 1.0).sample((1,)).size(), (1,))

        # Check log_prob computation when value outside range
        uniform = Uniform(low_1d, high_1d, validate_args=False)
        above_high = torch.tensor([4.0])
        below_low = torch.tensor([-1.0])
        self.assertEqual(uniform.log_prob(above_high).item(), -inf)
        self.assertEqual(uniform.log_prob(below_low).item(), -inf)

        # check cdf computation when value outside range
        self.assertEqual(uniform.cdf(below_low).item(), 0)
        self.assertEqual(uniform.cdf(above_high).item(), 1)

        state = torch.get_rng_state()
        rand = low.new(low.size()).uniform_()
        torch.set_rng_state(state)
        u = Uniform(low, high).rsample()
        u.backward(torch.ones_like(u))
        self.assertEqual(low.grad, 1 - rand)
        self.assertEqual(high.grad, rand)
        low.grad.zero_()
        high.grad.zero_()

    # Test forward maxpool2d
    def test_max_pool2d(self):
        def helper(shape, ks, padding=0, dilation=1, ceil_mode=False, return_indices=False, test_ties=False):

            cpu_x = None
            if(test_ties):
                cpu_x = torch.ones(shape, device='cpu', dtype=torch.float, requires_grad=True)
            else:
                cpu_x = torch.randn(shape, device='cpu', dtype=torch.float, requires_grad=True)
            x = cpu_x.detach().clone().to('mps').requires_grad_()

            pool = torch.nn.MaxPool2d(kernel_size=ks, padding=padding, dilation=dilation,
                                      ceil_mode=ceil_mode, return_indices=return_indices)

            if(return_indices is False):
                y = pool(x)
                ref_y = pool(cpu_x)

                cpu_grad = torch.ones_like(ref_y)
                grad = cpu_grad.to('mps')

                y.backward(gradient=grad)
                ref_y.backward(gradient=cpu_grad)

                self.assertEqual(y, ref_y)
                self.assertEqual(x.grad, cpu_x.grad)
            else:
                y, idx = pool(x)
                ref_y, ref_idx = pool(cpu_x)

                cpu_grad = torch.ones_like(ref_y)
                grad = cpu_grad.to('mps')

                y.backward(gradient=grad)
                ref_y.backward(gradient=cpu_grad)

                self.assertEqual(y, ref_y)
                self.assertEqual(idx, ref_idx)
                self.assertEqual(x.grad, cpu_x.grad)

        # Test with no batch dimension
        helper((8, 4, 4), ks=2)
        helper((2, 8, 4, 4), ks=2)
        helper((1, 1000, 32, 32), ks=4)
        helper((1, 1000, 1, 4), ks=(1, 4))  # test for max_pool1d
        # Test padding
        helper((1, 1000, 32, 32), ks=4, padding=1)
        helper((1, 1000, 1, 4), ks=(1, 4), padding=(0, 1))  # test for max_pool1d
        # Test dilation
        helper((1, 1000, 32, 32), ks=4, dilation=2)
        helper((1, 1000, 1, 4), ks=(1, 4), padding=(0, 2))  # test for max_pool1d
        # Test ceil mode
        helper((1, 1000, 32, 32), ks=4, ceil_mode=True)
        helper((1, 1000, 1, 4), ks=(1, 4), ceil_mode=True)  # test for max_pool1d

        # Test return indices
        for test_ties in [False, True]:
            # Test with no batch dimension
            helper((8, 4, 4), ks=2, return_indices=True, test_ties=test_ties)
            helper((2, 8, 4, 4), ks=2, return_indices=True, test_ties=test_ties)
            helper((1, 1000, 32, 32), ks=4, return_indices=True, test_ties=test_ties)
            helper((1, 1000, 1, 4), ks=(1, 4), return_indices=True, test_ties=test_ties)  # test for max_pool1d
            # Test padding
            helper((1, 1000, 32, 32), ks=4, padding=1, return_indices=True, test_ties=test_ties)
            helper((1, 1000, 1, 4), ks=(1, 4), padding=(0, 1),
                   return_indices=True, test_ties=test_ties)  # test for max_pool1d
            # Test dilation
            helper((1, 1000, 32, 32), ks=4, dilation=2, return_indices=True, test_ties=test_ties)
            helper((1, 1000, 1, 4), ks=(1, 4), padding=(0, 2),
                   return_indices=True, test_ties=test_ties)  # test for max_pool1d
            # Test ceil mode
            helper((1, 1000, 32, 32), ks=4, ceil_mode=True, return_indices=True, test_ties=test_ties)
            helper((1, 1000, 1, 4), ks=(1, 4), ceil_mode=True,
                   return_indices=True, test_ties=test_ties)  # test for max_pool1d

    def test_adaptive_avg_pool2d_output_size_one(self):
        def helper(size, memory_format):
            x = torch.randint(1, 10, size, dtype=torch.float, device='mps', requires_grad=True)
            if memory_format == 'non_contiguous':
                x = x[::2, ::2, ::2, ::2]
            else:
                x = x.to(memory_format=memory_format)

            net = torch.nn.AdaptiveAvgPool2d((1, 1))
            out = net(x)
            ref_out = x.contiguous().mean((-1, -2)).view((x.size(0), x.size(1), 1, 1))

            out.sum().backward()    # make sure it doesn't crash

            self.assertEqual(out, ref_out)
            if memory_format == torch.channels_last:
                self.assertTrue(out.is_contiguous(memory_format=torch.channels_last))
                c = out.size(1)
                self.assertEqual(out.stride(), [c, 1, c, c])
            else:
                self.assertTrue(out.is_contiguous())
                c = out.size(1)
                self.assertEqual(out.stride(), [c, 1, 1, 1])

        helper((2, 3, 6, 6), torch.contiguous_format)

    def test_masked_fill(self):
        device = "mps"
        dtype = torch.float32
        mask_dtype = torch.bool

        with warnings.catch_warnings(record=True) as w:
            warnings.simplefilter("always")
            num_dest = 10
            dst = torch.zeros(num_dest, dtype=dtype, device=device)
            mask = torch.randint(2, (num_dest,), dtype=mask_dtype, device=device)
            val = random.random()
            dst2 = torch.zeros(num_dest, dtype=dtype)
            mask_cpu = mask.to("cpu")

            dst.masked_fill_(mask, val)
            for i in range(num_dest):
                if mask_cpu[i]:
                    dst2[i] = val
            self.assertEqual(dst.to("cpu"), dst2, atol=0, rtol=0)

            # test non-contiguous case
            dst = ((torch.randn(num_dest, num_dest, num_dest) * 10).to(dtype)).permute((2, 0, 1))
            dst2 = dst.contiguous()
            if dtype.is_complex:
                mask = dst.abs() > 0
            else:
                mask = dst > 0
            self.assertTrue(not dst.is_contiguous())
            self.assertTrue(dst2.is_contiguous())
            dst.masked_fill_(mask.to(mask_dtype), val)
            dst2.masked_fill_(mask.to(mask_dtype), val)
            self.assertEqual(dst, dst2, atol=0, rtol=0)

            if mask_dtype == torch.uint8:
                self.assertEqual(len(w), 3)

                warn = 'masked_fill_ received a mask with dtype torch.uint8,'
                for wi in w:
                    self.assertEqual(str(wi.message)[0:52], str(warn))
            else:
                self.assertEqual(len(w), 0)

    def test_nhwc_operation(self):
        def helper(shape, channels_last=False):
            import numpy as np
            np.random.seed(332)
            arr = (256 - 128) * np.random.random_sample(size=shape) + 128
            cpu_x = torch.tensor(arr, device='cpu', dtype=torch.float, requires_grad=True)
            if(channels_last):
                cpu_x = cpu_x.to(memory_format=torch.channels_last)
                cpu_x.retain_grad()
            x = cpu_x.detach().clone().to('mps').requires_grad_()

            # This passes
            self.assertEqual(x, cpu_x)

        helper((2, 2, 2, 2), True)

    # Test forward batch norm
    def test_batch_norm(self):
        def helper(shape, eps=1, momentum=0.1, wts=False, training=False, channels_last=False,
                   track_running_stats=True, test_module=False):

            import numpy as np
            np.random.seed(332)
            arr = (256 - 128) * np.random.random_sample(size=shape) + 128
            cpu_x = torch.tensor(arr, device='cpu', dtype=torch.float, requires_grad=True)
            if(channels_last):
                cpu_x = cpu_x.to(memory_format=torch.channels_last)
                cpu_x.retain_grad()
            x = cpu_x.detach().clone().to('mps').requires_grad_()

            mean_shape = [shape[1]]
            cpu_running_mean = None
            cpu_running_var = None
            running_mean = None
            running_var = None
            if(track_running_stats):
                mean_arr = (240 - 140) * np.random.random_sample(size=mean_shape) + 140
                cpu_running_mean = torch.tensor(mean_arr, device='cpu', dtype=torch.float)
                var_arr = 32 * np.random.random_sample(size=mean_shape)
                cpu_running_var = torch.tensor(var_arr, device='cpu', dtype=torch.float)
                running_mean = cpu_running_mean.detach().clone().to('mps')
                running_var = cpu_running_var.detach().clone().to('mps')

            weight = None
            cpu_weight = None
            bias = None
            cpu_bias = None
            if(wts):
                cpu_weight = torch.randn(mean_shape, device='cpu', dtype=torch.float, requires_grad=True)
                weight = cpu_weight.detach().clone().to('mps').requires_grad_()
                cpu_bias = torch.randn(mean_shape, device='cpu', dtype=torch.float, requires_grad=True)
                bias = cpu_bias.detach().clone().to('mps').requires_grad_()

            y = None
            ref_y = None

            if(not test_module):
                y = torch.nn.functional.batch_norm(x, running_mean, running_var,
                                                   weight=weight,
                                                   bias=bias,
                                                   training=training,
                                                   momentum=momentum, eps=eps)
                ref_y = torch.nn.functional.batch_norm(cpu_x, cpu_running_mean, cpu_running_var,
                                                       weight=cpu_weight,
                                                       bias=cpu_bias,
                                                       training=training,
                                                       momentum=momentum, eps=eps)

            else:

                batchnorm_op = None
                mps_batchnorm_op = None

                if(len(shape) == 3):
                    batchnorm_op = torch.nn.BatchNorm1d(shape[1],
                                                        eps=eps,
                                                        momentum=momentum,
                                                        affine=wts,
                                                        track_running_stats=track_running_stats,
                                                        device='cpu')
                    mps_batchnorm_op = torch.nn.BatchNorm1d(shape[1],
                                                            eps=eps,
                                                            momentum=momentum,
                                                            affine=wts,
                                                            track_running_stats=track_running_stats,
                                                            device='mps')
                elif(len(shape) == 4):
                    batchnorm_op = torch.nn.BatchNorm2d(shape[1],
                                                        eps=eps,
                                                        momentum=momentum,
                                                        affine=wts,
                                                        track_running_stats=track_running_stats,
                                                        device='cpu')
                    mps_batchnorm_op = torch.nn.BatchNorm2d(shape[1],
                                                            eps=eps,
                                                            momentum=momentum,
                                                            affine=wts,
                                                            track_running_stats=track_running_stats,
                                                            device='mps')
                elif(len(shape) == 5):
                    batchnorm_op = torch.nn.BatchNorm3d(shape[1],
                                                        eps=eps,
                                                        momentum=momentum,
                                                        affine=wts,
                                                        track_running_stats=track_running_stats,
                                                        device='cpu')
                    mps_batchnorm_op = torch.nn.BatchNorm3d(shape[1],
                                                            eps=eps,
                                                            momentum=momentum,
                                                            affine=wts,
                                                            track_running_stats=track_running_stats,
                                                            device='mps')

                if(track_running_stats):
                    batchnorm_op.running_mean = cpu_running_mean
                    batchnorm_op.running_var = cpu_running_var
                    mps_batchnorm_op.running_mean = running_mean
                    mps_batchnorm_op.running_var = running_var
                if(wts):
                    batchnorm_op.weight = torch.nn.Parameter(cpu_weight)
                    batchnorm_op.bias = torch.nn.Parameter(cpu_bias)
                    mps_batchnorm_op.weight = torch.nn.Parameter(weight)
                    mps_batchnorm_op.bias = torch.nn.Parameter(bias)

                ref_y = batchnorm_op(cpu_x)
                y = mps_batchnorm_op(x)

            self.assertEqual(y, ref_y)
            if(not test_module):
                self.assertEqual(running_mean, cpu_running_mean)
                self.assertEqual(running_var, cpu_running_var)
            else:
                self.assertEqual(mps_batchnorm_op.running_mean, batchnorm_op.running_mean)
                self.assertEqual(mps_batchnorm_op.running_var, batchnorm_op.running_var)

            cpu_grad = torch.randn(ref_y.shape)
            grad = cpu_grad.to('mps')
            ref_y.backward(gradient=cpu_grad)
            y.backward(gradient=grad)

            self.assertEqual(x.grad, cpu_x.grad)
            if(wts):
                if(not test_module):
                    self.assertEqual(weight.grad, cpu_weight.grad)
                    self.assertEqual(bias.grad, cpu_bias.grad)
                else:
                    self.assertEqual(mps_batchnorm_op.weight.grad, batchnorm_op.weight.grad)
                    self.assertEqual(mps_batchnorm_op.bias.grad, batchnorm_op.bias.grad)

        for shape in [(2, 3, 2, 2), (2, 3, 2, 2, 2), (2, 3, 2)]:
            for test_module in [False, True]:
                for track_running_stats in [True, False]:
                    for channels_last in [False]:
                        if(channels_last and len(shape) != 4):
                            continue
                        # Running stats must be tracked in eval mode
                        if(track_running_stats):
                            helper(shape, eps=0, momentum=1, channels_last=channels_last,
                                   track_running_stats=track_running_stats, test_module=test_module)
                            helper(shape, channels_last=channels_last,
                                   track_running_stats=track_running_stats, test_module=test_module)
                            helper(shape, eps=1e-05, momentum=0.1, wts=False, training=False, channels_last=channels_last,
                                   track_running_stats=track_running_stats, test_module=test_module)
                            helper(shape, eps=0, momentum=1.0, wts=False, training=False, channels_last=channels_last,
                                   track_running_stats=track_running_stats, test_module=test_module)
                            helper(shape, eps=1, momentum=1, wts=True, training=False, channels_last=channels_last,
                                   track_running_stats=track_running_stats, test_module=test_module)
                            helper(shape, eps=3, momentum=0.67, wts=True, training=False, channels_last=channels_last,
                                   track_running_stats=track_running_stats, test_module=test_module)
                        helper(shape, eps=1e-05, momentum=0.1, wts=False, training=True, channels_last=channels_last,
                               track_running_stats=track_running_stats, test_module=test_module)
                        helper(shape, eps=0, momentum=1.0, wts=False, training=True, channels_last=channels_last,
                               track_running_stats=track_running_stats, test_module=test_module)
                        helper(shape, eps=1, momentum=1, wts=True, training=True, channels_last=channels_last,
                               track_running_stats=track_running_stats, test_module=test_module)
                        helper(shape, eps=3, momentum=0.67, wts=True, training=True, channels_last=channels_last,
                               track_running_stats=track_running_stats, test_module=test_module)

    def test_layer_norm(self):
        # TODO: Test non-contiguous
        def helper(input_shape, normalized_shape, eps=1e-05, elementwise_affine=True, dtype=torch.float32):
            cpu_x = torch.randn(input_shape, device='cpu', dtype=dtype, requires_grad=True)
            x = cpu_x.detach().clone().to('mps').requires_grad_()

            cpu_op = torch.nn.LayerNorm(normalized_shape, eps=eps, elementwise_affine=elementwise_affine, device='cpu', dtype=dtype)
            mps_op = torch.nn.LayerNorm(normalized_shape, eps=eps, elementwise_affine=elementwise_affine, device='mps', dtype=dtype)
            cpu_wt = torch.randn(normalized_shape, device='cpu', dtype=dtype, requires_grad=True)
            wt = cpu_wt.detach().clone().to('mps').requires_grad_()
            cpu_bias = torch.randn(normalized_shape, device='cpu', dtype=dtype, requires_grad=True)
            bias = cpu_bias.detach().clone().to('mps').requires_grad_()

            if(elementwise_affine):
                cpu_op.weight = torch.nn.Parameter(cpu_wt)
                mps_op.weight = torch.nn.Parameter(wt)
                cpu_op.bias = torch.nn.Parameter(cpu_bias)
                mps_op.bias = torch.nn.Parameter(bias)

            cpu_result = cpu_op(cpu_x)
            result = mps_op(x)

            cpu_grad = torch.randn(cpu_result.shape)
            grad = cpu_grad.to('mps')

            cpu_result.backward(cpu_grad)
            result.backward(grad)

            self.assertEqual(result, cpu_result)
            self.assertEqual(x.grad, cpu_x.grad)
            if(elementwise_affine):
                self.assertEqual(mps_op.weight.grad, cpu_op.weight.grad)
                self.assertEqual(mps_op.bias.grad, cpu_op.bias.grad)

        for elementwise_affine in [True, False]:
            helper((2, 2, 2, 2), (2, 2), elementwise_affine=elementwise_affine)
            helper((2, 3, 4, 5), (4, 5), elementwise_affine=elementwise_affine)
            helper((2, 3, 4, 5, 6), (4, 5, 6), elementwise_affine=elementwise_affine)

    def test_instance_norm(self):
        def helper(shape, eps=1, momentum=0.1, wts=False, channels_last=False, track_running_stats=True, test_module=False):

            import numpy as np
            np.random.seed(332)
            arr = (256 - 128) * np.random.random_sample(size=shape) + 128
            cpu_x = torch.tensor(arr, device='cpu', dtype=torch.float, requires_grad=True)
            if(channels_last):
                cpu_x = cpu_x.to(memory_format=torch.channels_last)
                cpu_x.retain_grad()
            x = cpu_x.detach().clone().to('mps').requires_grad_()

            mean_shape = [shape[1]]
            cpu_running_mean = None
            cpu_running_var = None
            running_mean = None
            running_var = None
            if(track_running_stats):
                mean_arr = (240 - 140) * np.random.random_sample(size=mean_shape) + 140
                cpu_running_mean = torch.tensor(mean_arr, device='cpu', dtype=torch.float)
                var_arr = 32 * np.random.random_sample(size=mean_shape)
                cpu_running_var = torch.tensor(var_arr, device='cpu', dtype=torch.float)
                running_mean = cpu_running_mean.detach().clone().to('mps')
                running_var = cpu_running_var.detach().clone().to('mps')

            weight = None
            cpu_weight = None
            bias = None
            cpu_bias = None
            if(wts):
                cpu_weight = torch.randn(mean_shape, device='cpu', dtype=torch.float, requires_grad=True)
                weight = cpu_weight.detach().clone().to('mps').requires_grad_()
                cpu_bias = torch.randn(mean_shape, device='cpu', dtype=torch.float, requires_grad=True)
                bias = cpu_bias.detach().clone().to('mps').requires_grad_()

            y = None
            ref_y = None

            if(not test_module):
                ref_y = torch.nn.functional.instance_norm(cpu_x, cpu_running_mean, cpu_running_var,
                                                          weight=cpu_weight,
                                                          bias=cpu_bias,
                                                          momentum=momentum, eps=eps)
                y = torch.nn.functional.instance_norm(x, running_mean, running_var,
                                                      weight=weight,
                                                      bias=bias,
                                                      momentum=momentum, eps=eps)

            else:

                instancenorm_op = None
                mps_instancenorm_op = None

                if(len(shape) == 3):
                    instancenorm_op = torch.nn.InstanceNorm1d(shape[1],
                                                              eps=eps,
                                                              momentum=momentum,
                                                              affine=wts,
                                                              track_running_stats=track_running_stats,
                                                              device='cpu')
                    mps_instancenorm_op = torch.nn.InstanceNorm1d(shape[1],
                                                                  eps=eps,
                                                                  momentum=momentum,
                                                                  affine=wts,
                                                                  track_running_stats=track_running_stats,
                                                                  device='mps')
                elif(len(shape) == 4):
                    instancenorm_op = torch.nn.InstanceNorm2d(shape[1],
                                                              eps=eps,
                                                              momentum=momentum,
                                                              affine=wts,
                                                              track_running_stats=track_running_stats,
                                                              device='cpu')
                    mps_instancenorm_op = torch.nn.InstanceNorm2d(shape[1],
                                                                  eps=eps,
                                                                  momentum=momentum,
                                                                  affine=wts,
                                                                  track_running_stats=track_running_stats,
                                                                  device='mps')
                elif(len(shape) == 5):
                    instancenorm_op = torch.nn.InstanceNorm3d(shape[1],
                                                              eps=eps,
                                                              momentum=momentum,
                                                              affine=wts,
                                                              track_running_stats=track_running_stats,
                                                              device='cpu')
                    mps_instancenorm_op = torch.nn.InstanceNorm3d(shape[1],
                                                                  eps=eps,
                                                                  momentum=momentum,
                                                                  affine=wts,
                                                                  track_running_stats=track_running_stats,
                                                                  device='mps')

                if(track_running_stats):
                    instancenorm_op.running_mean = cpu_running_mean
                    instancenorm_op.running_var = cpu_running_var
                    mps_instancenorm_op.running_mean = running_mean
                    mps_instancenorm_op.running_var = running_var
                if(wts):
                    instancenorm_op.weight = torch.nn.Parameter(cpu_weight)
                    instancenorm_op.bias = torch.nn.Parameter(cpu_bias)
                    mps_instancenorm_op.weight = torch.nn.Parameter(weight)
                    mps_instancenorm_op.bias = torch.nn.Parameter(bias)

                ref_y = instancenorm_op(cpu_x)
                y = mps_instancenorm_op(x)

            self.assertEqual(y, ref_y)
            if(not test_module):
                self.assertEqual(running_mean, cpu_running_mean)
                self.assertEqual(running_var, cpu_running_var)
            else:
                self.assertEqual(mps_instancenorm_op.running_mean, instancenorm_op.running_mean)
                self.assertEqual(mps_instancenorm_op.running_var, instancenorm_op.running_var)

            cpu_grad = torch.randn(ref_y.shape)
            grad = cpu_grad.to('mps')
            ref_y.backward(gradient=cpu_grad)
            y.backward(gradient=grad)

            self.assertEqual(x.grad, cpu_x.grad)
            if(wts):
                if(not test_module):
                    self.assertEqual(weight.grad, cpu_weight.grad)
                    self.assertEqual(bias.grad, cpu_bias.grad)
                else:
                    self.assertEqual(mps_instancenorm_op.weight.grad, instancenorm_op.weight.grad)
                    self.assertEqual(mps_instancenorm_op.bias.grad, instancenorm_op.bias.grad)

        for shape in [(2, 3, 2, 2), (2, 3, 2, 2, 2), (2, 3, 2)]:
            for test_module in [False, True]:
                for track_running_stats in [True, False]:
                    for channels_last in [False]:
                        if(channels_last and len(shape) != 4):
                            continue
                        # Running stats must be tracked in eval mode
                        if(track_running_stats):
                            helper(shape, eps=0, momentum=1, channels_last=channels_last,
                                   track_running_stats=track_running_stats, test_module=test_module)
                            helper(shape, channels_last=channels_last,
                                   track_running_stats=track_running_stats, test_module=test_module)
                            helper(shape, eps=1e-05, momentum=0.1, wts=False, channels_last=channels_last,
                                   track_running_stats=track_running_stats, test_module=test_module)
                            helper(shape, eps=0, momentum=1.0, wts=False, channels_last=channels_last,
                                   track_running_stats=track_running_stats, test_module=test_module)
                            helper(shape, eps=1, momentum=1, wts=True, channels_last=channels_last,
                                   track_running_stats=track_running_stats, test_module=test_module)
                            helper(shape, eps=3, momentum=0.67, wts=True, channels_last=channels_last,
                                   track_running_stats=track_running_stats, test_module=test_module)
                        helper(shape, eps=1e-05, momentum=0.1, wts=False, channels_last=channels_last,
                               track_running_stats=track_running_stats, test_module=test_module)
                        helper(shape, eps=0, momentum=1.0, wts=False, channels_last=channels_last,
                               track_running_stats=track_running_stats, test_module=test_module)
                        helper(shape, eps=1, momentum=1, wts=True, channels_last=channels_last,
                               track_running_stats=track_running_stats, test_module=test_module)
                        helper(shape, eps=3, momentum=0.67, wts=True, channels_last=channels_last,
                               track_running_stats=track_running_stats, test_module=test_module)

    # Test conv2d
    def test_conv2d_unit(self):
        def helper(input_shape, wt_shape,
                   stride=1, padding=0,
                   dilation=1, groups=1,
                   bias_shape=None):

            cpu_x = torch.randn(input_shape, device='cpu', dtype=torch.float, requires_grad=True)
            x = cpu_x.detach().clone().to('mps').requires_grad_()

            cpu_wt = torch.randn(wt_shape, device='cpu', dtype=torch.float, requires_grad=True)
            wt = cpu_wt.detach().clone().to('mps').requires_grad_()

            cpu_bias = None
            bias = None

            if(bias_shape is not None):
                cpu_bias = torch.randn(bias_shape, device='cpu', dtype=torch.float, requires_grad=True)
                bias = cpu_bias.detach().clone().to('mps').requires_grad_()

            y = torch.nn.functional.conv2d(x, wt, bias=bias, stride=stride,
                                           padding=padding, dilation=dilation, groups=groups)
            ref_y = torch.nn.functional.conv2d(cpu_x, cpu_wt, bias=cpu_bias, stride=stride,
                                               padding=padding, dilation=dilation, groups=groups)

            cpu_grad = torch.ones_like(ref_y)
            grad = cpu_grad.to('mps')

            y.backward(gradient=grad)
            ref_y.backward(gradient=cpu_grad)

            self.assertEqual(y, ref_y, rtol=2.6e-05, atol=2e-04)
            self.assertEqual(x.grad, cpu_x.grad, rtol=2.6e-06, atol=2e-05)
            self.assertEqual(wt.grad, cpu_wt.grad, atol=8e-04, rtol=10.4e-05)
            if(bias_shape is not None):
                self.assertEqual(bias.grad, cpu_bias.grad, atol=8e-04, rtol=10.4e-05)

        N = 1
        C_in = 3
        C_out = 64
        H = 64
        W = 64
        kH = 4
        kW = 4
        stride = 2
        padding = 1

        helper((N, C_in, H, W), (C_out, C_in, kH, kW), stride=stride, padding=padding)

        N = 4
        C_in = 16
        H = 32
        W = 32

        C_out = 8
        kH = 3
        kW = 3

        for groups in [1, 2, 4]:
            helper((N, C_in, H, W), (C_out, C_in // groups, kH, kW), groups=groups)
            helper((N, C_in, H, W), (C_out, C_in // groups, kH, kW), groups=groups)

            helper((N, C_in, H, W), (C_out, C_in // groups, kH, kW), bias_shape=(C_out), groups=groups)
            helper((N, C_in, H, W), (C_out, C_in // groups, kH, kW), bias_shape=(C_out), groups=groups)

            helper((N, C_in * 2, H * 2, W * 2), (C_out * 2, (C_in * 2) // groups, kH + 2, kW + 2), groups=groups)
            helper((N, C_in * 2, H * 2, W * 2), (C_out * 2, (C_in * 2) // groups, kH + 2, kW + 2), groups=groups)

            helper((N, C_in * 2, H * 2, W * 2), (C_out * 2, (C_in * 2) // groups,
                   kH + 2, kW + 2), bias_shape=(C_out * 2), groups=groups)
            helper((N, C_in * 2, H * 2, W * 2), (C_out * 2, (C_in * 2) // groups,
                   kH + 2, kW + 2), bias_shape=(C_out * 2), groups=groups)

    # Test conv transpose 2d
    def test_conv_transpose2d(self):
        def helper(input_shape, wt_shape,
                   stride=1, padding=0,
                   output_padding=0,
                   dilation=1, groups=1,
                   bias_shape=None):

            cpu_x = torch.randn(input_shape, device='cpu', dtype=torch.float, requires_grad=True)
            x = cpu_x.detach().clone().to('mps').requires_grad_()

            cpu_wt = torch.randn(wt_shape, device='cpu', dtype=torch.float, requires_grad=True)
            wt = cpu_wt.detach().clone().to('mps').requires_grad_()

            cpu_bias = None
            bias = None

            if(bias_shape is not None):
                cpu_bias = torch.randn(bias_shape, device='cpu', dtype=torch.float, requires_grad=True)
                bias = cpu_bias.detach().clone().to('mps').requires_grad_()

            y = torch.nn.functional.conv_transpose2d(
                x, wt, bias=bias, stride=stride, padding=padding, output_padding=output_padding, groups=groups, dilation=dilation)
            ref_y = torch.nn.functional.conv_transpose2d(
                cpu_x, cpu_wt, bias=cpu_bias, stride=stride, padding=padding,
                output_padding=output_padding, groups=groups, dilation=dilation)

            cpu_grad = torch.randn(ref_y.shape)
            grad = cpu_grad.to('mps')

            y.backward(gradient=grad)
            ref_y.backward(gradient=cpu_grad)

            self.assertEqual(y, ref_y, rtol=2.6e-05, atol=2e-04)
            self.assertEqual(x.grad, cpu_x.grad, rtol=2.6e-06, atol=2e-05)
            self.assertEqual(wt.grad, cpu_wt.grad, atol=8e-04, rtol=10.4e-05)

            # if(bias_shape is not None):
            #  print(cpu_bias.grad)
            #  print(bias.grad.to('cpu'))
            #  self.assertEqual(bias.grad, cpu_bias.grad)

        N = 4
        C_in = 2
        H = 32
        W = 32

        C_out = 8
        groups = 1
        kH = 3
        kW = 3

        for stride in [1, 2, 3]:
            for padding in [0, 1, 2]:
                for output_padding in [0, 1, 2]:
                    for dilation in [1, 2]:
                        if(output_padding >= stride or output_padding >= dilation):
                            continue
                        helper((N, C_out, H, W), (C_out, C_in, kH, kW), stride=stride,
                               padding=padding, output_padding=output_padding, dilation=dilation)
                        helper((N, C_out, H, W), (C_out, C_in, kH, kW), stride=stride,
                               padding=padding, output_padding=output_padding, dilation=dilation)

                        helper((N, C_out, H, W), (C_out, C_in, kH, kW), bias_shape=(C_in), stride=stride,
                               padding=padding, output_padding=output_padding, dilation=dilation)
                        helper((N, C_out, H, W), (C_out, C_in, kH, kW), bias_shape=(C_in), stride=stride,
                               padding=padding, output_padding=output_padding, dilation=dilation)

    # Test sigmoid
    def test_sigmoid(self):
        def helper(shape):

            cpu_x = torch.randn(shape, device='cpu', dtype=torch.float, requires_grad=True)
            x = cpu_x.detach().clone().to('mps').requires_grad_()

            sigmoid_op = torch.nn.Sigmoid()

            y = sigmoid_op(x)
            ref_y = sigmoid_op(cpu_x)

            cpu_grad = torch.ones_like(ref_y)
            grad = cpu_grad.to('mps')

            y.backward(gradient=grad)
            ref_y.backward(gradient=cpu_grad)

            self.assertEqual(y, ref_y)
            self.assertEqual(x.grad, cpu_x.grad)

        helper((2, 3, 4, 5))
        helper((2, 3, 4))
        helper((2, 8, 4, 5))

    # Test tanh
    def test_tanh(self):
        def helper(shape):

            cpu_x = torch.randn(shape, device='cpu', dtype=torch.float, requires_grad=True)
            x = cpu_x.detach().clone().to('mps').requires_grad_()

            tanh_op = torch.nn.Tanh()

            y = tanh_op(x)
            ref_y = tanh_op(cpu_x)

            cpu_grad = torch.ones_like(ref_y)
            grad = cpu_grad.to('mps')

            y.backward(gradient=grad)
            ref_y.backward(gradient=cpu_grad)

            self.assertEqual(y, ref_y)
            self.assertEqual(x.grad, cpu_x.grad)

        helper((2, 3, 4, 5))
        helper((2, 3, 4))
        helper((2, 8, 4, 5))

    def test_threshold(self):
        def helper(threshold, value, num_elems, inplace=False, requires_grad=True):
            m = nn.Threshold(threshold=threshold, value=value, inplace=inplace)

            input_cpu = torch.randn(num_elems, requires_grad=requires_grad, dtype=torch.float)
            input_mps = input_cpu.detach().clone().to('mps').requires_grad_(requires_grad)

            output_cpu = m(input_cpu)
            output_mps = m(input_mps)

            cpu_grad = torch.ones_like(output_cpu)
            mps_grad = cpu_grad.to('mps')

            self.assertEqual(output_cpu, output_mps)

            if requires_grad:
                output_cpu.backward(gradient=cpu_grad)
                output_mps.backward(gradient=mps_grad)

                self.assertEqual(input_cpu.grad, input_mps.grad)

        helper(threshold=0.1, value=20, num_elems=2)
        helper(threshold=-0.1, value=10, num_elems=10)
        helper(threshold=0.5, value=-15, num_elems=100)
        helper(threshold=1, value=10, num_elems=100, inplace=True, requires_grad=False)

    # Test pow
    def test_pow(self):
        def helper(shape):
            cpu_x = torch.randn(shape, device='cpu', dtype=torch.float, requires_grad=False)
            x = cpu_x.detach().clone().to('mps')
            cpu_y = torch.randn(shape, device='cpu', dtype=torch.float, requires_grad=False)
            y = cpu_y.detach().clone().to('mps')
            z = torch.pow(x, y)
            ref_z = torch.pow(cpu_x, cpu_y)

            self.assertEqual(z, ref_z)

            cpu_x = torch.randn(shape, device='cpu', dtype=torch.float, requires_grad=False)
            x = cpu_x.detach().clone().to('mps')
            exp = random.random()
            z = torch.pow(x, exp)
            ref_z = torch.pow(cpu_x, exp)

            self.assertEqual(z, ref_z)

        helper((2, 8, 4, 5))

    # Test addcmul
    def test_addcmul(self):
        def helper(shape, value):

            cpu_x = torch.randn(shape, device='cpu', dtype=torch.float, requires_grad=False)
            x = cpu_x.detach().clone().to('mps')

            cpu_y = torch.randn(shape, device='cpu', dtype=torch.float, requires_grad=False)
            y = cpu_y.detach().clone().to('mps')

            cpu_z = torch.randn(shape, device='cpu', dtype=torch.float, requires_grad=False)
            z = cpu_z.detach().clone().to('mps')

            y = torch.addcmul(x, y, z, value=value)
            ref_y = torch.addcmul(cpu_x, cpu_y, cpu_z, value=value)

            self.assertEqual(y, ref_y)

        helper((2, 3, 4, 5), 0.1)
        helper((2, 8, 4, 5), 0.1)
        helper((2, 3, 4, 5), 0.2)
        helper((2, 8, 4, 5), 0.2)

    # Test addcdiv
    def test_addcdiv(self):
        def helper(shape, value):
            cpu_x = torch.randn(shape, device='cpu', dtype=torch.float, requires_grad=False)
            cpu_y = torch.randn(shape, device='cpu', dtype=torch.float, requires_grad=False)
            # clamp to avoid division by 0
            cpu_z = torch.randn(shape, device='cpu', dtype=torch.float, requires_grad=False).clamp_min_(0.1)
            cpu_out = torch.randn(shape, device='cpu', dtype=torch.float, requires_grad=False)

            mps_x = cpu_x.detach().clone().to('mps')
            mps_y = cpu_y.detach().clone().to('mps')
            mps_z = cpu_z.detach().clone().to('mps')
            mps_out = cpu_out.detach().clone().to('mps')

            result_div_mps = torch.addcdiv(mps_x, mps_y, mps_z, value=value)
            result_div_cpu = torch.addcdiv(cpu_x, cpu_y, cpu_z, value=value)
            self.assertEqual(result_div_mps, result_div_cpu)
            # test .out variant
            self.assertEqual(torch.addcdiv(mps_x, mps_y, mps_z, out=mps_out, value=value), result_div_cpu)

        helper((2, 3, 4, 5), 0.1)
        helper((2, 8, 4, 5), 0.2)
        helper((2, 3, 4, 5), 1.0)  # value of 1 should be ignored internally

    def test_buffer_size_match(self):
        # this test shouldn't cause any crash
        size = 16
        cpu_A = torch.rand(size, device='cpu')
        cpu_F = torch.rand(size, size, size, device='cpu')

        mps_A = cpu_A.to('mps')
        mps_F = cpu_F.to('mps')
        self.assertEqual(cpu_A @ cpu_F, mps_A @ mps_F)

    def test_transpose_inplace(self):
        values = [[1.0, 2.0, 3.0], [4.0, 5.0, 6.0], [7.0, 8.0, 9.0]]
        cpu_x = torch.tensor(values, device='cpu')
        mps_x = torch.tensor(values, device='mps')

        cpu_x.transpose_(0, 1)
        mps_x.transpose_(0, 1)
        self.assertEqual(cpu_x, mps_x.to('cpu'))

    def test_expand_cpu_to_mps_copy(self):
        # https://github.com/pytorch/pytorch/issues/78642

        x = torch.tensor(1).expand([10]).to("mps")
        x_cpu = torch.tensor(1).expand([10])

        self.assertEqual(x_cpu, x.cpu())

    def test_slice(self):
        values = [[1.0, 2.0, 3.0], [4.0, 5.0, 6.0], [7.0, 8.0, 9.0]]
        cpu_x = torch.tensor(values, device='cpu')
        mps_x = (torch.tensor(values, device='mps', dtype=torch.float))

        cpu_slice1 = cpu_x[:2, :]
        mps_slice1 = mps_x[:2, :]
        self.assertEqual(cpu_slice1, mps_slice1)

        cpu_slice2 = cpu_x[:, :1]
        mps_slice2 = mps_x[:, :1]
        self.assertEqual(cpu_slice2, mps_slice2)

        cpu_slice3 = cpu_x[1:2, :]
        mps_slice3 = mps_x[1:2, :]
        self.assertEqual(cpu_slice3, mps_slice3.to('cpu'))

        cpu_slice4 = cpu_x[1, :]
        mps_slice4 = mps_x[1, :].to('cpu')
        self.assertEqual(cpu_slice4, mps_slice4)

    def test_scalar_from_slice_unary(self):
        # https://github.com/pytorch/pytorch/issues/82543
        tensor_list = torch.tensor([1.0, 1.2], device="mps")

        for scalar in tensor_list:
            r_mps = torch.ceil(scalar)
            r_cpu = torch.ceil(scalar.to("cpu"))
            self.assertEqual(r_mps.cpu(), r_cpu)

    def test_scalar_from_slice_binary(self):
        # https://github.com/pytorch/pytorch/issues/82543
        def helper(binary_op):
            tensor_list = torch.tensor([1.0, 1.2, 2.5, 1.0], device="mps")

            for scalar in tensor_list:
                r_mps = binary_op(scalar, 1.0)
                r_cpu = binary_op(scalar.cpu(), 1.0)
                self.assertEqual(r_mps.cpu(), r_cpu)
        helper(torch.sub)
        helper(torch.add)
        helper(torch.not_equal)
        helper(torch.eq)

    def test_slice_contiguous_view(self):
        # https://github.com/pytorch/pytorch/issues/77750

        def helper(operator):
            t_mps = torch.tensor([1, 2, 3, 4], device="mps")
            t_cpu = torch.tensor([1, 2, 3, 4], device="cpu")

            # contiguous view
            x_mps = t_mps[2:]  # 3, 4
            y_mps = t_mps[:2]  # 1, 2

            x_cpu = t_cpu[2:]
            y_cpu = t_cpu[:2]

            res_mps = res_cpu = None
            if operator == "<=":
                res_mps = x_mps <= y_mps
                res_cpu = x_cpu <= y_cpu
            if operator == "<":
                res_mps = x_mps < y_mps
                res_cpu = x_cpu < y_cpu
            if operator == ">=":
                res_mps = x_mps >= y_mps
                res_cpu = x_cpu >= y_cpu
            if operator == ">":
                res_mps = x_mps >= y_mps
                res_cpu = x_cpu >= y_cpu
            if operator == "==":
                res_mps = x_mps == y_mps
                res_cpu = x_cpu == y_cpu
            if operator == "!=":
                res_mps = x_mps != y_mps
                res_cpu = x_cpu != y_cpu

            self.assertEqual(res_mps, res_cpu)

        for op in ["<=", "<", ">=", ">", "==", "!="]:
            helper(op)

    def test_slice_of_slice(self):
        x = torch.tensor([0.5, 0.5], device="cpu")
        x_mps = torch.tensor([0.5, 0.5], device="mps")

        tensor = x[1][None]
        tensor_mps = x_mps[1][None]

        res = tensor.ne(0)
        res_mps = tensor_mps.ne(0)

        self.assertEqual(res, res_mps)

    def test_index_storage_offset(self):
        # https://github.com/pytorch/pytorch/issues/78107

        a = torch.tensor([8.2670e-01, -1.0293e+00])
        b_cpu = a[0]
        c_cpu = a[1]

        # both 'b' and 'c' are views of 'a'
        # 'b' has a storage offset of 0, while 'c' has a storage offset of 1
        # when copying from 'cpu' to 'mps', c will have a storage_offset of 1 which needs to be taking into account,
        # otherwise it ends with same value as 'b'
        b = b_cpu.to('mps')
        c = c_cpu.to('mps')

        res_mps = b > c
        res_cpu = b_cpu > c_cpu
        self.assertEqual(res_mps, res_cpu)

        res_mps = c > b
        res_cpu = c_cpu > b_cpu
        self.assertEqual(res_mps, res_cpu)

    def test_flatten(self):
        values = [[[1.0, 2.0, 3.0], [4.0, 5.0, 6.0]], [[7.0, 8.0, 9.0], [10.0, 11.0, 12.0]]]
        cpu_x = torch.tensor(values, device='cpu')
        mps_x = torch.tensor(values, device='mps')

        cpu_flatten1 = cpu_x.flatten()
        mps_flatten1 = mps_x.flatten().to('cpu')
        self.assertEqual(cpu_flatten1, mps_flatten1)

        cpu_flatten2 = cpu_x.flatten(start_dim=1)
        mps_flatten2 = mps_x.flatten(start_dim=1).to('cpu')
        self.assertEqual(cpu_flatten2, mps_flatten2)

        cpu_flatten3 = cpu_x.flatten(end_dim=1)
        mps_flatten3 = mps_x.flatten(end_dim=1).to('cpu')
        self.assertEqual(cpu_flatten3, mps_flatten3)

    # Test repeat
    def test_repeat(self):
        def helper(shape, repeats):

            cpu_x = torch.randn(shape, device='cpu', dtype=torch.float, requires_grad=True)
            x = cpu_x.detach().clone().to('mps').requires_grad_()

            y = x.repeat(repeats)
            ref_y = cpu_x.repeat(repeats)

            cpu_grad = torch.randn(ref_y.shape)
            grad = cpu_grad.to('mps')

            y.backward(gradient=grad)
            ref_y.backward(gradient=cpu_grad)

            self.assertEqual(y, ref_y)
            self.assertEqual(x.grad, cpu_x.grad)

        helper((2, 3, 4, 5), (2, 3, 4, 5))
        helper((2, 3, 4), (4, 3, 2, 5, 7, 2))
        helper((3, 4, 5), (2, 3, 4, 5))
        helper((3, 4, 5), (2, 2, 2))

    def test_count_nonzero(self):
        def helper(dtype):
            n = [
                [[1, 0, 2], [3, 0, 2], [7, 9, -4]],
                [[0, 2, 3], [3, 2, 1], [2, 0, 0]],
            ]
            cpu_x = torch.tensor(n, dtype=dtype)
            mps_x = torch.tensor(n, dtype=dtype).to('mps')

            # All non-zeros
            self.assertEqual(
                torch.count_nonzero(cpu_x),
                torch.count_nonzero(mps_x)
            )

            # dim=1
            self.assertEqual(
                torch.count_nonzero(cpu_x, dim=1),
                torch.count_nonzero(mps_x, dim=1)
            )

            # dim=(0, 1)
            self.assertEqual(
                torch.count_nonzero(cpu_x, dim=(0, 1)),
                torch.count_nonzero(mps_x, dim=(0, 1))
            )
        helper(torch.int32)
        helper(torch.int64)
        helper(torch.float16)
        helper(torch.float32)

    def _test_module_empty_input(self, module, inp, check_size=True):
        inp.requires_grad_(True)
        out = module(inp)
        gO = torch.rand_like(out)
        out.backward(gO)
        if check_size:
            self.assertEqual(out.size(), inp.size())
        for p in module.parameters():
            if p.requires_grad:
                self.assertEqual(p.grad, torch.zeros_like(p.grad))
        self.assertEqual(inp.grad, torch.zeros_like(inp))

    # Test dtype casting, with and without simultaneous device change
    def test_to(self):
        values = [[[1.0, 2.0, 3.0], [4.0, 5.0, 6.0]], [[7.0, 8.0, 9.0], [10.0, 11.0, 12.0]]]
        cpu_x = torch.tensor(values, device='cpu')
        mps_x = torch.tensor(values, device='mps')

        self.assertEqual(cpu_x.int(), mps_x.int().cpu())
        self.assertEqual(cpu_x.bool(), mps_x.bool().cpu())
        self.assertEqual(cpu_x.float(), mps_x.float().cpu())

        self.assertEqual(torch.tensor(1.3, device='mps').int().cpu(),
                         torch.tensor(1, dtype=torch.int32))
        self.assertEqual(torch.tensor(0.0, device='mps').bool().cpu(), torch.tensor(False))
        self.assertEqual(torch.tensor(0.1, device='mps').bool().cpu(), torch.tensor(True))
        self.assertEqual(torch.tensor(0.1, device='mps').bool().int().cpu(),
                         torch.tensor(1, dtype=torch.int32))
        self.assertEqual(torch.tensor(0.1, device='mps').bool().int().float().cpu(),
                         torch.tensor(1.0))
        self.assertEqual(torch.tensor(4.25, device='mps').to('cpu', torch.int),
                         torch.tensor(4, dtype=torch.int32))
        self.assertEqual(torch.tensor(4.25, device='cpu').to('mps', torch.int).cpu(),
                         torch.tensor(4, dtype=torch.int32))
        self.assertEqual(torch.tensor(-8.34, device='cpu').to('mps', torch.int),
                         torch.tensor(-8.34, device='cpu').to('mps').to(torch.int))
        # Cast int8 and uint8 to float and compare results
        # See https://github.com/pytorch/pytorch/issues/80009 for more details
        cpu_byte = torch.tensor([60, 160, 20, 220], dtype=torch.uint8)
        cpu_char = torch.tensor([60, -60, 20, -120], dtype=torch.uint8)
        for x_cpu in [cpu_byte, cpu_char]:
            x_mps = x_cpu.to('mps')
            self.assertEqual(x_mps.to(torch.float32), x_cpu.to(torch.float32))


    def test_setitem_scalar(self) -> None:
        device = 'mps'
        for dtype in [torch.int32, torch.float32, torch.int64]:
            for i in range(3, 6):
                for j in range(3, 6):
                    t = torch.zeros(i, j, dtype=dtype, device=device)
                    self.assertEqual(t.sum(), 0)
                    t[1, 1] = 1
                    t[2, 1] = j
                    t[1, 2] = i
                    self.assertEqual(t[1, 1], 1)
                    self.assertEqual(t[1, 2], i)
                    self.assertEqual(t[2, 1], j)
                    self.assertEqual(t.sum(), 1 + i + j)

    def test_stride_of_strides(self) -> None:
        x = torch.rand(32, 1, device='mps')
        y = x.as_strided(size=(32, 2), stride=(1, 0))
        # Casting stride of strided tensor to CPU use to crash with "buffer is not large enough." assert
        # See https://github.com/pytorch/pytorch/issues/79181#issuecomment-1154683435
        z = y.as_strided(size=(32, 3), stride=(1, 0)).to("cpu")
        self.assertEqual(x.to("cpu").as_strided(size=(32, 3), stride=(1, 0)), z)

    def test_type_casting(self):
        # https://github.com/pytorch/pytorch/issues/81567
        def helper(data, to_dtype):
            a_cpu = torch.tensor(data)
            a_mps = a_cpu.to(torch.device('mps'))

            res_cpu = a_cpu.type(to_dtype)
            res_mps = a_mps.type(to_dtype)
            self.assertEqual(res_cpu, res_mps)

        helper([9.0, 3.0, 5.0, 4.0], torch.LongTensor)
        helper([9.0, 3.0, 5.0, 4.0], torch.FloatTensor)
        helper([9.0, 3.0, 5.0, 4.0], torch.IntTensor)
        helper([9.0, 3.0, 5.0, 4.0], torch.ShortTensor)
        helper([9.0, 3.0, 5.0, 4.0], torch.HalfTensor)
        helper([9.0, 3.0, 5.0, 4.0], torch.CharTensor)
        helper([9.0, 3.0, 5.0, 4.0], torch.ByteTensor)

    def test_to_casting(self):
        # https://github.com/pytorch/pytorch/issues/81567
        def helper(data, to_dtype):
            a_cpu = torch.tensor(data)
            a_mps = a_cpu.to(torch.device('mps'))

            res_cpu = a_cpu.to(to_dtype)
            res_mps = a_mps.to(to_dtype)
            self.assertEqual(res_cpu, res_mps)

        helper([9.0, 3.0, 5.0, 4.0], torch.int64)
        helper([9.0, 3.0, 5.0, 4.0], torch.float)
        helper([9.0, 3.0, 5.0, 4.0], torch.int32)
        helper([9.0, 3.0, 5.0, 4.0], torch.short)
        helper([9.0, 3.0, 5.0, 4.0], torch.half)
        helper([9.0, 3.0, 5.0, 4.0], torch.int8)
        helper([9.0, 3.0, 5.0, 4.0], torch.uint8)

    def test_storage_offset_greater_than_src_nbytes(self):
        # https://github.com/pytorch/pytorch/issues/80844
        n_tensors = 100
        n_tensor_elems = 784
        elems = torch.arange(n_tensors * n_tensor_elems, dtype=torch.float32)

        tensor_list = []
        for i in range(0, n_tensors - 1):
            # create a list of contiguous view tensors (view tensor created by the slice op)
            t = elems[n_tensor_elems * i : n_tensor_elems * (i + 1)]
            tensor_list.append(t)

        for i in range(0, n_tensors - 1):
            t = tensor_list[i].view(1, n_tensor_elems)
            t_mps = t.to("mps")
            self.assertEqual(t, t_mps.cpu(), f"i={i}")

    # See https://github.com/pytorch/pytorch/issues/82427
    # and https://github.com/pytorch/pytorch/issues/83692
    def test_full_bugs(self):
        # Test should not crash
        x = torch.full((3, 3), True, device='mps')
        # torch.full should work for uint8
        y_mps = torch.full((2, 2), 247, device='mps', dtype=torch.uint8)
        y_cpu = torch.full((2, 2), 247, device='cpu', dtype=torch.uint8)
        self.assertEqual(y_mps, y_cpu)

    # See https://github.com/pytorch/pytorch/issues/84995
    def test_div_bugs(self):
        for (dtype, mode) in itertools.product(integral_types(), ['trunc', 'floor']):
            x = torch.tensor(list(range(1, 11)), device='mps', dtype=dtype)
            y = torch.div(x, 101, rounding_mode=mode)
            self.assertEqual(y.sum(), 0)

    # See https://github.com/pytorch/pytorch/issues/82663
    def test_bool_expand(self):
        x = torch.tensor([[1], [0]], dtype=torch.bool, device='mps')
        y = torch.tensor([0, 1], dtype=torch.bool, device='mps')
        self.assertFalse(torch.equal(x.expand(2, 2), y.expand(2, 2)))

    # Empty unary op should return tensor of the same size
    def test_empty_neg(self):
        x = torch.tensor([[]], device='mps')
        y = -x
        self.assertEqual(x, y)

    # See https://github.com/pytorch/pytorch/issues/85675
    def test_cat_non_contiguous(self):
        def rotate_subset(data):
            return torch.concat([data[:, :2], torch.rot90(data[:, 2:])])
        for dtype in MPS_DTYPES:
            if dtype == torch.bool:
                continue
            data = torch.arange(8, dtype=dtype).reshape(2, 4)
            mps_data = data.to("mps")
            cpu_result = rotate_subset(data)
            mps_result = rotate_subset(mps_data)
            self.assertEqual(cpu_result, mps_result.to("cpu"))

    # See https://github.com/pytorch/pytorch/issues/85967
    def test_from_numpy_non_contiguous(self):
        a = np.arange(9).reshape(3, 3)[:, :2]
        t_cpu = torch.tensor(a, device="cpu")
        t_mps = torch.tensor(a, device="mps")
        self.assertEqual(t_cpu, t_mps.to("cpu"))

<<<<<<< HEAD
    # See https://github.com/pytorch/pytorch/pull/84742
    # and https://github.com/pytorch/pytorch/pull/78319
    def test_binops_dtype_precedence(self):
        # Test dtype precedence (casting order) in binary operations by comparing to CPU result
        # Example values for all dtypes supported on the MPS backend
        sample_vals = {
            torch.bool: [False, True],
            torch.int16: [-15, 0, 1, 10],
            torch.int32: [-376, 0, 1, 13],
            torch.int64: [-8, 0, 1, 77],
            torch.float16: [-234.5, 0.0, 1.0, 2.0],
            torch.float32: [-1.0, 0.0, 0.1, 111.99],
        }
        # Test all combinations of dtypes, operations, dimensionality
        for dtype1, dtype2, binop in itertools.product(
                sample_vals.keys(), sample_vals.keys(), ['add', 'sub', 'mul', 'div']):
            # bool minus bool is generally unsupported, so skip
            if binop == 'sub' and (dtype1 == torch.bool or dtype2 == torch.bool):
                continue
            full_shape = (10,)
            for val1, val2 in itertools.product(sample_vals[dtype1], sample_vals[dtype2]):
                # print(f'{dtype1},{dtype2}: ({val1}).{binop}({val2})')
                # print(getattr(torch.tensor(val1, dtype=dtype1, device='mps'), binop)
                #            (torch.tensor(val2, dtype=dtype2, device='mps')))
                # print(getattr(torch.tensor(val1, dtype=dtype1, device='cpu'), binop)
                #            (torch.tensor(val2, dtype=dtype2, device='cpu')))
                self.assertEqual(
                    getattr(torch.tensor(val1, dtype=dtype1, device='mps'), binop)
                           (torch.tensor(val2, dtype=dtype2, device='mps')),
                    getattr(torch.tensor(val1, dtype=dtype1, device='cpu'), binop)
                           (torch.tensor(val2, dtype=dtype2, device='cpu')))
                self.assertEqual(
                    getattr(torch.tensor([val1], dtype=dtype1, device='mps'), binop)
                           (torch.tensor([val2], dtype=dtype2, device='mps')),
                    getattr(torch.tensor([val1], dtype=dtype1, device='cpu'), binop)
                           (torch.tensor([val2], dtype=dtype2, device='cpu')))
                self.assertEqual(
                    getattr(torch.tensor(val1, dtype=dtype1, device='mps'), binop)
                           (torch.tensor([val2], dtype=dtype2, device='mps')),
                    getattr(torch.tensor(val1, dtype=dtype1, device='cpu'), binop)
                           (torch.tensor([val2], dtype=dtype2, device='cpu')))
                self.assertEqual(
                    getattr(torch.tensor([val1], dtype=dtype1, device='mps'), binop)
                           (torch.tensor(val2, dtype=dtype2, device='mps')),
                    getattr(torch.tensor([val1], dtype=dtype1, device='cpu'), binop)
                           (torch.tensor(val2, dtype=dtype2, device='cpu')))
                # Test tensors created with torch.full
                x1 = torch.full(full_shape, val1, dtype=dtype1, device='mps')
                y1 = torch.tensor(val2, dtype=dtype2, device='mps')
                x2 = torch.full(full_shape, val1, dtype=dtype1, device='cpu')
                y2 = torch.tensor(val2, dtype=dtype2, device='cpu')
                self.assertEqual(getattr(x1, binop)(y1), getattr(x2, binop)(y2))
                x3 = torch.tensor(val1, dtype=dtype1, device='mps')
                y3 = torch.full(full_shape, val2, dtype=dtype2, device='mps')
                x4 = torch.tensor(val1, dtype=dtype1, device='cpu')
                y4 = torch.full(full_shape, val2, dtype=dtype2, device='cpu')
                self.assertEqual(getattr(x3, binop)(y3), getattr(x4, binop)(y4))
                self.assertEqual(
                    getattr(torch.tensor(val1, dtype=dtype1, device='mps'), binop)
                           (torch.full(full_shape, val2, dtype=dtype2, device='mps')),
                    getattr(torch.tensor(val1, dtype=dtype1, device='cpu'), binop)
                           (torch.full(full_shape, val2, dtype=dtype2, device='cpu')))
=======
    # See https://github.com/pytorch/pytorch/issues/86954
    def test_copy_non_contiguous(self):
        x = torch.arange(27).reshape(3, 3, 3).permute(2, 0, 1)
        self.assertFalse(x.is_contiguous())
        y = x.to('mps')
        self.assertFalse(y.is_contiguous())
        self.assertEqual(x, y.to('cpu'))

        x = torch.arange(4**3).reshape(4, 4, 4).permute((2, 0, 1))[1:, ::2]
        y = x.to('mps')
        self.assertEqual(x, y.to('cpu'))

        x = torch.full((4, 4, 4, 4), 13, device="cpu")
        y = torch.full((4, 4, 4, 4), 13, device="mps")
        z = torch.arange(4**4).reshape(4, 4, 4, 4).permute(3, 2, 0, 1)[1::, ::2]
        x.permute(3, 2, 1, 0)[1::, ::2] = z
        # As y is on MPS and z on CPU, this dispatches to a copy operator
        y.permute(3, 2, 1, 0)[1::, ::2] = z
        self.assertEqual(x, y.to('cpu'))

>>>>>>> 9d28775c


class TestLogical(TestCase):
    def _wrap_tensor(self, x, device="cpu", dtype=None, requires_grad=False):
        return torch.tensor(x, device=device, dtype=dtype, requires_grad=requires_grad)

    def test_logical_not(self):
        def helper(x):
            cpu_x = x
            x = cpu_x.detach().clone().to('mps')

            result = torch.logical_not(x)
            result_cpu = torch.logical_not(cpu_x)

            self.assertEqual(result, result_cpu)

        helper(self._wrap_tensor([1, 1, 0, 0]))
        helper(self._wrap_tensor([1, 1, 0, 0], dtype=torch.float, requires_grad=True))
        helper(self._wrap_tensor([True, True, False, False]))
        helper(self._wrap_tensor(1))
        helper(self._wrap_tensor(0))
        helper(self._wrap_tensor(True))
        helper(self._wrap_tensor(False))

    def test_logical_and(self):
        def helper(x, other):
            cpu_x = x
            x = cpu_x.detach().clone().to('mps')

            cpu_other = other
            other = cpu_other.detach().clone().to('mps')

            result = torch.logical_and(x, other)
            result_cpu = torch.logical_and(cpu_x, cpu_other)
            self.assertEqual(result, result_cpu)

        helper(self._wrap_tensor([1, 1, 0, 0]), self._wrap_tensor(([1, 0, 0, 1])))
        helper(
            self._wrap_tensor([1, 1, 0, 0], dtype=torch.float, requires_grad=True),
            self._wrap_tensor([1, 0, 0, 1], dtype=torch.float)
        )
        helper(self._wrap_tensor([True, True, False, False]), self._wrap_tensor([True, False, False, True]))
        helper(self._wrap_tensor((1, 0, 1, 0)), self._wrap_tensor(1))
        helper(self._wrap_tensor((1, 0, 1, 0)), self._wrap_tensor(0))
        helper(self._wrap_tensor((1, 0, 1, 0)), self._wrap_tensor(True))
        helper(self._wrap_tensor((1, 0, 1, 0)), self._wrap_tensor(False))

    def test_logical_or(self):
        def helper(x, other):
            cpu_x = x
            x = cpu_x.detach().clone().to('mps')

            cpu_other = other
            other = cpu_other.detach().clone().to('mps')

            result = torch.logical_or(x, other)
            result_cpu = torch.logical_or(cpu_x, cpu_other)

            self.assertEqual(result, result_cpu)

        helper(self._wrap_tensor([1, 1, 0, 0]), self._wrap_tensor(([1, 0, 0, 1])))
        helper(
            self._wrap_tensor([1, 1, 0, 0], dtype=torch.float, requires_grad=True),
            self._wrap_tensor([1, 0, 0, 1], dtype=torch.float)
        )
        helper(self._wrap_tensor([True, True, False, False]), self._wrap_tensor([True, False, False, True]))
        helper(self._wrap_tensor((1, 0, 1, 0)), self._wrap_tensor(1))
        helper(self._wrap_tensor((1, 0, 1, 0)), self._wrap_tensor(0))
        helper(self._wrap_tensor((1, 0, 1, 0)), self._wrap_tensor(True))
        helper(self._wrap_tensor((1, 0, 1, 0)), self._wrap_tensor(False))

    def test_logical_xor(self):
        def helper(x, other):
            cpu_x = x
            x = cpu_x.detach().clone().to('mps')

            cpu_other = other
            other = cpu_other.detach().clone().to('mps')

            result = torch.logical_xor(x, other)
            result_cpu = torch.logical_xor(cpu_x, cpu_other)

            self.assertEqual(result, result_cpu)

        helper(self._wrap_tensor([1, 1, 0, 0]), self._wrap_tensor(([1, 0, 0, 1])))
        helper(
            self._wrap_tensor([1, 1, 0, 0], dtype=torch.float, requires_grad=True),
            self._wrap_tensor([1, 0, 0, 1], dtype=torch.float)
        )
        helper(self._wrap_tensor([True, True, False, False]), self._wrap_tensor([True, False, False, True]))
        helper(self._wrap_tensor((1, 0, 1, 0)), self._wrap_tensor(1))
        helper(self._wrap_tensor((1, 0, 1, 0)), self._wrap_tensor(0))
        helper(self._wrap_tensor((1, 0, 1, 0)), self._wrap_tensor(True))
        helper(self._wrap_tensor((1, 0, 1, 0)), self._wrap_tensor(False))


class TestSmoothL1Loss(TestCase):

    def _smooth_l1_loss_helper(self, reduction="mean", requires_grad=False):
        # CPU
        input_cpu = torch.randn(4, 7, requires_grad=requires_grad)
        target_cpu = torch.randn(4, 7)

        # MPS
        input_mps = input_cpu.detach().clone().to('mps').requires_grad_()
        target_mps = target_cpu.detach().clone().to('mps')

        smooth_l1_loss_cpu = F.smooth_l1_loss(input_cpu, target_cpu, beta=1.0, reduction=reduction)
        smooth_l1_loss_mps = F.smooth_l1_loss(input_mps, target_mps, beta=1.0, reduction=reduction)

        self.assertEqual(smooth_l1_loss_cpu, smooth_l1_loss_mps)

        if requires_grad:
            smooth_l1_loss_cpu.backward()
            smooth_l1_loss_mps.backward()
            self.assertEqual(input_cpu.grad, input_mps.grad.to("cpu"))

        return smooth_l1_loss_cpu, smooth_l1_loss_mps

    def test_smooth_l1_loss_reduction_none(self):
        self._smooth_l1_loss_helper(reduction="none")

    def test_smooth_l1_loss_reduction_mean(self):
        self._smooth_l1_loss_helper(reduction="mean")

    def test_smooth_l1_loss_reduction_sum(self):
        self._smooth_l1_loss_helper(reduction="sum")

    def test_smooth_l1_loss_reduction_mean_backward(self):
        self._smooth_l1_loss_helper(reduction="mean", requires_grad=True)

    def test_smooth_l1_loss_reduction_mean_sum_backward(self):
        self._smooth_l1_loss_helper(reduction="sum", requires_grad=True)


class TestNLLLoss(TestCase):
    def test_nll_loss_mismatched_batch(self, device='mps'):
        x = torch.randn((10, 3), requires_grad=True, device=device)
        # t should have size (10,)
        t = torch.zeros((3,), dtype=torch.int64, device=device)
        with self.assertRaisesRegex(ValueError, 'Expected.*batch_size'):
            F.nll_loss(x, t)

    def test_nll_loss_out_of_bounds_ignore_index(self):

        def _test_nll_loss_out_of_bounds_ignore_index(device):
            output = []
            x = torch.tensor([[0.3, 0.5, 0.2], [0.1, 0.7, 0.2], [0.4, 0.5, 0.1], [
                             0.3, 0.5, 0.2], [0.1, 0.7, 0.2], [0.4, 0.5, 0.1]], device=device)
            t = torch.tensor([0, 1, 255, 0, 1, 2], dtype=torch.int64, device=device)
            for reduction in ['mean', 'none']:
                output.append(F.nll_loss(x, t, ignore_index=255, reduction=reduction))
            return output

        output_cpu = _test_nll_loss_out_of_bounds_ignore_index(device='cpu')
        output_mps = _test_nll_loss_out_of_bounds_ignore_index(device='mps')

        for cpu, mps in zip(output_cpu, output_mps):
            self.assertEqual(cpu, mps.to('cpu'))

    def test_nll_loss_invalid_target_dim(self):

        def _test_nll_loss_invalid_target_dim(device):
            output = []
            x = torch.tensor([[0.3, 0.5, 0.2], [0.1, 0.7, 0.2], [0.4, 0.5, 0.1], [
                             0.3, 0.5, 0.2], [0.1, 0.7, 0.2], [0.4, 0.5, 0.1]], device=device)
            t = torch.zeros((6, 2), dtype=torch.int64, device=device)
            with self.assertRaisesRegex(RuntimeError, "1D target tensor expected"):
                F.nll_loss(x, t)

        _test_nll_loss_invalid_target_dim(device='cpu')
        _test_nll_loss_invalid_target_dim(device='mps')

    def test_nll_loss_invalid_weights(self):

        def _test_nll_loss_invalid_weights(device):
            x = torch.tensor([[0.3, 0.5, 0.2], [0.1, 0.7, 0.2], [0.4, 0.5, 0.1], [
                             0.3, 0.5, 0.2], [0.1, 0.7, 0.2], [0.4, 0.5, 0.1]], device=device)
            t = torch.tensor([0, 1, 2, 1, 1, 2], dtype=torch.int64, device=device)
            invalid_weights = [
                torch.zeros(4, device=device),
                torch.zeros((1, 3), device=device),
            ]
            msg = "weight tensor should be defined either for all 3 classes or no classes"
            for weight in invalid_weights:
                with self.assertRaisesRegex(RuntimeError, msg):
                    F.nll_loss(x, t, weight=weight)

        _test_nll_loss_invalid_weights(device='cpu')
        _test_nll_loss_invalid_weights(device='mps')

    def _nll_loss_helper(self, input_size, reduction, expected):

        # CPU
        input = torch.rand(input_size, requires_grad=True, device='cpu')
        num_channels = input_size[1]
        target_size = (input_size[0], ) + tuple(input_size[2:])
        target = torch.randint(num_channels, target_size, device='cpu')

        # MPS
        input_mps = input.detach().clone().to('mps').requires_grad_()
        target_mps = target.detach().clone().to('mps')

        output_cpu = F.nll_loss(input, target, reduction=reduction)
        output_mps = F.nll_loss(input_mps, target_mps, reduction=reduction)
        # TODO(#38095): Replace assertEqualIgnoreType. See issue #38095
        self.assertEqualIgnoreType(output_cpu, output_mps.to('cpu'))

        output_cpu.sum().backward()
        output_mps.sum().backward()
        self.assertEqual(input.grad, input_mps.grad.to('cpu'))

    def _nll_loss_1d_helper(self, input_size, reduction):

        # CPU
        input = torch.rand(input_size, requires_grad=True, device='cpu')
        num_channels = input_size[0]
        target = torch.randint(num_channels, [], device='cpu')

        # MPS
        input_mps = input.detach().clone().to('mps').requires_grad_()
        target_mps = target.detach().clone().to('mps')

        output_cpu = F.nll_loss(input, target, reduction=reduction)
        output_mps = F.nll_loss(input_mps, target_mps, reduction=reduction)
        # TODO(#38095): Replace assertEqualIgnoreType. See issue #38095
        self.assertEqualIgnoreType(output_cpu, output_mps.to('cpu'))

        output_cpu.sum().backward()
        output_mps.sum().backward()
        self.assertEqual(input.grad, input_mps.grad.to('cpu'))

    def test_as_strided(self):
        values = [[1.0, 2.0, 3.0], [4.0, 5.0, 6.0], [7.0, 8.0, 9.0]]
        values_1 = [[1.0, 1.0], [1.0, 1.0]]
        cpu_x = torch.tensor(values, device='cpu')
        ones1 = torch.tensor(values_1, device='mps')
        x = cpu_x.detach().clone().to('mps').requires_grad_()
        strided_cpu = torch.as_strided(cpu_x, (2, 2), (1, 2))
        strided_mps = torch.as_strided(x, (2, 2), (1, 2))
        self.assertEqual(strided_mps, strided_cpu)
        strided_cpu_out = strided_cpu + ones1.to('cpu')
        strided_mps_out = strided_mps + ones1
        self.assertEqual(strided_cpu_out, strided_mps_out)

        # test with storage offsets
        cpu_x = torch.rand(3, 3, device='cpu')
        mps_x = cpu_x.to('mps')
        strided_cpu1 = torch.as_strided(cpu_x, (2, 2), (1, 2), 0)
        strided_mps1 = torch.as_strided(mps_x, (2, 2), (1, 2), 0)
        strided_cpu2 = torch.as_strided(cpu_x, (2, 2), (1, 2), 1)
        strided_mps2 = torch.as_strided(mps_x, (2, 2), (1, 2), 1)
        strided_cpu_out = strided_cpu1 - strided_cpu2
        strided_mps_out = strided_mps1 - strided_mps2
        self.assertEqual(strided_cpu_out, strided_mps_out)



    def test_sum_backward(self):
        def helper(n, c):
            values = [[1.0, 2.0, 3.0], [4.0, 5.0, 6.0], [7.0, 8.0, 9.0]]
            cpu_x = torch.tensor(values, device='cpu', requires_grad=True)
            x = cpu_x.detach().clone().to('mps').requires_grad_()

            all_sum = torch.sum(x)
            all_sum_cpu = torch.sum(cpu_x)

            all_sum.backward()
            all_sum_cpu.backward()
            self.assertEqual(all_sum, all_sum_cpu)
            self.assertEqual(x.grad, cpu_x.grad)

        helper(3, 3)

    def test_nll_loss_1d(self, device='cpu'):
        self._nll_loss_1d_helper([10], "none")
        self._nll_loss_1d_helper([10], "mean")
        self._nll_loss_1d_helper([10], "sum")

    def test_nll_loss_empty_tensor_reduction_none(self, device='cpu'):
        self._nll_loss_helper([1, 3], "none", torch.empty([0], device=device))
        self._nll_loss_helper([3, 5, 7], "none", torch.empty([5, 7], device=device))
        self._nll_loss_helper([2, 3, 1, 7], "none", torch.empty([2, 1, 7], device=device))
        self._nll_loss_helper([2, 3, 5, 1], "none", torch.empty([2, 5, 1], device=device))
        self._nll_loss_helper([2, 3, 5, 7, 1], "none", torch.empty([2, 5, 7, 1], device=device))

    @unittest.skipIf(TEST_WITH_UBSAN, "division-by-zero error with UBSAN")
    def test_nll_loss_empty_tensor_reduction_mean(self, device='cpu'):
        nan = torch.tensor(float('nan'), device=device)
        self._nll_loss_helper([1, 3], "mean", nan)
        self._nll_loss_helper([1, 3, 5, 7], "mean", nan)
        self._nll_loss_helper([2, 3, 1, 7], "mean", nan)
        self._nll_loss_helper([2, 3, 5, 1], "mean", nan)
        self._nll_loss_helper([2, 3, 5, 7, 1], "mean", nan)

    def test_nll_loss_empty_tensor_reduction_sum(self, device='cpu'):
        zero = torch.tensor(0, device=device)
        self._nll_loss_helper([1, 3], "sum", zero)
        self._nll_loss_helper([1, 3, 5, 7], "sum", zero)
        self._nll_loss_helper([2, 3, 1, 7], "sum", zero)
        self._nll_loss_helper([2, 3, 5, 1], "sum", zero)
        self._nll_loss_helper([2, 3, 5, 7, 1], "sum", zero)

    def test_nll_loss_byte_target_matches_long(self, device='cpu'):
        N, C = 10, 4
        input = torch.randn(N, C, device=device, requires_grad=True)
        target = torch.empty(N, dtype=torch.long, device=device).random_(0, C)

        def compute_result_and_gradient(reduction, target_dtype):
            result, grad = {}, {}
            for dev in ['cpu', 'mps']:
                input_dev = input.to(dev)
                input_ = input_dev.detach()
                input_.requires_grad_()

                target_dev = target.to(dev)

                prob = F.log_softmax(input_, dim=-1)
                loss = nn.NLLLoss(reduction=reduction)
                result[dev] = loss(prob, target_dev.to(target_dtype))
                result[dev].sum().backward()
                grad[dev] = input_.grad

            return result, grad

        for reduction in ["none", "mean", "sum"]:
            result_long, grad_long = compute_result_and_gradient(reduction, torch.long)
            result_byte, grad_byte = compute_result_and_gradient(reduction, torch.uint8)

            self.assertEqual(result_long['mps'].to('cpu'), result_long['cpu'])
            self.assertEqual(grad_long['mps'].to('cpu'), grad_long['cpu'])

    # L1 loss
    def test_l1_loss(self):
        def helper(shape, reduction):
            # create the criterion
            loss = torch.nn.L1Loss(reduction=reduction)

            inputCPU = torch.randn(shape, device='cpu', dtype=torch.float, requires_grad=True)
            targetCPU = torch.randn(shape, device='cpu', dtype=torch.float, requires_grad=False)
            inputMPS = inputCPU.detach().clone().to('mps').requires_grad_()
            targetMPS = targetCPU.detach().clone().to('mps')

            # forward pass
            outputCPU = loss(inputCPU, targetCPU)
            outputMPS = loss(inputMPS, targetMPS)
            self.assertEqual(outputCPU, outputMPS)

            # backward pass
            if reduction != 'none':
                # chose 2 just to make the grad_output > 1 in backward pass
                outputCPU.backward(gradient=torch.full_like(outputCPU, 2))
                outputMPS.backward(gradient=torch.full_like(outputMPS, 2))
                self.assertEqual(inputCPU.grad, inputMPS.grad)

        helper([8, 5, 4], 'none')
        helper([7, 5, 2, 4], 'sum')
        # verify if changes in shape would cause cached graph lookup problems
        helper([7, 5, 2, 4, 6], 'sum')
        helper([8, 4, 5, 7, 6], 'mean')

    # Mean Squared Error
    def test_mse_loss(self):
        def helper(shape, reduction):
            # create the criterion
            loss = torch.nn.MSELoss(reduction=reduction)

            inputCPU = torch.randn(shape, device='cpu', dtype=torch.float, requires_grad=True)
            targetCPU = torch.randn(shape, device='cpu', dtype=torch.float, requires_grad=False)
            inputMPS = inputCPU.detach().clone().to('mps').requires_grad_()
            targetMPS = targetCPU.detach().clone().to('mps')

            # forward pass
            outputCPU = loss(inputCPU, targetCPU)
            outputMPS = loss(inputMPS, targetMPS)
            self.assertEqual(outputCPU, outputMPS)

            # backward pass
            if reduction != 'none':
                # chose 2 just to make the grad_output > 1 in backward pass
                outputCPU.backward(gradient=torch.full_like(outputCPU, 2))
                outputMPS.backward(gradient=torch.full_like(outputMPS, 2))
                self.assertEqual(inputCPU.grad, inputMPS.grad)

        helper([8, 5, 4], 'none')
        helper([7, 5, 2, 4], 'sum')
        # verify if changes in shape would cause cached graph lookup problems
        helper([7, 5, 2, 4, 6], 'sum')
        helper([8, 4, 5, 7, 6], 'mean')

    # Binary Cross Enropy
    def test_bce_loss_simple(self):
        def helper(shape, reduction):
            # create the criterion
            loss = torch.nn.BCELoss(reduction=reduction)

            # input and target must be within [0..1]
            input_t = np.random.random_sample(size=shape).astype(np.float32)
            target_t = np.random.random_sample(size=shape).astype(np.float32)
            inputCPU = torch.tensor(input_t, device='cpu', dtype=torch.float, requires_grad=True)
            targetCPU = torch.tensor(target_t, device='cpu', dtype=torch.float, requires_grad=False)
            inputMPS = inputCPU.detach().clone().to('mps').requires_grad_()
            targetMPS = targetCPU.detach().clone().to('mps')

            # forward pass
            outputCPU = loss(inputCPU, targetCPU)
            outputMPS = loss(inputMPS, targetMPS)
            self.assertEqual(outputCPU, outputMPS)

            # backward pass
            if reduction != 'none':
                # chose 0.6 just to have the grad_output != 1
                outputCPU.backward(gradient=torch.full_like(outputCPU, 0.6))
                outputMPS.backward(gradient=torch.full_like(outputMPS, 0.6))
                self.assertEqual(inputCPU.grad, inputMPS.grad)

        helper([8, 5, 4], 'none')
        helper([7, 5, 2, 4], 'sum')
        # verify if changes in shape would cause cached graph lookup problems
        helper([7, 5, 2, 4, 6], 'sum')
        helper([8, 4, 5, 7, 6], 'mean')
        helper([1, 1, 32, 32], 'mean')

    def test_bce_loss_always_nonnegative(self):
        target = torch.ones(5, device='mps')
        input = torch.ones(5, device='mps')
        self.assertEqual((nn.BCELoss()(input, target) < 0).sum(), 0)

        target = torch.zeros(5, device='mps')
        input = torch.zeros(5, device='mps')
        self.assertEqual((nn.BCELoss()(input, target) < 0).sum(), 0)

    def test_bce_loss_size_mismatch(self):
        bceloss = nn.BCELoss()
        a = torch.rand(25, device='mps')
        b = torch.rand(25, 1, device='mps')
        with self.assertRaisesRegex(ValueError, r'Using a target size \('):
            bceloss(a, b)

    def test_bce_with_logits_gives_same_result_as_sigmoid_and_bce_loss_large_tensors_with_grad(self):
        x_size = 1024
        y_size = 256
        target = torch.rand(x_size, y_size, device='mps')

        for reduction in ['none', 'mean', 'sum']:
            output_sig = torch.rand(x_size, y_size, device='mps') - 0.5
            output_logits = output_sig.clone().detach()

            output_sig.requires_grad = True
            output_logits.requires_grad = True
            weight = torch.rand(y_size, device='mps')

            loss_sig = nn.BCELoss(weight, reduction=reduction)(
                torch.sigmoid(output_sig), target
            )
            loss_logits = nn.BCEWithLogitsLoss(weight, reduction=reduction)(
                output_logits, target
            )

            self.assertEqual(loss_logits, loss_sig)

            if reduction == 'none':
                grad = torch.rand(x_size, y_size, device='mps')
                loss_sig.backward(grad)
                loss_logits.backward(grad)
            else:
                loss_sig.backward()
                loss_logits.backward()

            self.assertEqual(output_sig.grad, output_logits.grad)

    def test_bce_with_logits_has_correct_grad_at_zero(self):
        output = torch.zeros(3, 1, requires_grad=True, device='mps')
        target = torch.zeros(3, 1, device='mps')
        nn.BCEWithLogitsLoss(reduction='sum')(output, target).backward()
        expected_grad = torch.empty(3, 1, device='mps').fill_(0.5)
        self.assertEqual(output.grad, expected_grad)

    def test_bce_with_logits_broadcasts_weights(self):
        target = torch.rand(16, 4, device='mps')
        output = torch.rand(16, 4, device='mps') - 0.5

        weight = torch.rand(4, device='mps')
        out1 = nn.BCEWithLogitsLoss(weight)(output, target)

        weight = weight.expand(16, 4).contiguous()
        out2 = nn.BCEWithLogitsLoss(weight)(output, target)

        self.assertEqual(out1, out2)

        weight = torch.rand(16, 1, device='mps')
        out1 = nn.BCEWithLogitsLoss(weight)(output, target)

        weight = weight.expand(16, 4).contiguous()
        out2 = nn.BCEWithLogitsLoss(weight)(output, target)

        self.assertEqual(out1, out2)

    def test_bce_with_logits_ones_in_pos_weights_are_the_same_as_none(self):
        target = torch.rand(64, 4, device='mps')
        output = torch.rand(64, 4, device='mps') - 0.5
        pos_weight = torch.ones(64, 4, device='mps')

        self.assertEqual(nn.BCEWithLogitsLoss()(output, target),
                         nn.BCEWithLogitsLoss(pos_weight=pos_weight)(output, target))

    def test_bce_with_logits_broadcasts_pos_weights(self):
        target = torch.rand(64, 4, device='mps')
        output = torch.rand(64, 4, device='mps') - 0.5
        pos_weight = torch.rand(4, device='mps')
        out1 = nn.BCEWithLogitsLoss(pos_weight=pos_weight)(output, target)

        pos_weight1 = pos_weight.expand(1, 4)
        out2 = nn.BCEWithLogitsLoss(pos_weight=pos_weight1)(output, target)

        pos_weight2 = pos_weight.expand(64, 4)
        out3 = nn.BCEWithLogitsLoss(pos_weight=pos_weight2)(output, target)

        self.assertEqual(out1, out2)
        self.assertEqual(out1, out3)

    def test_bce_with_logits_with_pos_weight_has_correct_grad_at_zero(self):
        output = torch.zeros(3, 1, requires_grad=True, device='mps')
        target = torch.zeros(3, 1, device='mps')
        pos_weight = torch.ones(3, 1, device='mps')
        nn.BCEWithLogitsLoss(pos_weight=pos_weight, reduction='sum')(output, target).backward()
        expected_grad = torch.empty(3, 1, device='mps').fill_(0.5)
        grad = output.grad
        self.assertEqual(grad, expected_grad)

    def test_bce_with_logits_stability(self):
        output = torch.tensor([0., -120.], device='mps')
        target = torch.tensor([0., 1.], device='mps')
        pos_weight = torch.tensor([1., 1.], device='mps')

        out1 = nn.BCEWithLogitsLoss()(output, target)
        self.assertTrue(torch.isfinite(out1).all().item())

        out2 = nn.BCEWithLogitsLoss(pos_weight=pos_weight)(output, target)
        self.assertTrue(torch.isfinite(out2).all().item())

    def test_bce_loss_broadcasts_weights(self):
        sigmoid = nn.Sigmoid()
        target = torch.rand(16, 4, device='mps')
        output = torch.rand(16, 4, device='mps') - 0.5

        weight = torch.rand(4, device='mps')
        out1 = nn.BCELoss(weight)(sigmoid(output), target)

        weight = weight.expand(16, 4).contiguous()
        out2 = nn.BCELoss(weight)(sigmoid(output), target)

        self.assertEqual(out1, out2)

        weight = torch.rand(16, 1, device='mps')
        out1 = nn.BCELoss(weight)(sigmoid(output), target)

        weight = weight.expand(16, 4).contiguous()
        out2 = nn.BCELoss(weight)(sigmoid(output), target)

        self.assertEqual(out1, out2)

    def test_log_softmax(self):
        values = [[[1.0, 2.0, 3.0], [4.0, 5.0, 6.0]], [[7.0, 8.0, 9.0], [10.0, 11.0, 12.0]]]
        cpu_x = torch.tensor(values, device='cpu', requires_grad=True)
        mps_x = torch.tensor(values, device='mps', requires_grad=True)

        cpu_log_softmax = F.log_softmax(cpu_x, dim=0)
        mps_log_softmax = F.log_softmax(mps_x, dim=0)
        self.assertEqual(cpu_log_softmax, mps_log_softmax.to('cpu'))

        cpu_grad = torch.ones_like(cpu_log_softmax)
        mps_grad = torch.ones_like(cpu_log_softmax).to('mps')

        cpu_log_softmax.backward(gradient=cpu_grad)
        mps_log_softmax.backward(gradient=mps_grad)

        self.assertEqual(cpu_x.grad, mps_x.grad.to('cpu'))

    def test_eq(self):
        values1 = [[[1.0, 2.0, 3.0], [4.0, 5.0, 6.0]], [[7.0, 8.0, 9.0], [10.0, 11.0, 12.0]]]
        values2 = [[[1.0, 2.0, 15.0], [4.0, 5.0, 6.0]], [[7.0, 8.0, 9.0], [0.0, 11.0, 12.0]]]
        mps_x = torch.tensor(values1, device='mps')
        mps_y = torch.tensor(values2, device='mps')
        cpu_x = torch.tensor(values1, device='cpu')
        cpu_y = torch.tensor(values2, device='cpu')
        result_mps = torch.eq(mps_x, mps_y)
        result_cpu = torch.eq(cpu_x, cpu_y)

        self.assertEqual(result_cpu, result_mps.to('cpu'))

    def test_eq_int64(self):
        values1 = [[[1, 2, 3], [4, 5, 6]], [[7, 8, 9], [10, 11, 12]]]
        values2 = [[[1, 2, 15], [4, 5, 6]], [[7, 8, 9], [0, 11, 12]]]
        mps_x = torch.tensor(values1, device='mps')
        mps_y = torch.tensor(values2, device='mps')
        cpu_x = torch.tensor(values1, device='cpu')
        cpu_y = torch.tensor(values2, device='cpu')
        result_mps = torch.eq(mps_x, mps_y)
        result_cpu = torch.eq(cpu_x, cpu_y)

        self.assertEqual(result_cpu, result_mps.to('cpu'))

    def test_ne(self):
        def helper(shape):
            cpu_x = torch.randn(shape, device='cpu', dtype=torch.float)
            cpu_y = torch.randn(shape, device='cpu', dtype=torch.float)
            mps_x = cpu_x.detach().clone().to('mps')
            mps_y = cpu_y.detach().clone().to('mps')
            result_mps = torch.ne(mps_x, mps_y)
            result_cpu = torch.ne(cpu_x, cpu_y)

            self.assertEqual(result_cpu, result_mps.to('cpu'))

        helper((2, 3, 4, 5))

    def test_ne_scalar(self):
        def helper(shape):
            cpu_x = torch.randn(shape, device='cpu', dtype=torch.float)
            mps_x = cpu_x.detach().clone().to('mps')
            result_mps = torch.ne(mps_x, 0.0)
            result_cpu = torch.ne(cpu_x, 0.0)

            self.assertEqual(result_cpu, result_mps.to('cpu'))

        helper((2, 3, 4, 5))

    def test_lt(self):
        def helper(shape):
            cpu_x = torch.randn(shape, device='cpu', dtype=torch.float)
            cpu_y = torch.randn(shape, device='cpu', dtype=torch.float)
            mps_x = cpu_x.detach().clone().to('mps')
            mps_y = cpu_y.detach().clone().to('mps')
            result_mps = torch.lt(mps_x, mps_y)
            result_cpu = torch.lt(cpu_x, cpu_y)

            self.assertEqual(result_cpu, result_mps.to('cpu'))

        helper((2, 3, 4, 5))

    def test_lt_scalar(self):
        def helper(shape):
            cpu_x = torch.randn(shape, device='cpu', dtype=torch.float)
            mps_x = cpu_x.detach().clone().to('mps')
            result_mps = torch.lt(mps_x, 0.0)
            result_cpu = torch.lt(cpu_x, 0.0)

            self.assertEqual(result_cpu, result_mps.to('cpu'))

        helper((2, 3, 4, 5))

    def test_le(self):
        def helper(shape):
            cpu_x = torch.randn(shape, device='cpu', dtype=torch.float)
            cpu_y = torch.randn(shape, device='cpu', dtype=torch.float)
            mps_x = cpu_x.detach().clone().to('mps')
            mps_y = cpu_y.detach().clone().to('mps')
            result_mps = torch.le(mps_x, mps_y)
            result_cpu = torch.le(cpu_x, cpu_y)

            self.assertEqual(result_cpu, result_mps.to('cpu'))

        helper((2, 3, 4, 5))

    def test_le_scalar(self):
        def helper(shape):
            cpu_x = torch.randn(shape, device='cpu', dtype=torch.float)
            mps_x = cpu_x.detach().clone().to('mps')
            result_mps = torch.le(mps_x, 0.0)
            result_cpu = torch.le(cpu_x, 0.0)

            self.assertEqual(result_cpu, result_mps.to('cpu'))

        helper((2, 3, 4, 5))

    def test_ge(self):
        def helper(shape):
            cpu_x = torch.randn(shape, device='cpu', dtype=torch.float)
            cpu_y = torch.randn(shape, device='cpu', dtype=torch.float)
            mps_x = cpu_x.detach().clone().to('mps')
            mps_y = cpu_y.detach().clone().to('mps')
            result_mps = torch.ge(mps_x, mps_y)
            result_cpu = torch.ge(cpu_x, cpu_y)

            self.assertEqual(result_cpu, result_mps.to('cpu'))

        helper((2, 3, 4, 5))

    def test_ge_scalar(self):
        def helper(shape):
            cpu_x = torch.randn(shape, device='cpu', dtype=torch.float)
            mps_x = cpu_x.detach().clone().to('mps')
            result_mps = torch.ge(mps_x, 0.0)
            result_cpu = torch.ge(cpu_x, 0.0)

            self.assertEqual(result_cpu, result_mps.to('cpu'))

        helper((2, 3, 4, 5))

    def test_gt(self):
        def helper(shape):
            cpu_x = torch.randn(shape, device='cpu', dtype=torch.float)
            cpu_y = torch.randn(shape, device='cpu', dtype=torch.float)
            mps_x = cpu_x.detach().clone().to('mps')
            mps_y = cpu_y.detach().clone().to('mps')
            result_mps = torch.gt(mps_x, mps_y)
            result_cpu = torch.gt(cpu_x, cpu_y)

            self.assertEqual(result_cpu, result_mps.to('cpu'))

        helper((2, 3, 4, 5))

    def test_gt_scalar(self):
        def helper(shape):
            cpu_x = torch.randn(shape, device='cpu', dtype=torch.float)
            mps_x = cpu_x.detach().clone().to('mps')
            result_mps = torch.gt(mps_x, 0.0)
            result_cpu = torch.gt(cpu_x, 0.0)

            self.assertEqual(result_cpu, result_mps.to('cpu'))

        helper((2, 3, 4, 5))

    # Test forward argmin argmax
    def test_argmin_argmax(self):
        def helper(n, c, h, w, reduction_type, dtype=torch.float32):
            if reduction_type == "max":
                arg_reduction_fn = torch.argmax
            else:
                arg_reduction_fn = torch.argmin

            cpu_x = None
            x = None
            if(dtype not in [torch.float32, torch.bool]):
                cpu_x = torch.randint(50, (n, c, h, w), device='cpu', dtype=dtype, requires_grad=False)
                x = cpu_x.detach().clone().to('mps')
            elif (dtype == torch.bool):
                cpu_x = torch.randint(2, (n, c, h, w), device='cpu', dtype=dtype, requires_grad=False)
                x = cpu_x.detach().clone().to('mps')
            else:
                cpu_x = torch.randn(n, c, h, w, device='cpu', dtype=dtype, requires_grad=True)
                x = cpu_x.detach().clone().to('mps').requires_grad_()

            y = arg_reduction_fn(x)
            ref_y = arg_reduction_fn(cpu_x)
            self.assertEqual(y, ref_y)

            y_0 = arg_reduction_fn(x, dim=0)
            refy_0 = arg_reduction_fn(cpu_x, dim=0)
            self.assertEqual(y_0, refy_0)

            y_0dim = arg_reduction_fn(x, dim=0, keepdim=True)
            refy_0dim = arg_reduction_fn(cpu_x, dim=0, keepdim=True)
            self.assertEqual(y_0dim, refy_0dim)

            y_1 = arg_reduction_fn(x, dim=1)
            refy_1 = arg_reduction_fn(cpu_x, dim=1)
            self.assertEqual(y_1, refy_1)

            y_1dim = arg_reduction_fn(x, dim=1, keepdim=True)
            refy_1dim = arg_reduction_fn(cpu_x, dim=1, keepdim=True)
            self.assertEqual(y_1dim, refy_1dim)

            y_2 = arg_reduction_fn(x, dim=2)
            refy_2 = arg_reduction_fn(cpu_x, dim=2)
            self.assertEqual(y_2, refy_2)

            y_2dim = arg_reduction_fn(x, dim=2, keepdim=True)
            refy_2dim = arg_reduction_fn(cpu_x, dim=2, keepdim=True)
            self.assertEqual(y_2dim, refy_2dim)

            y_3 = arg_reduction_fn(x, dim=3)
            refy_3 = arg_reduction_fn(cpu_x, dim=3)
            self.assertEqual(y_3, refy_3)

            y_3dim = arg_reduction_fn(x, dim=3, keepdim=True)
            refy_3dim = arg_reduction_fn(cpu_x, dim=3, keepdim=True)
            self.assertEqual(y_3dim, refy_3dim)

        helper(2, 8, 4, 4, "max", torch.float32)
        helper(2, 8, 4, 4, "max", torch.int32)
        helper(2, 8, 4, 4, "max", torch.float16)
        helper(2, 8, 4, 4, "max", torch.int64)
        helper(2, 8, 4, 4, "min", torch.float32)
        helper(2, 8, 4, 4, "min", torch.int32)
        helper(2, 8, 4, 4, "min", torch.float16)
        helper(2, 8, 4, 4, "min", torch.int64)

    # Test forward max
    # Note - don't test grad now
    def test_max_el(self):
        def helper(n, c, h, w, dtype=torch.float32):

            if(dtype not in [torch.float32, torch.bool]):
                cpu_x = torch.randint(50, (n, c, h, w), device='cpu', dtype=dtype, requires_grad=False)
                x = cpu_x.detach().clone().to('mps')
            elif (dtype == torch.bool):
                cpu_x = torch.randint(2, (n, c, h, w), device='cpu', dtype=dtype, requires_grad=False)
                x = cpu_x.detach().clone().to('mps')
            else:
                cpu_x = torch.randn(n, c, h, w, device='cpu', dtype=dtype, requires_grad=True)
                x = cpu_x.detach().clone().to('mps')

            ref_y = torch.max(cpu_x)
            y = torch.max(x)
            self.assertEqual(y, ref_y)

            for dim in [0, 1, 2, 3]:
                for keepdim in [True, False]:
                    y, idx = torch.max(x, dim=dim, keepdim=keepdim)
                    refy, refidx = torch.max(cpu_x, dim=dim, keepdim=keepdim)
                    self.assertEqual(y, refy)
                    self.assertEqual(idx, refidx)

            y_0 = torch.ones(c, h, w, device='mps', dtype=dtype)
            idx_0 = torch.ones(c, h, w, device='mps', dtype=torch.int64)
            torch.max(x, dim=0, out=(y_0, idx_0))
            refy_0, refidx_0 = torch.max(cpu_x, dim=0)
            self.assertEqual(y_0, refy_0)
            self.assertEqual(idx_0, refidx_0)

            y_0dim = torch.ones(1, c, h, w, device='mps', dtype=dtype)
            idx_0dim = torch.ones(1, c, h, w, device='mps', dtype=torch.int64)
            torch.max(x, dim=0, keepdim=True, out=(y_0dim, idx_0dim))
            refy_0dim, refidx_0dim = torch.max(cpu_x, dim=0, keepdim=True)
            self.assertEqual(y_0dim, refy_0dim)
            self.assertEqual(idx_0dim, refidx_0dim)

            y_1 = torch.ones(n, h, w, device='mps', dtype=dtype)
            idx_1 = torch.ones(n, h, w, device='mps', dtype=torch.int64)
            torch.max(x, dim=1, out=(y_1, idx_1))
            refy_1, refidx_1 = torch.max(cpu_x, dim=1)
            self.assertEqual(y_1, refy_1)
            self.assertEqual(idx_1, refidx_1)

            y_1dim = torch.ones(n, 1, h, w, device='mps', dtype=dtype)
            idx_1dim = torch.ones(n, 1, h, w, device='mps', dtype=torch.int64)
            torch.max(x, dim=1, keepdim=True, out=(y_1dim, idx_1dim))
            refy_1dim, refidx_1dim = torch.max(cpu_x, keepdim=True, dim=1)
            self.assertEqual(y_1dim, refy_1dim)
            self.assertEqual(idx_1dim, refidx_1dim)

            y_2 = torch.ones(n, c, w, device='mps', dtype=dtype)
            idx_2 = torch.ones(n, c, w, device='mps', dtype=torch.int64)
            torch.max(x, dim=2, out=(y_2, idx_2))
            refy_2, refidx_2 = torch.max(cpu_x, dim=2)
            self.assertEqual(y_2, refy_2)
            self.assertEqual(idx_2, refidx_2)

            y_2dim = torch.ones(n, c, 1, w, device='mps', dtype=dtype)
            idx_2dim = torch.ones(n, c, 1, w, device='mps', dtype=torch.int64)
            torch.max(x, dim=2, keepdim=True, out=(y_2dim, idx_2dim))
            refy_2dim, refidx_2dim = torch.max(cpu_x, dim=2, keepdim=True,)
            self.assertEqual(y_2dim, refy_2dim)
            self.assertEqual(idx_2dim, refidx_2dim)

            y_3 = torch.ones(n, c, h, device='mps', dtype=dtype)
            idx_3 = torch.ones(n, c, h, device='mps', dtype=torch.int64)
            torch.max(x, dim=3, out=(y_3, idx_3))
            refy_3, refidx_3 = torch.max(cpu_x, dim=3)
            self.assertEqual(y_3, refy_3)
            self.assertEqual(idx_3, refidx_3)

            y_3dim = torch.ones(n, c, h, 1, device='mps', dtype=dtype)
            idx_3dim = torch.ones(n, c, h, 1, device='mps', dtype=torch.int64)
            torch.max(x, dim=3, keepdim=True, out=(y_3dim, idx_3dim))
            refy_3dim, refidx_3dim = torch.max(cpu_x, dim=3, keepdim=True,)
            self.assertEqual(y_3dim, refy_3dim)
            self.assertEqual(idx_3dim, refidx_3dim)

        helper(2, 8, 4, 5, torch.float32)
        helper(2, 8, 4, 5, torch.int32)
        # helper(2, 8, 4, 5, torch.int64)

    def test_any(self):
        def helper(shape):
            input_xs = []
            prod = 1

            for i in range(len(shape)):
                prod *= shape[i]
            input_xs.append(torch.randn(prod, dtype=torch.float).reshape(shape))
            input_xs.append(torch.arange(0, prod, dtype=torch.float).reshape(shape))
            input_xs.append(torch.ones(prod, dtype=torch.float).reshape(shape))
            input_xs.append(torch.zeros(prod, dtype=torch.float).reshape(shape))
            input_xs.append(torch.arange(0, prod, dtype=torch.int).reshape(shape))
            input_xs.append(torch.ones(prod, dtype=torch.int).reshape(shape))
            input_xs.append(torch.zeros(prod, dtype=torch.int).reshape(shape))
            input_xs.append(torch.arange(0, prod, dtype=torch.int).reshape(shape).bool())
            input_xs.append(torch.ones(prod, dtype=torch.int).reshape(shape).bool())
            input_xs.append(torch.zeros(prod, dtype=torch.int).reshape(shape).bool())

            for i, cpu_x in enumerate(input_xs):
                x = cpu_x.detach().clone().to('mps')
                y = torch.any(x)
                ref_y = torch.any(cpu_x)
                self.assertEqual(y, ref_y)

                y_0 = torch.any(x, dim=0)
                refy_0 = torch.any(cpu_x, dim=0)
                self.assertEqual(y_0, refy_0)

                y_0dim = torch.any(x, dim=0, keepdim=True)
                refy_0dim = torch.any(cpu_x, dim=0, keepdim=True)
                self.assertEqual(y_0dim, refy_0dim)

                y_0dim = torch.any(x, dim=0, keepdim=True)
                refy_0dim = torch.any(cpu_x, dim=0, keepdim=True)
                self.assertEqual(y_0dim, refy_0dim)

                y_1 = torch.any(x, dim=1)
                refy_1 = torch.any(cpu_x, dim=1)
                self.assertEqual(y_1, refy_1)

                y_1dim = torch.any(x, dim=1, keepdim=True)
                refy_1dim = torch.any(cpu_x, dim=1, keepdim=True)
                self.assertEqual(y_1dim, refy_1dim)

                if (len(shape) > 2):
                    y_2 = torch.any(x, dim=2)
                    refy_2 = torch.any(cpu_x, dim=2)
                    self.assertEqual(y_2, refy_2)

                    y_2dim = torch.any(x, dim=2, keepdim=True)
                    refy_2dim = torch.any(cpu_x, dim=2, keepdim=True)
                    self.assertEqual(y_2dim, refy_2dim)

                    y_3 = torch.any(x, dim=3)
                    refy_3 = torch.any(cpu_x, dim=3)
                    self.assertEqual(y_3, refy_3)

                    y_3dim = torch.any(x, dim=3, keepdim=True)
                    refy_3dim = torch.any(cpu_x, dim=3, keepdim=True)
                    self.assertEqual(y_3dim, refy_3dim)
        helper((1, 1, 1, 1))
        helper((1, 1, 3, 3))
        helper((7, 13))
        helper((2, 8, 4, 5))

    def test_all(self):
        def helper(shape):
            input_xs = []
            prod = 1

            for i in range(len(shape)):
                prod *= shape[i]
            input_xs.append(torch.randn(prod, dtype=torch.float).reshape(shape))
            input_xs.append(torch.arange(0, prod, dtype=torch.float).reshape(shape))
            input_xs.append(torch.ones(prod, dtype=torch.float).reshape(shape))
            input_xs.append(torch.zeros(prod, dtype=torch.float).reshape(shape))
            input_xs.append(torch.arange(0, prod, dtype=torch.int).reshape(shape))
            input_xs.append(torch.ones(prod, dtype=torch.int).reshape(shape))
            input_xs.append(torch.zeros(prod, dtype=torch.int).reshape(shape))
            input_xs.append(torch.arange(0, prod, dtype=torch.int).reshape(shape).bool())
            input_xs.append(torch.ones(prod, dtype=torch.int).reshape(shape).bool())
            input_xs.append(torch.zeros(prod, dtype=torch.int).reshape(shape).bool())

            for i, cpu_x in enumerate(input_xs):
                x = cpu_x.detach().clone().to('mps')
                y = torch.all(x)
                ref_y = torch.all(cpu_x)
                self.assertEqual(y, ref_y)

                y_0 = torch.all(x, dim=0)
                refy_0 = torch.all(cpu_x, dim=0)
                self.assertEqual(y_0, refy_0)

                y_0dim = torch.all(x, dim=0, keepdim=True)
                refy_0dim = torch.all(cpu_x, dim=0, keepdim=True)
                self.assertEqual(y_0dim, refy_0dim)

                y_0dim = torch.all(x, dim=0, keepdim=True)
                refy_0dim = torch.all(cpu_x, dim=0, keepdim=True)
                self.assertEqual(y_0dim, refy_0dim)

                y_1 = torch.all(x, dim=1)
                refy_1 = torch.all(cpu_x, dim=1)
                self.assertEqual(y_1, refy_1)

                y_1dim = torch.all(x, dim=1, keepdim=True)
                refy_1dim = torch.all(cpu_x, dim=1, keepdim=True)
                self.assertEqual(y_1dim, refy_1dim)
                if (len(shape) > 2):
                    y_2 = torch.all(x, dim=2)
                    refy_2 = torch.all(cpu_x, dim=2)
                    self.assertEqual(y_2, refy_2)

                    y_2dim = torch.all(x, dim=2, keepdim=True)
                    refy_2dim = torch.all(cpu_x, dim=2, keepdim=True)
                    self.assertEqual(y_2dim, refy_2dim)

                    y_3 = torch.all(x, dim=3)
                    refy_3 = torch.all(cpu_x, dim=3)
                    self.assertEqual(y_3, refy_3)

                    y_3dim = torch.all(x, dim=3, keepdim=True)
                    refy_3dim = torch.all(cpu_x, dim=3, keepdim=True)
                    self.assertEqual(y_3dim, refy_3dim)

        helper((1, 1, 1, 1))
        helper((1, 1, 3, 3))
        helper((7, 13))
        helper((2, 8, 4, 5))

    # Test forward min
    def test_min_el(self):
        def helper(n, c, h, w):
            cpu_x = torch.randn(n, c, h, w, device='cpu', dtype=torch.float, requires_grad=False)
            x = cpu_x.detach().clone().to('mps')

            y = torch.min(x)
            ref_y = torch.min(cpu_x)
            self.assertEqual(y, ref_y)

            y_0, idx_0 = torch.min(x, dim=0)
            refy_0, refidx_0 = torch.min(cpu_x, dim=0)
            self.assertEqual(y_0, refy_0)
            self.assertEqual(idx_0, refidx_0)

            y_0 = torch.ones(c, h, w, device='mps', dtype=torch.float)
            idx_0 = torch.ones(c, h, w, device='mps', dtype=torch.int64)
            torch.min(x, dim=0, out=(y_0, idx_0))
            refy_0, refidx_0 = torch.min(cpu_x, dim=0)
            self.assertEqual(y_0, refy_0)
            self.assertEqual(idx_0, refidx_0)

            y_0dim, idx_0dim = torch.min(x, dim=0, keepdim=True)
            refy_0dim, refidx_0dim = torch.min(cpu_x, dim=0, keepdim=True)
            self.assertEqual(y_0dim, refy_0dim)
            self.assertEqual(idx_0dim, refidx_0dim)

            y_0dim = torch.ones(1, c, h, w, device='mps', dtype=torch.float)
            idx_0dim = torch.ones(1, c, h, w, device='mps', dtype=torch.int64)
            torch.min(x, dim=0, keepdim=True, out=(y_0dim, idx_0dim))
            refy_0dim, refidx_0dim = torch.min(cpu_x, dim=0, keepdim=True)
            self.assertEqual(y_0dim, refy_0dim)
            self.assertEqual(idx_0dim, refidx_0dim)

            y_1, idx_1 = torch.min(x, dim=1)
            refy_1, refidx_1 = torch.min(cpu_x, dim=1)
            self.assertEqual(y_1, refy_1)
            self.assertEqual(idx_1, refidx_1)

            y_1 = torch.ones(n, h, w, device='mps', dtype=torch.float)
            idx_1 = torch.ones(n, h, w, device='mps', dtype=torch.int64)
            torch.min(x, dim=1, out=(y_1, idx_1))
            refy_1, refidx_1 = torch.min(cpu_x, dim=1)
            self.assertEqual(y_1, refy_1)
            self.assertEqual(idx_1, refidx_1)

            y_1dim, idx_1dim = torch.min(x, dim=1, keepdim=True)
            refy_1dim, refidx_1dim = torch.min(cpu_x, dim=1, keepdim=True)
            self.assertEqual(y_1dim, refy_1dim)
            self.assertEqual(idx_1dim, refidx_1dim)

            y_1dim = torch.ones(n, 1, h, w, device='mps', dtype=torch.float)
            idx_1dim = torch.ones(n, 1, h, w, device='mps', dtype=torch.int64)
            torch.min(x, dim=1, keepdim=True, out=(y_1dim, idx_1dim))
            refy_1dim, refidx_1dim = torch.min(cpu_x, keepdim=True, dim=1)
            self.assertEqual(y_1dim, refy_1dim)
            self.assertEqual(idx_1dim, refidx_1dim)

            y_2, idx_2 = torch.min(x, dim=2)
            refy_2, refidx_2 = torch.min(cpu_x, dim=2)
            self.assertEqual(y_2, refy_2)
            self.assertEqual(idx_2, refidx_2)

            y_2 = torch.ones(n, c, w, device='mps', dtype=torch.float)
            idx_2 = torch.ones(n, c, w, device='mps', dtype=torch.int64)
            torch.min(x, dim=2, out=(y_2, idx_2))
            refy_2, refidx_2 = torch.min(cpu_x, dim=2)
            self.assertEqual(y_2, refy_2)
            self.assertEqual(idx_2, refidx_2)

            y_2dim, idx_2dim = torch.min(x, dim=2, keepdim=True)
            refy_2dim, refidx_2dim = torch.min(cpu_x, dim=2, keepdim=True)
            self.assertEqual(y_2dim, refy_2dim)
            self.assertEqual(idx_2dim, refidx_2dim)

            y_2dim = torch.ones(n, c, 1, w, device='mps', dtype=torch.float)
            idx_2dim = torch.ones(n, c, 1, w, device='mps', dtype=torch.int64)
            torch.min(x, dim=2, keepdim=True, out=(y_2dim, idx_2dim))
            refy_2dim, refidx_2dim = torch.min(cpu_x, dim=2, keepdim=True,)
            self.assertEqual(y_2dim, refy_2dim)
            self.assertEqual(idx_2dim, refidx_2dim)

            y_3, idx_3 = torch.min(x, dim=3)
            refy_3, refidx_3 = torch.min(cpu_x, dim=3)
            self.assertEqual(y_3, refy_3)
            self.assertEqual(idx_3, refidx_3)

            y_3 = torch.ones(n, c, h, device='mps', dtype=torch.float)
            idx_3 = torch.ones(n, c, h, device='mps', dtype=torch.int64)
            torch.min(x, dim=3, out=(y_3, idx_3))
            refy_3, refidx_3 = torch.min(cpu_x, dim=3)
            self.assertEqual(y_3, refy_3)
            self.assertEqual(idx_3, refidx_3)

            y_3dim, idx_3dim = torch.min(x, dim=3, keepdim=True)
            refy_3dim, refidx_3dim = torch.min(cpu_x, dim=3, keepdim=True)
            self.assertEqual(y_3dim, refy_3dim)
            self.assertEqual(idx_3dim, refidx_3dim)

            y_3dim = torch.ones(n, c, h, 1, device='mps', dtype=torch.float)
            idx_3dim = torch.ones(n, c, h, 1, device='mps', dtype=torch.int64)
            torch.min(x, dim=3, keepdim=True, out=(y_3dim, idx_3dim))
            refy_3dim, refidx_3dim = torch.min(cpu_x, dim=3, keepdim=True,)
            self.assertEqual(y_3dim, refy_3dim)
            self.assertEqual(idx_3dim, refidx_3dim)

        helper(2, 8, 4, 5)

    # Test forward sum
    def test_sum(self):
        def helper(n, c, h, w, dtype=torch.float32):
            cpu_x = None
            x = None
            if(dtype not in [torch.float32, torch.bool]):
                cpu_x = torch.randint(50, (n, c, h, w), device='cpu', dtype=dtype, requires_grad=False)
                x = cpu_x.detach().clone().to('mps')
            elif (dtype == torch.bool):
                cpu_x = torch.randint(2, (n, c, h, w), device='cpu', dtype=dtype, requires_grad=False)
                x = cpu_x.detach().clone().to('mps')
            else:
                cpu_x = torch.randn(n, c, h, w, device='cpu', dtype=dtype, requires_grad=True)
                x = cpu_x.detach().clone().to('mps').requires_grad_()

            all_sum = torch.sum(x)
            all_sum_cpu = torch.sum(cpu_x)

            self.assertEqual(all_sum, all_sum_cpu)

            nil_dim_sum = torch.sum(x, dim=[])
            nil_dim_sum_cpu = torch.sum(cpu_x, dim=[])

            self.assertEqual(nil_dim_sum, nil_dim_sum_cpu)

            nil_dim_sum_keepdim = torch.sum(x, dim=[], keepdim=True)
            nil_dim_sum_cpu_keepdim = torch.sum(cpu_x, dim=[], keepdim=True)

            self.assertEqual(nil_dim_sum_keepdim, nil_dim_sum_cpu_keepdim)

            zero_dim_sum = torch.sum(x, dim=[0])
            zero_dim_sum_cpu = torch.sum(cpu_x, dim=[0])

            self.assertEqual(zero_dim_sum, zero_dim_sum_cpu)

            zero_dim_sum_keepdim = torch.sum(x, dim=[0], keepdim=True)
            zero_dim_sum_cpu_keepdim = torch.sum(cpu_x, dim=[0], keepdim=True)

            self.assertEqual(zero_dim_sum_keepdim, zero_dim_sum_cpu_keepdim)

            zero_one_dim_sum = torch.sum(x, dim=[0, 1])
            zero_one_dim_sum_cpu = torch.sum(cpu_x, dim=[0, 1])

            self.assertEqual(zero_one_dim_sum, zero_one_dim_sum_cpu)

            zero_one_dim_sum_keepdim = torch.sum(x, dim=[0, 1], keepdim=True)
            zero_one_dim_sum_cpu_keepdim = torch.sum(cpu_x, dim=[0, 1], keepdim=True)

            self.assertEqual(zero_one_dim_sum_keepdim, zero_one_dim_sum_cpu_keepdim)

            two_three_dim_sum = torch.sum(x, dim=[2, 3])
            two_three_dim_sum_cpu = torch.sum(cpu_x, dim=[2, 3])

            self.assertEqual(two_three_dim_sum, two_three_dim_sum_cpu)

            two_three_keepdim_sum = torch.sum(x, dim=[2, 3], keepdim=True)
            two_three_dim_keepsum_cpu = torch.sum(cpu_x, dim=[2, 3], keepdim=True)

            self.assertEqual(two_three_keepdim_sum, two_three_dim_keepsum_cpu)

        helper(2, 8, 4, 5)
        helper(2, 8, 4, 5, dtype=torch.int32)
        helper(2, 8, 4, 5, dtype=torch.int64)
        helper(2, 8, 4, 5, dtype=torch.bool)

    # Test forward prod
    def test_prod(self):
        def helper(shape, dtype=torch.float32):
            cpu_x = None
            x = None
            if(dtype not in [torch.float32, torch.bool]):
                cpu_x = torch.randint(1, 6, shape, device='cpu', dtype=dtype, requires_grad=False)
                x = cpu_x.detach().clone().to('mps')
            elif (dtype == torch.bool):
                cpu_x = torch.randint(2, shape, device='cpu', dtype=dtype, requires_grad=False)
                x = cpu_x.detach().clone().to('mps')
            else:
                cpu_x = torch.randn(shape, device='cpu', dtype=dtype, requires_grad=True)
                x = cpu_x.detach().clone().to('mps').requires_grad_()

            all_prod = torch.prod(x)
            all_prod_cpu = torch.prod(cpu_x)

            self.assertEqual(all_prod, all_prod_cpu)

            for dim in range(len(shape)):
                dim_prod = torch.prod(x, dim=dim)
                dim_prod_cpu = torch.prod(cpu_x, dim=dim)

                self.assertEqual(dim_prod, dim_prod_cpu)

                dim_prod_keepdim = torch.prod(x, dim=dim, keepdim=True)
                dim_prod_cpu_keepdim = torch.prod(cpu_x, dim=dim, keepdim=True)

                self.assertEqual(dim_prod_keepdim, dim_prod_cpu_keepdim)

        for dtype in [torch.float32, torch.int32, torch.int64, torch.bool]:
            helper((2, 3), dtype)

    # Test forward mean
    def test_mean(self):
        def helper(n, c, h, w):
            cpu_x = torch.randn(n, c, h, w, device='cpu', dtype=torch.float, requires_grad=True)
            x = cpu_x.detach().clone().to('mps').requires_grad_()

            all_mean = torch.mean(x)
            all_mean_cpu = torch.mean(cpu_x)

            self.assertEqual(all_mean, all_mean_cpu)

            nil_dim_mean = torch.mean(x, dim=[])
            nil_dim_mean_cpu = torch.mean(cpu_x, dim=[])

            self.assertEqual(nil_dim_mean, nil_dim_mean_cpu)

            nil_dim_mean_keepdim = torch.mean(x, dim=[], keepdim=True)
            nil_dim_mean_cpu_keepdim = torch.mean(cpu_x, dim=[], keepdim=True)

            self.assertEqual(nil_dim_mean_keepdim, nil_dim_mean_cpu_keepdim)

            zero_dim_mean = torch.mean(x, dim=[0])
            zero_dim_mean_cpu = torch.mean(cpu_x, dim=[0])

            self.assertEqual(zero_dim_mean, zero_dim_mean_cpu)

            zero_dim_mean_keepdim = torch.mean(x, dim=[0], keepdim=True)
            zero_dim_mean_cpu_keepdim = torch.mean(cpu_x, dim=[0], keepdim=True)

            self.assertEqual(zero_dim_mean_keepdim, zero_dim_mean_cpu_keepdim)

            zero_one_dim_mean = torch.mean(x, dim=[0, 1])
            zero_one_dim_mean_cpu = torch.mean(cpu_x, dim=[0, 1])

            self.assertEqual(zero_one_dim_mean, zero_one_dim_mean_cpu)

            zero_one_dim_mean_keepdim = torch.mean(x, dim=[0, 1], keepdim=True)
            zero_one_dim_mean_cpu_keepdim = torch.mean(cpu_x, dim=[0, 1], keepdim=True)

            self.assertEqual(zero_one_dim_mean_keepdim, zero_one_dim_mean_cpu_keepdim)

            two_three_dim_mean = torch.mean(x, dim=[2, 3])
            two_three_dim_mean_cpu = torch.mean(cpu_x, dim=[2, 3])

            self.assertEqual(two_three_dim_mean, two_three_dim_mean_cpu)

            two_three_keepdim_mean = torch.mean(x, dim=[2, 3], keepdim=True)
            two_three_dim_keepmean_cpu = torch.mean(cpu_x, dim=[2, 3], keepdim=True)

            self.assertEqual(two_three_keepdim_mean, two_three_dim_keepmean_cpu)

        helper(2, 8, 4, 5)

    # Test std
    def test_std(self):
        def helper(shape):
            cpu_x = torch.randn(shape, device='cpu', dtype=torch.float, requires_grad=False)
            x = cpu_x.detach().clone().to('mps')

            all_std = torch.std(x, unbiased=False)
            all_std_cpu = torch.std(cpu_x, unbiased=False)

            self.assertEqual(all_std, all_std_cpu)

            nil_dim_std = torch.std(x, dim=[], unbiased=False)
            nil_dim_std_cpu = torch.std(cpu_x, dim=[], unbiased=False)

            self.assertEqual(nil_dim_std, nil_dim_std_cpu)

            nil_dim_std_keepdim = torch.std(x, dim=[], keepdim=True, unbiased=False)
            nil_dim_std_cpu_keepdim = torch.std(cpu_x, dim=[], keepdim=True, unbiased=False)

            self.assertEqual(nil_dim_std_keepdim, nil_dim_std_cpu_keepdim)

            zero_dim_std = torch.std(x, dim=[0], unbiased=False)
            zero_dim_std_cpu = torch.std(cpu_x, dim=[0], unbiased=False)

            self.assertEqual(zero_dim_std, zero_dim_std_cpu)

            zero_dim_std_keepdim = torch.std(x, dim=[0], keepdim=True, unbiased=False)
            zero_dim_std_cpu_keepdim = torch.std(cpu_x, dim=[0], keepdim=True, unbiased=False)

            self.assertEqual(zero_dim_std_keepdim, zero_dim_std_cpu_keepdim)

            zero_one_dim_std = torch.std(x, dim=[0, 1], unbiased=False)
            zero_one_dim_std_cpu = torch.std(cpu_x, dim=[0, 1], unbiased=False)

            self.assertEqual(zero_one_dim_std, zero_one_dim_std_cpu)

            zero_one_dim_std_keepdim = torch.std(x, dim=[0, 1], keepdim=True, unbiased=False)
            zero_one_dim_std_cpu_keepdim = torch.std(cpu_x, dim=[0, 1], keepdim=True, unbiased=False)

            self.assertEqual(zero_one_dim_std_keepdim, zero_one_dim_std_cpu_keepdim)

            two_three_dim_std = torch.std(x, dim=[2, 3], unbiased=False)
            two_three_dim_std_cpu = torch.std(cpu_x, dim=[2, 3], unbiased=False)

            self.assertEqual(two_three_dim_std, two_three_dim_std_cpu)

            two_three_keepdim_std = torch.std(x, dim=[2, 3], keepdim=True, unbiased=False)
            two_three_dim_keepstd_cpu = torch.std(cpu_x, dim=[2, 3], keepdim=True, unbiased=False)

            self.assertEqual(two_three_keepdim_std, two_three_dim_keepstd_cpu)

            all_std = torch.std(x, unbiased=True)
            all_std_cpu = torch.std(cpu_x, unbiased=True)

            self.assertEqual(all_std, all_std_cpu)

            nil_dim_std = torch.std(x, dim=[], unbiased=True)
            nil_dim_std_cpu = torch.std(cpu_x, dim=[], unbiased=True)

            self.assertEqual(nil_dim_std, nil_dim_std_cpu)

            nil_dim_std_keepdim = torch.std(x, dim=[], keepdim=True, unbiased=True)
            nil_dim_std_cpu_keepdim = torch.std(cpu_x, dim=[], keepdim=True, unbiased=True)

            self.assertEqual(nil_dim_std_keepdim, nil_dim_std_cpu_keepdim)

            zero_dim_std = torch.std(x, dim=[0], unbiased=True)
            zero_dim_std_cpu = torch.std(cpu_x, dim=[0], unbiased=True)

            self.assertEqual(zero_dim_std, zero_dim_std_cpu)

            zero_dim_std_keepdim = torch.std(x, dim=[0], keepdim=True, unbiased=True)
            zero_dim_std_cpu_keepdim = torch.std(cpu_x, dim=[0], keepdim=True, unbiased=True)

            self.assertEqual(zero_dim_std_keepdim, zero_dim_std_cpu_keepdim)

            zero_one_dim_std = torch.std(x, dim=[0, 1], unbiased=True)
            zero_one_dim_std_cpu = torch.std(cpu_x, dim=[0, 1], unbiased=True)

            self.assertEqual(zero_one_dim_std, zero_one_dim_std_cpu)

            zero_one_dim_std_keepdim = torch.std(x, dim=[0, 1], keepdim=True, unbiased=True)
            zero_one_dim_std_cpu_keepdim = torch.std(cpu_x, dim=[0, 1], keepdim=True, unbiased=True)

            self.assertEqual(zero_one_dim_std_keepdim, zero_one_dim_std_cpu_keepdim)

            two_three_dim_std = torch.std(x, dim=[2, 3], unbiased=True)
            two_three_dim_std_cpu = torch.std(cpu_x, dim=[2, 3], unbiased=True)

            self.assertEqual(two_three_dim_std, two_three_dim_std_cpu)

            two_three_keepdim_std = torch.std(x, dim=[2, 3], keepdim=True, unbiased=True)
            two_three_dim_keepstd_cpu = torch.std(cpu_x, dim=[2, 3], keepdim=True, unbiased=True)

            self.assertEqual(two_three_keepdim_std, two_three_dim_keepstd_cpu)

        helper((4, 5, 6, 7))
        # verify if a change in shape of input would cause problems with graph caching
        helper((9, 5, 6, 7))

    # Test var
    def test_var_simple(self):
        def helper():

            shape = [2, 3, 4, 5]

            cpu_x = torch.randn(shape, device='cpu', dtype=torch.float, requires_grad=False)
            x = cpu_x.detach().clone().to('mps')

            for unbiased in [False, True]:
                for keepdim in [False, True]:

                    zero_dim_var = x.var(-1, keepdim=keepdim, unbiased=unbiased)
                    zero_dim_var_cpu = cpu_x.var(-1, keepdim=keepdim, unbiased=unbiased)

                    self.assertEqual(zero_dim_var, zero_dim_var_cpu)

                    all_var = torch.var(x, unbiased=unbiased)
                    all_var_cpu = torch.var(cpu_x, unbiased=unbiased)

                    self.assertEqual(all_var, all_var_cpu)

                    nil_dim_var = torch.var(x, dim=[], keepdim=keepdim, unbiased=unbiased)
                    nil_dim_var_cpu = torch.var(cpu_x, dim=[], keepdim=keepdim, unbiased=unbiased)

                    self.assertEqual(nil_dim_var, nil_dim_var_cpu)

                    zero_dim_var = torch.var(x, dim=[0], keepdim=keepdim, unbiased=unbiased)
                    zero_dim_var_cpu = torch.var(cpu_x, dim=[0], keepdim=keepdim, unbiased=unbiased)

                    self.assertEqual(zero_dim_var, zero_dim_var_cpu)

                    zero_one_dim_var = torch.var(x, dim=[0, -1], keepdim=keepdim, unbiased=unbiased)
                    zero_one_dim_var_cpu = torch.var(cpu_x, dim=[0, -1], keepdim=keepdim, unbiased=unbiased)

                    self.assertEqual(zero_one_dim_var, zero_one_dim_var_cpu)

                    two_three_dim_var = torch.var(x, dim=[2, 3], keepdim=keepdim, unbiased=unbiased)
                    two_three_dim_var_cpu = torch.var(cpu_x, dim=[2, 3], keepdim=keepdim, unbiased=unbiased)

                    self.assertEqual(two_three_dim_var, two_three_dim_var_cpu)

        helper()

    # Test forward amax
    def test_amax(self):
        def helper(shape, dim, keepdim):
            cpu_x = torch.randn(shape, device='cpu', dtype=torch.float, requires_grad=True)
            x = cpu_x.detach().clone().to('mps').requires_grad_()

            result = torch.amax(x, dim=dim, keepdim=keepdim)
            result_cpu = torch.amax(cpu_x, dim=dim, keepdim=keepdim)

            cpu_grad = torch.randn(result_cpu.shape)
            grad = cpu_grad.to('mps')

            result_cpu.backward(gradient=cpu_grad)
            result.backward(gradient=grad)

            self.assertEqual(result, result_cpu)
            self.assertEqual(x.grad, cpu_x.grad)

        for dim in ([], [0], [0, 1], [2, 3]):
            for keepdim in [False, True]:
                helper((2, 8, 4, 5), dim, keepdim)

    # Test forward amin
    def test_amin(self):
        def helper(shape, dim, keepdim):
            cpu_x = torch.randn(shape, device='cpu', dtype=torch.float, requires_grad=True)
            x = cpu_x.detach().clone().to('mps').requires_grad_()

            result = torch.amin(x, dim=dim, keepdim=keepdim)
            result_cpu = torch.amin(cpu_x, dim=dim, keepdim=keepdim)

            cpu_grad = torch.randn(result_cpu.shape)
            grad = cpu_grad.to('mps')

            result_cpu.backward(gradient=cpu_grad)
            result.backward(gradient=grad)

            self.assertEqual(result, result_cpu)
            self.assertEqual(x.grad, cpu_x.grad)

        for dim in ([], [0], [0, 1], [2, 3]):
            for keepdim in [False, True]:
                helper((2, 8, 4, 5), dim, keepdim)

    # Test minimum and maximum
    def test_minimum_maximum(self):
        def helper(n, c, h, w):
            cpu_x = torch.randn(n, c, h, w, device='cpu', dtype=torch.float, requires_grad=False)
            cpu_y = torch.randn(n, c, h, w, device='cpu', dtype=torch.float, requires_grad=False)
            mps_x = cpu_x.detach().clone().to('mps')
            mps_y = cpu_y.detach().clone().to('mps')

            minimum_result_cpu = torch.minimum(cpu_x, cpu_y)
            minimum_result_mps = torch.minimum(mps_x, mps_y)
            self.assertEqual(minimum_result_cpu, minimum_result_mps)

            maximum_result_cpu = torch.maximum(cpu_x, cpu_y)
            maximum_result_mps = torch.maximum(mps_x, mps_y)
            self.assertEqual(maximum_result_cpu, maximum_result_mps)

        helper(1, 1, 4, 5)

    # Test clamp_min
    def test_clamp_min(self):
        def helper(n, c, h, w):
            cpu_x = torch.randn(n, c, h, w, device='cpu', dtype=torch.float, requires_grad=False)
            x = cpu_x.detach().clone().to('mps')

            cpu_min_t = torch.randn(n, c, h, w, device='cpu', dtype=torch.float, requires_grad=False)
            min_t = cpu_min_t.detach().clone().to('mps')

            clamp_min_result = torch.clamp_min(x, min=5.0)
            clamp_min_result_cpu = torch.clamp_min(cpu_x, min=5.0)

            self.assertEqual(clamp_min_result, clamp_min_result_cpu)

            clamp_min_t_result = torch.clamp_min(x, min=min_t)
            clamp_min_t_result_cpu = torch.clamp_min(cpu_x, min=cpu_min_t)

            self.assertEqual(clamp_min_t_result, clamp_min_t_result_cpu)

        helper(2, 8, 4, 5)

    # Test clamp_max

    def test_clamp_max(self):
        def helper(n, c, h, w):
            cpu_x = torch.randn(n, c, h, w, device='cpu', dtype=torch.float, requires_grad=False)
            x = cpu_x.detach().clone().to('mps')

            cpu_max_t = torch.randn(n, c, h, w, device='cpu', dtype=torch.float, requires_grad=False)
            max_t = cpu_max_t.detach().clone().to('mps')

            clamp_max_result = torch.clamp_max(x, max=100.0)
            clamp_max_result_cpu = torch.clamp_max(cpu_x, max=100.0)

            self.assertEqual(clamp_max_result, clamp_max_result_cpu)

            clamp_max_t_result = torch.clamp_max(x, max=max_t)
            clamp_max_t_result_cpu = torch.clamp_max(cpu_x, max=cpu_max_t)

            self.assertEqual(clamp_max_t_result, clamp_max_t_result_cpu)

        helper(2, 8, 4, 5)

    # Test clamp
    def test_clamp(self):
        def helper(n, c, h, w):
            import numpy as np
            upper_bound = 1000
            half_upper_bound = upper_bound / 2

            # x=[0..1000)
            x_arr = upper_bound * np.random.random_sample(size=(n, c, h, w)).astype(np.float32)
            cpu_x = torch.tensor(x_arr, device='cpu', dtype=torch.float, requires_grad=False)
            x = cpu_x.detach().clone().to('mps')

            # x=[0..500)
            min_arr = half_upper_bound * np.random.random_sample(size=(n, c, h, w)).astype(np.float32)
            cpu_min_t = torch.tensor(min_arr, device='cpu', dtype=torch.float, requires_grad=False)
            min_t = cpu_min_t.detach().clone().to('mps')

            # x=[500..1000), to ensure max's are greater than mins
            max_arr = (half_upper_bound * np.random.random_sample(size=(n, c, h, w)).astype(np.float32)) + half_upper_bound
            cpu_max_t = torch.tensor(max_arr, device='cpu', dtype=torch.float, requires_grad=False)
            max_t = cpu_max_t.detach().clone().to('mps')

            # [200..600]: just an arbitrary range between [0..1000]
            clamp_result = torch.clamp(x, min=200.0, max=600.0)
            clamp_result_cpu = torch.clamp(cpu_x, min=200.0, max=600.0)
            self.assertEqual(clamp_result, clamp_result_cpu)

            # test optional scalar refs and cached graph keys by passing only max
            clamp_opt_result = torch.clamp(x, max=600.0)
            clamp_opt_result_cpu = torch.clamp(cpu_x, max=600.0)
            self.assertEqual(clamp_opt_result, clamp_opt_result_cpu)

            clamp_t_result = torch.clamp(x, min=min_t, max=max_t)
            clamp_t_result_cpu = torch.clamp(cpu_x, min=cpu_min_t, max=cpu_max_t)
            self.assertEqual(clamp_t_result, clamp_t_result_cpu)

            # test optional tensor refs and cached graph keys by passing only max
            clamp_topt_result = torch.clamp(x, max=max_t)
            clamp_topt_result_cpu = torch.clamp(cpu_x, max=cpu_max_t)
            self.assertEqual(clamp_topt_result, clamp_topt_result_cpu)

            # test inplace clamping
            x.clamp_(min=200.0, max=600.0)
            cpu_x.clamp_(min=200.0, max=600.0)
            self.assertEqual(cpu_x, x)

        helper(2, 8, 4, 5)

    def test_divmode(self):
        def helper(shape, rounding_mode):
            for dtype in [torch.float32, torch.float16, torch.int32, torch.int64]:
                cpu_x = None
                cpu_y = None
                if(dtype in [torch.float32, torch.float16]):
                    cpu_x = torch.randn(shape, device='cpu', dtype=dtype, requires_grad=False)
                    cpu_y = torch.randn(shape, device='cpu', dtype=dtype, requires_grad=False)
                else:
                    cpu_x = torch.randint(-10, 0, shape, device='cpu', dtype=dtype, requires_grad=False)
                    cpu_y = torch.randint(-10, 0, shape, device='cpu', dtype=dtype, requires_grad=False)

                mps_x = cpu_x.detach().clone().to('mps')
                # clamp to avoid division by 0
                mps_y = cpu_y.detach().clone().to('mps')

                result_div_cpu = torch.div(cpu_x, cpu_y, rounding_mode=rounding_mode)
                result_div_mps = torch.div(mps_x, mps_y, rounding_mode=rounding_mode)
                self.assertEqual(result_div_mps, result_div_cpu)

        helper((2, 8, 4, 5), None)
        helper((2, 8, 4, 5), "floor")
        helper((2, 8, 4, 5), "trunc")

    def test_rounding(self):
        def helper(shape):
            cpu_x = torch.randn(shape, device='cpu', dtype=torch.float, requires_grad=False)
            mps_x = cpu_x.detach().clone().to('mps')

            result_floor_cpu = torch.floor(cpu_x)
            result_floor_mps = torch.floor(mps_x)
            self.assertEqual(result_floor_mps, result_floor_cpu)

            result_ceil_cpu = torch.ceil(cpu_x)
            result_ceil_mps = torch.ceil(mps_x)
            self.assertEqual(result_ceil_mps, result_ceil_cpu)

            result_trunc_cpu = torch.trunc(cpu_x)
            result_trunc_mps = torch.trunc(mps_x)
            self.assertEqual(result_trunc_mps, result_trunc_cpu)

            result_round_cpu = torch.round(cpu_x)
            result_round_mps = torch.round(mps_x)
            self.assertEqual(result_round_mps, result_round_cpu)

        helper((2, 6, 3, 5))
        helper((2, 8, 4, 5))

    def test_expand(self):
        def helper(n, c):
            values = [[1.0], [4.0], [7.0]]
            cpu_x = torch.tensor(values, device='cpu')
            x = cpu_x.detach().clone().to('mps')

            strided_cpu = torch.as_strided(cpu_x, (3, 4), (1, 0))
            strided_mps = torch.as_strided(x, (3, 4), (1, 0))

            self.assertEqual(strided_mps, strided_cpu)

        helper(3, 1)

    def test_select(self):
        def helper(n, c):
            cpu_x = torch.randn(n, c, device='cpu', dtype=torch.float, requires_grad=True)
            x = cpu_x.detach().clone().to('mps').requires_grad_()

            strided_cpu = torch.as_strided(cpu_x, (3, 1), (3, 1))
            strided_mps = torch.as_strided(x, (3, 1), (3, 1))
            self.assertEqual(strided_mps, strided_cpu)

            strided_cpu = torch.as_strided(cpu_x, (1, 3), (3, 1))
            strided_mps = torch.as_strided(x, (1, 3), (3, 1))
            self.assertEqual(strided_mps, strided_cpu)

            strided_cpu = torch.as_strided(cpu_x, (3, 1), (3, 1), storage_offset=1)
            strided_mps = torch.as_strided(x, (3, 1), (3, 1), storage_offset=1)

            self.assertEqual(strided_mps, strided_cpu)

        helper(3, 3)

    def test_assert_topk(self):
        # here the k > 16 raises an error as expected
        with self.assertRaisesRegex(RuntimeError, "Currently topk on mps works only for k<=16"):
            xs = torch.arange(30).to('mps')
            xs.topk(30)
        # for k <= 16 it works fine
        ys_cpu = torch.arange(30)
        ys_mps = ys_cpu.to('mps')
        self.assertEqual(ys_cpu.topk(16), ys_mps.topk(16))

    def test_topk(self):
        def helper(shape):
            cpu_x = torch.randn(shape, device='cpu', dtype=torch.float, requires_grad=False)
            x = cpu_x.detach().clone().to('mps')
            for largest_val in [True, False]:
                if (type(shape) == tuple):
                    for curr_dim in range(0, len(shape)):
                        dim_size = shape[curr_dim]
                        for k in range(1, dim_size + 1):
                            topk_values, topk_indices = torch.topk(x, k, dim=curr_dim, largest=largest_val)
                            topk_values_cpu, topk_indices_cpu = torch.topk(cpu_x, k, dim=curr_dim, largest=largest_val)
                            self.assertEqual(topk_values, topk_values_cpu)
                            self.assertEqual(topk_indices, topk_indices_cpu)
                else:
                    for k in range(1, shape):
                        topk_values, topk_indices = torch.topk(x, k, dim=0, largest=largest_val)
                        topk_values_cpu, topk_indices_cpu = torch.topk(cpu_x, k, dim=0, largest=largest_val)
                        self.assertEqual(topk_values, topk_values_cpu)
                        self.assertEqual(topk_indices, topk_indices_cpu)

        helper(2)
        helper((5, 1))
        helper((1, 5))
        helper((5, 9, 7, 4))

    def test_upsample_nearest_exact2d(self):
        def helper(N, C, H, W):
            inputCPU = torch.arange(N * C * H * W, device='cpu', dtype=torch.float,
                                    requires_grad=True).reshape(N, C, H, W)
            inputCPU.retain_grad()
            inputMPS = inputCPU.detach().clone().to('mps').requires_grad_()

            outputCPU = torch.nn.functional.interpolate(inputCPU, size=(5, 5), mode='nearest-exact')
            outputMPS = torch.nn.functional.interpolate(inputMPS, size=(5, 5), mode='nearest-exact')

            self.assertEqual(outputCPU, outputMPS)

            outputCPU.backward(gradient=torch.full_like(outputCPU, 0.3))
            outputMPS.backward(gradient=torch.full_like(outputMPS, 0.3))

            self.assertEqual(inputCPU.grad, inputMPS.grad)

        helper(1, 1, 4, 4)
        helper(7, 5, 3, 2)

    def test_upsample_nearest2d(self):
        def helper(N, C, H, W):
            inputCPU = torch.arange(N * C * H * W, device='cpu', dtype=torch.float,
                                    requires_grad=True).reshape(N, C, H, W)
            inputCPU.retain_grad()
            inputMPS = inputCPU.detach().to('mps').requires_grad_()

            values = [1, 2, 5, 10, 40]

            for i in values:
                for j in values:
                    upsample_nearest2d = nn.UpsamplingNearest2d(scale_factor=(i, j))

                    outputCPU = upsample_nearest2d(inputCPU)
                    outputMPS = upsample_nearest2d(inputMPS)

                    self.assertEqual(outputCPU, outputMPS)
                    upsample_nearest2d = nn.UpsamplingNearest2d((i * H, j * W))

                    outputCPU = upsample_nearest2d(inputCPU)
                    outputMPS = upsample_nearest2d(inputMPS)

                    self.assertEqual(outputCPU, outputMPS)

                    outputCPU.backward(gradient=torch.full_like(outputCPU, 0.3))
                    outputMPS.backward(gradient=torch.full_like(outputMPS, 0.3))

                    self.assertEqual(inputCPU.grad, inputMPS.grad)

        helper(1, 1, 4, 4)
        helper(7, 5, 3, 2)

    def test_upsample_bilinear2d(self):
        def helper(N, C, H, W):
            inputCPU = torch.arange(N * C * H * W, device='cpu', dtype=torch.float,
                                    requires_grad=True).reshape(N, C, H, W)
            inputCPU.retain_grad()
            inputMPS = inputCPU.detach().clone().to('mps').requires_grad_()

            values = [1, 2, 5, 10, 40]

            for i in values:
                for j in values:
                    upsample_bilinear2d = nn.UpsamplingBilinear2d(scale_factor=(i, j))

                    outputCPU = upsample_bilinear2d(inputCPU)
                    outputMPS = upsample_bilinear2d(inputMPS)

                    self.assertEqual(outputCPU, outputMPS)

                    upsample_bilinear2d = nn.UpsamplingBilinear2d((i * H, j * W))

                    outputCPU = upsample_bilinear2d(inputCPU)
                    outputMPS = upsample_bilinear2d(inputMPS)

                    self.assertEqual(outputCPU, outputMPS)

                    outputCPU.backward(gradient=torch.full_like(outputCPU, 0.3))
                    outputMPS.backward(gradient=torch.full_like(outputMPS, 0.3))

                    self.assertEqual(inputCPU.grad, inputMPS.grad)

        helper(1, 1, 4, 4)
        helper(7, 5, 3, 2)

    def test_upsample_nearest1d(self):
        def helper(N, C, H, W):
            inputCPU = torch.arange(C * H * W, device='cpu', dtype=torch.float,
                                    requires_grad=True).reshape(C, H, W)
            inputMPS = inputCPU.detach().clone().to('mps')

            outputCPU = torch.nn.functional.interpolate(inputCPU, scale_factor=2.0, mode='nearest')
            outputMPS = torch.nn.functional.interpolate(inputMPS, scale_factor=2.0, mode='nearest')

            self.assertEqual(outputCPU, outputMPS)

        helper(1, 1, 4, 4)
        helper(7, 5, 3, 2)

    # Test concat forward
    def test_cat1(self):
        def helper(shape_x, shape_y, shape_z):
            cpu_x = torch.randn(shape_x, device='cpu', dtype=torch.float, requires_grad=False)
            x = cpu_x.detach().clone().to('mps')

            cpu_y = torch.randn(shape_y, device='cpu', dtype=torch.float, requires_grad=False)
            y = cpu_y.detach().clone().to('mps')

            cpu_z = torch.randn(shape_z, device='cpu', dtype=torch.float, requires_grad=False)
            z = cpu_z.detach().clone().to('mps')

            cat = torch.cat([x, y, z], dim=1)
            cat_cpu = torch.cat([cpu_x, cpu_y, cpu_z], dim=1)

            self.assertEqual(cat, cat_cpu)

        helper([2, 2, 4, 5], [2, 3, 4, 5], [2, 5, 4, 5])
        helper([2, 2, 6, 5], [2, 3, 6, 5], [2, 5, 6, 5])
        helper([0, 2, 4, 5], [0, 3, 4, 5], [0, 5, 4, 5])
        helper([2, 2, 6, 5], [0], [2, 5, 6, 5])
        helper([0], [2, 3, 6, 5], [2, 5, 6, 5])
        helper([2, 3, 4, 5], [2, 5, 4, 5], [0])
        helper([2, 2, 6, 5], [2, 0, 6, 5], [2, 5, 6, 5])
        helper([2, 0, 6, 5], [2, 3, 6, 5], [2, 5, 6, 5])
        helper([2, 0, 6, 5], [2, 3, 6, 5], [2, 0, 6, 5])

    def test_constant_pad(self):
        m = torch.nn.ConstantPad2d((-2, -2, -2, -2), 3.5)
        input_cpu = torch.randn(1, 16, 16, 16)
        input_mps = input_cpu.detach().clone().to("mps")
        r_cpu = m(input_cpu)
        r_mps = m(input_mps)
        self.assertEqual(r_cpu, r_mps.to("cpu"))

    def test_circular_pad(self):
        # https://github.com/pytorch/pytorch/issues/80856
        k_cpu = torch.ones(3, 3, 9, 9)
        k_mps = k_cpu.detach().clone().to("mps")

        x_cpu = torch.rand(1, 3, 32, 32)
        x_mps = x_cpu.detach().clone().to("mps")

        x_pad_cpu = F.pad(x_cpu, (2, 2, 2, 2), mode='circular')
        x_pad_mps = F.pad(x_mps, (2, 2, 2, 2), mode='circular')

        y_cpu = F.conv2d(x_pad_cpu, k_cpu)
        y_mps = F.conv2d(x_pad_mps, k_mps)

        self.assertEqual(y_cpu, y_mps.cpu())

    def test_constant_pad_4d_warning(self):
        inputCPU = torch.rand((1, 2, 2, 2, 1, 1))
        inputMPS = inputCPU.detach().clone().to('mps')
        outputCPU = F.pad(inputCPU, [0, 0, 0, 0, 0, 0, 1, 0])
        outputMPS = F.pad(inputMPS, [0, 0, 0, 0, 0, 0, 1, 0])
        self.assertEqual(outputCPU, outputMPS)

    def test_pad(self):
        def helper(shape, padding, op, value=0):
            inputCPU = torch.randn(shape, device='cpu', dtype=torch.float, requires_grad=True)
            inputCPU.retain_grad()
            inputMPS = inputCPU.detach().clone().to('mps').requires_grad_()

            if (op in [nn.ConstantPad1d, nn.ConstantPad2d, nn.ConstantPad3d]):
                padCriteria = op(padding, value)
            else:
                padCriteria = op(padding)
            outputCPU = padCriteria(inputCPU)
            outputMPS = padCriteria(inputMPS)
            self.assertEqual(outputCPU, outputMPS)

            # backward pass (chose 0.6 just to have the grad_output != 1)
            outputCPU.backward(gradient=torch.full_like(outputCPU, 0.6))
            outputMPS.backward(gradient=torch.full_like(outputMPS, 0.6))
            self.assertEqual(inputCPU.grad, inputMPS.grad)

        # 1D Padding
        helper((2, 4, 3), 2, nn.ReflectionPad1d)
        # verify if a change in shape of input would cause problems with graph caching
        helper((2, 4, 4), (1, 3), nn.ReflectionPad1d)
        # Replication 1D
        helper((2, 1, 6), 3, nn.ReplicationPad1d)
        # Constant Pad 1D
        helper((2, 3, 4), 2, nn.ConstantPad1d)
        # Constant Pad 1D with single dimension input
        helper((16), (1, 2), nn.ConstantPad1d)

        # 2D Padding
        helper((1, 2, 3, 4), (1, 1, 2, 0), nn.ReflectionPad2d)
        # verify if a change in shape of input would cause problems with graph caching
        helper((2, 4, 3, 4), (1, 1, 2, 0), nn.ReflectionPad2d)
        # this should make the padding (2, 2, 2, 2)
        helper((2, 1, 6, 8), 2, nn.ReplicationPad2d)
        # verify if a change in shape of padding would cause problems with graph caching
        helper((2, 1, 6, 8), (2, 4, 3, 5), nn.ReplicationPad2d)
        # Constant Pad 2D
        helper((2, 1, 6, 8), (2, 4, 3, 5), nn.ConstantPad2d)
        # input size < pad size
        helper((1, 2, 3), (0, 0, 0, 1), nn.ConstantPad2d)

        # 3D Padding
        helper((2, 4, 6, 8, 4), (1, 3, 3, 5, 3, 4), nn.ReflectionPad3d)
        # verify if a change in shape of padding would cause problems with graph caching
        helper((2, 4, 6, 8, 4), (1, 3, 3, 5, 3, 4), nn.ReplicationPad3d)
        # Constant Pad 3D
        helper((2, 4, 6, 8, 4), (1, 3, 3, 5, 3, 4), nn.ConstantPad3d)

    # Test stack forward
    def test_stack(self):
        # All shapes must be same
        def helper(shape, dtype=torch.float32):

            x, cpu_x = None, None
            y, cpu_y = None, None
            z, cpu_z = None, None

            if(dtype not in [torch.float32, torch.bool]):
                cpu_x = torch.randint(50, shape, device='cpu', dtype=dtype, requires_grad=False)
                x = cpu_x.detach().clone().to('mps')
                cpu_y = torch.randint(50, shape, device='cpu', dtype=dtype, requires_grad=False)
                y = cpu_y.detach().clone().to('mps')
                cpu_z = torch.randint(50, shape, device='cpu', dtype=dtype, requires_grad=False)
                z = cpu_z.detach().clone().to('mps')
            elif (dtype == torch.bool):
                cpu_x = torch.randint(2, shape, device='cpu', dtype=dtype, requires_grad=False)
                x = cpu_x.detach().clone().to('mps')
                cpu_y = torch.randint(2, shape, device='cpu', dtype=dtype, requires_grad=False)
                y = cpu_y.detach().clone().to('mps')
                cpu_z = torch.randint(2, shape, device='cpu', dtype=dtype, requires_grad=False)
                z = cpu_z.detach().clone().to('mps')
            else:
                cpu_x = torch.randn(shape, device='cpu', dtype=dtype, requires_grad=True)
                x = cpu_x.detach().clone().to('mps').requires_grad_()
                cpu_y = torch.randn(shape, device='cpu', dtype=dtype, requires_grad=True)
                y = cpu_y.detach().clone().to('mps').requires_grad_()
                cpu_z = torch.randn(shape, device='cpu', dtype=dtype, requires_grad=True)
                z = cpu_z.detach().clone().to('mps').requires_grad_()

            stack = torch.stack([x, y, z], dim=1)
            stack_cpu = torch.stack([cpu_x, cpu_y, cpu_z], dim=1)

            self.assertEqual(stack, stack_cpu)

        helper([2, 8, 4, 5])
        helper([2, 8, 4, 5], dtype=torch.float16)
        helper([2, 8, 4, 5], dtype=torch.int32)
        helper([2, 8, 4, 5], dtype=torch.int64)
        helper([2, 8, 4, 5], dtype=torch.bool)
        # Empty test - Currently failing! Empty tensor not handled!
        # helper([0, 2, 4, 5])

    # Test abs
    def test_abs(self):
        def helper(shape):
            cpu_x = torch.randn(shape, device='cpu', dtype=torch.float, requires_grad=False)
            x = cpu_x.detach().clone().to('mps')

            abs_result = torch.abs(x)
            abs_result_cpu = torch.abs(cpu_x)

            self.assertEqual(abs_result, abs_result_cpu)

        helper((2, 8, 4, 5))

    def test_log(self):
        def helper(shape):
            cpu_x = torch.randn(shape, device='cpu', dtype=torch.float, requires_grad=False)
            x = cpu_x.detach().clone().to('mps')

            log_result = torch.log(x)
            log_result_cpu = torch.log(cpu_x)

            self.assertEqual(log_result, log_result_cpu)

        helper((2, 8, 4, 5))

    def test_log_ten(self):
        def helper(shape):
            cpu_x = torch.randn(shape, device='cpu', dtype=torch.float, requires_grad=False)
            x = cpu_x.detach().clone().to('mps')

            log_ten_result = torch.log10(x)
            log_ten_result_cpu = torch.log10(cpu_x)

            self.assertEqual(log_ten_result, log_ten_result_cpu)

        helper((2, 8, 4, 5))

    def test_log_two(self):
        def helper(shape):
            cpu_x = torch.randn(shape, device='cpu', dtype=torch.float, requires_grad=False)
            x = cpu_x.detach().clone().to('mps')

            log_two_result = torch.log2(x)
            log_two_result_cpu = torch.log2(cpu_x)

            self.assertEqual(log_two_result, log_two_result_cpu)

        helper((2, 8, 4, 5))

    def test_log1p(self):
        def helper(shape):
            cpu_x = torch.randn(shape, device='cpu', dtype=torch.float, requires_grad=False)
            x = cpu_x.detach().clone().to('mps')

            log_result = torch.log1p(x)
            log_result_cpu = torch.log1p(cpu_x)

            self.assertEqual(log_result, log_result_cpu)

        helper((2, 8, 4, 5))

    def test_logaddexp(self):
        def helper(shape):
            cpu_x = torch.randn(shape, device='cpu', dtype=torch.float, requires_grad=False)
            x = cpu_x.detach().clone().to('mps')

            cpu_y = torch.randn(shape, device='cpu', dtype=torch.float, requires_grad=False)
            y = cpu_y.detach().clone().to('mps')

            log_result = torch.logaddexp(x, y)
            log_result_cpu = torch.logaddexp(cpu_x, cpu_y)

            self.assertEqual(log_result, log_result_cpu)

        helper((2, 8, 4, 5))

    def test_logaddexp2(self):
        def helper(shape):
            cpu_x = torch.randn(shape, device='cpu', dtype=torch.float, requires_grad=False)
            x = cpu_x.detach().clone().to('mps')

            cpu_y = torch.randn(shape, device='cpu', dtype=torch.float, requires_grad=False)
            y = cpu_y.detach().clone().to('mps')

            log_result = torch.logaddexp2(x, y)
            log_result_cpu = torch.logaddexp2(cpu_x, cpu_y)

            self.assertEqual(log_result, log_result_cpu)

        helper((2, 8, 4, 5))

    # Test concat forward
    def test_cat2(self):

        def helper1(shape_x, shape_y, shape_z, shape_w):
            cpu_x = torch.randn(shape_x, device='cpu', dtype=torch.float, requires_grad=False)
            x = cpu_x.detach().clone().to('mps')

            cpu_y = torch.randn(shape_y, device='cpu', dtype=torch.float, requires_grad=False)
            y = cpu_y.detach().clone().to('mps')

            cpu_z = torch.randn(shape_z, device='cpu', dtype=torch.float, requires_grad=False)
            z = cpu_z.detach().clone().to('mps')

            cpu_w = torch.randn(shape_w, device='cpu', dtype=torch.float, requires_grad=False)
            w = cpu_w.detach().clone().to('mps')

            cat = torch.cat([x, y, z, w], dim=1)
            cat_cpu = torch.cat([cpu_x, cpu_y, cpu_z, cpu_w], dim=1)

            self.assertEqual(cat, cat_cpu)

        def helper(shape_x, shape_y, shape_z):
            cpu_x = torch.randn(shape_x, device='cpu', dtype=torch.float, requires_grad=False)
            x = cpu_x.detach().clone().to('mps')

            cpu_y = torch.randn(shape_y, device='cpu', dtype=torch.float, requires_grad=False)
            y = cpu_y.detach().clone().to('mps')

            cpu_z = torch.randn(shape_z, device='cpu', dtype=torch.float, requires_grad=False)
            z = cpu_z.detach().clone().to('mps')

            cat = torch.cat([x, y, z], dim=1)
            cat_cpu = torch.cat([cpu_x, cpu_y, cpu_z], dim=1)

            self.assertEqual(cat, cat_cpu)

        helper([2, 8, 4, 5], [2, 10, 4, 5], [2, 6, 4, 5])
        helper([2, 2, 4, 5], [2, 3, 4, 5], [2, 5, 4, 5])
        # Empty test - Currently failing! Empty tensor not handled!
        # helper([0, 2, 4, 5], [2, 0, 4, 5], [2, 5, 0, 5])

    # Test isnan
    def test_isnan(self):
        def helper(shape):
            cpu_x = torch.randn(shape, device='cpu', dtype=torch.float, requires_grad=False)
            nan_index = [random.randrange(0, shape[0])]
            # make a selected row inf
            cpu_x.index_put_(indices=[torch.tensor(nan_index)], values=torch.tensor(float('nan')))
            x = cpu_x.detach().clone().to('mps')

            isnan_result = torch.isnan(x)
            isnan_result_cpu = torch.isnan(cpu_x)

            self.assertEqual(isnan_result, isnan_result_cpu)

        helper((8, 2, 4, 5))

    # Test reciprocal
    def test_reciprocal(self):
        def helper(shape):
            cpu_x = torch.randn(shape, device='cpu', dtype=torch.float, requires_grad=True)
            x = cpu_x.detach().clone().to('mps').requires_grad_()

            reciprocal_result = torch.reciprocal(x)
            reciprocal_result_cpu = torch.reciprocal(cpu_x)

            cpu_grad = torch.ones_like(reciprocal_result_cpu)
            grad = cpu_grad.to('mps')

            reciprocal_result.backward(gradient=grad)
            reciprocal_result_cpu.backward(gradient=cpu_grad)

            self.assertEqual(reciprocal_result, reciprocal_result_cpu)
            self.assertEqual(x.grad, cpu_x.grad)

        helper((2, 8, 4, 5))

    # Test sqrt
    def test_sqrt(self):
        def helper(shape):
            cpu_x = torch.randn(shape, device='cpu', dtype=torch.float, requires_grad=True)
            x = cpu_x.detach().clone().to('mps').requires_grad_()

            sqrt_result = torch.sqrt(x)
            sqrt_result_cpu = torch.sqrt(cpu_x)

            cpu_grad = torch.ones_like(sqrt_result_cpu)
            grad = cpu_grad.to('mps')

            sqrt_result.backward(gradient=grad)
            sqrt_result_cpu.backward(gradient=cpu_grad)

            self.assertEqual(sqrt_result, sqrt_result_cpu)
            self.assertEqual(x.grad, cpu_x.grad)

        helper((2, 8, 4, 5))

    # Test selu, elu, celu
    def test_elu(self):
        def helper(shape, alpha=1.0):
            cpu_x = torch.randn(shape, device='cpu', dtype=torch.float, requires_grad=True)
            x = cpu_x.detach().clone().to('mps').requires_grad_()

            for activation_func in [torch.nn.ELU(alpha=alpha), torch.nn.CELU(alpha=alpha), torch.nn.SELU()]:
                elu_result = activation_func(x)
                elu_result_cpu = activation_func(cpu_x)

                cpu_grad = torch.randn(elu_result_cpu.shape)
                grad = cpu_grad.to('mps')

                elu_result.backward(gradient=grad)
                elu_result_cpu.backward(gradient=cpu_grad)

                self.assertEqual(elu_result, elu_result_cpu)
                self.assertEqual(x.grad, cpu_x.grad)

        # Test empty shape too
        for shape in [[], (2, 3), (2, 8, 4, 5)]:
            for alpha in [0.000001, 1.0, 2.3, 0.34, 23]:
                helper(shape, alpha)

    # Test glu
    def test_glu(self):
        def helper(shape, dim=0):
            cpu_x = torch.randn(shape, device='cpu', dtype=torch.float, requires_grad=True)
            x = cpu_x.detach().clone().to('mps').requires_grad_()

            for activation_func in [torch.nn.GLU(dim=dim)]:
                glu_result = activation_func(x)
                glu_result_cpu = activation_func(cpu_x)

                cpu_grad = torch.randn(glu_result_cpu.shape)
                grad = cpu_grad.to('mps')

                glu_result.backward(gradient=grad)
                glu_result_cpu.backward(gradient=cpu_grad)

                self.assertEqual(glu_result, glu_result_cpu)
                self.assertEqual(x.grad, cpu_x.grad)

        for shape in [[4], (2, 4), (2, 8, 4, 6)]:
            for dim in range(len(shape)):
                helper(shape, dim)

    # Test softplus
    def test_softplus(self):
        def helper(shape, beta=0.5, threshold=0.5):
            cpu_x = torch.randn(shape, device='cpu', dtype=torch.float, requires_grad=True)
            x = cpu_x.detach().clone().to('mps').requires_grad_()

            softplus_result = torch.nn.Softplus(beta=beta, threshold=threshold)(x)
            softplus_result_cpu = torch.nn.Softplus(beta=beta, threshold=threshold)(cpu_x)

            cpu_grad = torch.randn(softplus_result.shape)
            grad = cpu_grad.to('mps')

            softplus_result.backward(gradient=grad)
            softplus_result_cpu.backward(gradient=cpu_grad)

            self.assertEqual(softplus_result, softplus_result_cpu)
            self.assertEqual(x.grad, cpu_x.grad)

        # Test empty shape too
        for shape in [(), (2, 3), (10, 10), (2, 3, 4, 5)]:
            helper(shape)
            helper(shape, beta=0.6, threshold=0.6)  # relu path
            helper(shape, beta=1, threshold=20)  # softplus path

    # Test silu

    def test_silu(self):
        def helper(shape):
            cpu_x = torch.randn(shape, device='cpu', dtype=torch.float, requires_grad=True)
            x = cpu_x.detach().clone().to('mps').requires_grad_()

            silu_result = torch.nn.SiLU()(x)
            silu_result_cpu = torch.nn.SiLU()(cpu_x)

            cpu_grad = torch.randn(silu_result_cpu.shape)
            grad = cpu_grad.to('mps')

            silu_result.backward(gradient=grad)
            silu_result_cpu.backward(gradient=cpu_grad)

            self.assertEqual(silu_result, silu_result_cpu)
            self.assertEqual(x.grad, cpu_x.grad)

        # Test empty shape too
        for shape in [[], (2, 3), (2, 8, 4, 5)]:
            helper(shape)

    def test_cast_mps_to_cpu(self):
        def helper(src_dtype, dst_dtype):
            input = torch.rand((1, 3, 128, 128), dtype=src_dtype)
            input_cast_mps = input.to('mps')
            input_cast_cpu = input_cast_mps.to('cpu', dtype=dst_dtype)

            # needs to match the initial Tensor
            self.assertEqual(input_cast_cpu, input.to(dtype=dst_dtype))
        helper(torch.half, torch.float)
        helper(torch.float, torch.half)

    def test_cast_mps_to_mps(self):
        def helper(src_dtype, dst_dtype):
            input_cpu = torch.rand((1, 3, 128, 128), dtype=src_dtype)
            input_mps = input_cpu.to('mps')
            output_mps = input_mps.to(dtype=dst_dtype)
            output_cpu = input_cpu.to(dtype=dst_dtype)
            self.assertEqual(output_mps.cpu(), output_cpu)
        helper(torch.half, torch.float)
        helper(torch.float, torch.half)
        helper(torch.half, torch.long)
        helper(torch.float, torch.int)

    # Test adaptive avg pool2d - when the input size is a multiple of output size
    # Not testing for channels last right now
    def test_adaptive_avg_pool2d_simple(self):
        def helper(input_shape, out_shape, channels_last):
            cpu_x = torch.randn(input_shape, device='cpu', dtype=torch.float, requires_grad=True)
            if(channels_last):
                cpu_x = cpu_x.to(memory_format=torch.channels_last)
                cpu_x.retain_grad()
            x = cpu_x.detach().clone().to('mps').requires_grad_()

            avg_result = torch.nn.AdaptiveAvgPool2d(out_shape)(x)
            avg_result_cpu = torch.nn.AdaptiveAvgPool2d(out_shape)(cpu_x)

            cpu_grad = torch.randn(avg_result_cpu.shape)
            grad = cpu_grad.to('mps')

            avg_result.backward(gradient=grad)
            avg_result_cpu.backward(gradient=cpu_grad)

            self.assertEqual(avg_result, avg_result_cpu)
            self.assertEqual(x.grad, cpu_x.grad)

        helper((2, 2, 4, 4), (2, 2), False)
        helper((2, 2, 9, 9), (3, 3), False)
        helper((2, 2, 9, 9), (9, 9), False)
        helper((2, 2, 16, 16), (2, 2), False)
        helper((2, 2, 16, 16), (2, 16), False)

        helper((2, 16, 16), (4, 4), False)

        # Output shape larger than input shape

        helper((2, 2, 4, 4), (8, 8), False)
        helper((2, 2, 2, 2), (4, 4), False)
        helper((2, 2, 3, 3), (9, 9), False)
        helper((2, 2, 2, 2), (16, 16), False)
        helper((2, 2, 2, 16), (16, 16), False)

        helper((2, 4, 4), (16, 16), False)

        try:
            helper((2, 2, 3, 3), (7, 7), False)
        except Exception as e:
            pass

    # Test max avg pool2d - when the input size is a multiple of output size
    # Not testing for channels last right now
    def test_adaptive_max_pool2d_simple(self):
        def helper(input_shape, out_shape, return_indices, dtype, channels_last=False):
            cpu_x = None
            if(dtype in [torch.float16, torch.float32]):
                cpu_x = torch.randn(input_shape, device='cpu', dtype=dtype, requires_grad=True)
            else:
                cpu_x = torch.randint(50, input_shape, device='cpu', dtype=dtype, requires_grad=True)
            if(channels_last):
                cpu_x = cpu_x.to(memory_format=torch.channels_last)
                cpu_x.retain_grad()
            x = cpu_x.detach().clone().to('mps').requires_grad_()

            max_result, max_indices = None, None
            max_result_cpu, max_indices_cpu = None, None

            if(return_indices):
                max_result, max_indices = torch.nn.AdaptiveMaxPool2d(out_shape, return_indices)(x)
                max_result_cpu, max_indices_cpu = torch.nn.AdaptiveMaxPool2d(out_shape, return_indices)(cpu_x)
            else:
                max_result = torch.nn.AdaptiveMaxPool2d(out_shape, return_indices)(x)
                max_result_cpu = torch.nn.AdaptiveMaxPool2d(out_shape, return_indices)(cpu_x)

            cpu_grad = torch.randn(max_result_cpu.shape)
            grad = cpu_grad.to('mps')

            max_result.backward(gradient=grad)
            max_result_cpu.backward(gradient=cpu_grad)

            self.assertEqual(max_result, max_result_cpu)
            if(return_indices):
                self.assertEqual(max_indices, max_indices_cpu)
            self.assertEqual(x.grad, cpu_x.grad)

        for dtype in [torch.float32]:
            for return_indices in [False, True]:
                helper((2, 2, 4, 4), (2, 2), return_indices, dtype)
                helper((2, 2, 9, 9), (3, 3), return_indices, dtype)
                helper((2, 2, 9, 9), (9, 9), return_indices, dtype)
                helper((2, 2, 16, 16), (2, 2), return_indices, dtype)
                helper((2, 2, 16, 16), (2, 16), return_indices, dtype)
                helper((2, 16, 16), (4, 4), return_indices, dtype)

    def test_gelu_simple(self):
        def helper(shape, dtype=torch.float):
            cpu_x = torch.randn(shape, device='cpu', dtype=dtype, requires_grad=True)
            x = cpu_x.detach().clone().to('mps').requires_grad_()

            gelu_result = torch.nn.GELU()(x)
            # GELU is not supported on CPU, so cast it to float
            gelu_result_cpu = torch.nn.GELU()(cpu_x.to(torch.float))

            cpu_grad = torch.ones_like(gelu_result_cpu)
            grad = cpu_grad.to('mps')

            gelu_result.backward(gradient=grad)
            gelu_result_cpu.backward(gradient=cpu_grad)

            atol = 1e-5 if dtype == torch.float else 1e-2
            rtol = 1e-3 if dtype == torch.float else 1e-2
            self.assertEqual(gelu_result, gelu_result_cpu.to(dtype), atol=atol, rtol=rtol)
            self.assertEqual(x.grad, cpu_x.grad, atol=atol, rtol=rtol)

        # Test empty shape too
        for dtype in [torch.float, torch.half]:
            for shape in [(0, 3), [], (2, 3), (2, 8, 4, 5)]:
                helper(shape, dtype)
        # Test that gelu would raise an assert for integral types
        for dtype in [torch.int8, torch.int16, torch.int32, torch.int64]:
            self.assertRaises(RuntimeError, lambda: torch.nn.GELU()(torch.randint(100, (2,), dtype=dtype, device="mps")))

    def test_gelu(self):
        def _test_gelu(n, m, dtype, contiguous, atol=None, rtol=None):
            numpy_dtype = {
                torch.bfloat16: torch.float, torch.float: torch.float, torch.double: torch.double
            }[dtype]
            devices = ['cpu']
            devices += ['mps']

            def _gelu_ref(X):
                return X * stats.norm.cdf(X)

            for d in devices:
                X = torch.rand(n, m, dtype=dtype, requires_grad=True, device=d)[:, ::2]
                res = X
                ref = (X.to(numpy_dtype).cpu().detach().numpy())
                self.assertEqual(res, ref, rtol=rtol, atol=atol, exact_dtype=False)

        for n in [1, 5, 10]:
            for m in [1, 5, 10]:
                _test_gelu(n, m, torch.float32, True)
                _test_gelu(n, m, torch.float32, False)

        # Test multi threaded
        num_threads = torch.get_num_threads()
        torch.set_num_threads(4)
        try:
            _test_gelu(32, 32, torch.float32, False)
        finally:
            torch.set_num_threads(num_threads)

    # Test hardtanh
    def test_hardtanh(self):
        def helper(shape, min_val, max_val, inplace=False):
            cpu_x = None
            x = None

            if(not inplace):
                cpu_x = torch.randn(shape, device='cpu', dtype=torch.float, requires_grad=True)
                x = cpu_x.detach().clone().to('mps').requires_grad_()
            else:
                cpu_x = torch.randn(shape, device='cpu', dtype=torch.float, requires_grad=False)
                x = cpu_x.detach().clone().to('mps')

            hardtanh_result = torch.nn.Hardtanh(min_val=min_val, max_val=max_val, inplace=inplace)(x)
            hardtanh_result_cpu = torch.nn.Hardtanh(min_val=min_val, max_val=max_val, inplace=inplace)(cpu_x)

            self.assertEqual(hardtanh_result, hardtanh_result_cpu)

            if(not inplace):
                cpu_grad = torch.randn(hardtanh_result_cpu.shape)
                grad = cpu_grad.to('mps')
                hardtanh_result.backward(gradient=grad)
                hardtanh_result_cpu.backward(gradient=cpu_grad)
                self.assertEqual(x.grad, cpu_x.grad)

        # Test empty shape too
        for shape in [(0, 3), [], (2, 3), (2, 8, 4, 5)]:
            for min_val, max_val in zip([-1, -2, 3], [1, -1, 4]):
                helper(shape, min_val, max_val)
                helper(shape, min_val, max_val, inplace=True)

    def test_transpose_2D(self):
        values = [[1.0, 2.0, 3.0], [4.0, 5.0, 6.0], [7.0, 8.0, 9.0]]
        values1 = [[1.0, 1.0, 1.0], [1.0, 1.0, 1.0], [1.0, 1.0, 1.0]]
        cpu_x = torch.tensor(values, device='cpu')
        mps_x = torch.tensor(values, device='mps')
        mps_x1 = torch.tensor(values1, device='mps')

        cpu_transpose = torch.transpose(cpu_x, 0, 1)
        mps_transpose = torch.transpose(mps_x, 0, 1)
        self.assertEqual(cpu_transpose, mps_transpose.to('cpu'))

    def test_transpose_3D(self):
        values = [[[1.0, 2.0, 3.0], [4.0, 5.0, 6.0]], [[7.0, 8.0, 9.0], [10.0, 11.0, 12.0]]]
        cpu_x = torch.tensor(values, device='cpu')
        mps_x = torch.tensor(values, device='mps')

        cpu_transpose1 = torch.transpose(cpu_x, 0, 1)
        mps_transpose1 = torch.transpose(mps_x, 0, 1).to('cpu')
        self.assertEqual(cpu_transpose1, mps_transpose1)

        cpu_transpose2 = torch.transpose(cpu_x, 0, 2)
        mps_transpose2 = torch.transpose(mps_x, 0, 2).to('cpu')
        self.assertEqual(cpu_transpose2, mps_transpose2)

        cpu_transpose3 = torch.transpose(cpu_x, 1, 2)
        mps_transpose3 = torch.transpose(mps_x, 1, 2).to('cpu')
        self.assertEqual(cpu_transpose3, mps_transpose3)


    def test_transpose_4D(self):
        values = [[[[1.0, 2.0, 3.0], [4.0, 5.0, 6.0]], [[7.0, 8.0, 9.0], [10.0, 11.0, 12.0]]],
                  [[[13.0, 14.0, 15.0], [16.0, 17.0, 18.0]], [[19.0, 20.0, 21.0], [22.0, 23.0, 24.0]]]]
        cpu_x = torch.tensor(values, device='cpu')
        mps_x = torch.tensor(values, device='mps')

        cpu_transpose1 = torch.transpose(cpu_x, 0, 1)
        mps_transpose1 = torch.transpose(mps_x, 0, 1).to('cpu')
        self.assertEqual(cpu_transpose1, mps_transpose1)

        cpu_transpose2 = torch.transpose(cpu_x, 0, 2)
        mps_transpose2 = torch.transpose(mps_x, 0, 2).to('cpu')
        self.assertEqual(cpu_transpose2, mps_transpose2)

        cpu_transpose3 = torch.transpose(cpu_x, 0, 3)
        mps_transpose3 = torch.transpose(mps_x, 0, 3).to('cpu')
        self.assertEqual(cpu_transpose3, mps_transpose3)

        cpu_transpose4 = torch.transpose(cpu_x, 3, 1)
        mps_transpose4 = torch.transpose(mps_x, 3, 1).to('cpu')
        self.assertEqual(cpu_transpose4, mps_transpose4)

        cpu_transpose5 = torch.transpose(cpu_x, 3, 2)
        mps_transpose5 = torch.transpose(mps_x, 3, 2).to('cpu')
        self.assertEqual(cpu_transpose5, mps_transpose5)

        cpu_transpose6 = torch.transpose(cpu_x, 1, 2)
        mps_transpose6 = torch.transpose(mps_x, 1, 2).to('cpu')
        self.assertEqual(cpu_transpose6, mps_transpose6)

    # Test sign
    def test_sign(self):
        def helper(shape):
            cpu_x = torch.randn(shape, device='cpu', dtype=torch.float, requires_grad=True)
            x = cpu_x.detach().clone().to('mps').requires_grad_()

            sign_result = torch.sign(x)
            sign_result_cpu = torch.sign(cpu_x)

            cpu_grad = torch.ones_like(sign_result_cpu)
            grad = cpu_grad.to('mps')

            sign_result.backward(gradient=grad)
            sign_result_cpu.backward(gradient=cpu_grad)

            self.assertEqual(sign_result, sign_result_cpu)

        helper((2, 8, 4, 5))

    def test_signbit(self):
        def helper(shape, dtype):
            cpu_x = torch.randn(shape, device='cpu').to(dtype)
            x = cpu_x.clone().to('mps')

            signbit_result = torch.signbit(x)
            signbit_result_cpu = torch.signbit(cpu_x)

            self.assertEqual(signbit_result, signbit_result_cpu)

        helper((2, 8, 4, 5), torch.int)
        helper((2, 8, 4, 5), torch.float)
        helper((2, 8, 4, 5), torch.int64)

    # Test neg
    def test_neg(self):
        def helper(shape):
            cpu_x = torch.randn(shape, device='cpu', dtype=torch.float, requires_grad=True)
            x = cpu_x.detach().clone().to('mps').requires_grad_()

            neg_result = torch.neg(x)
            neg_result_cpu = torch.neg(cpu_x)

            cpu_grad = torch.ones_like(neg_result_cpu)
            grad = cpu_grad.to('mps')

            neg_result.backward(gradient=grad)
            neg_result_cpu.backward(gradient=cpu_grad)

            self.assertEqual(neg_result, neg_result_cpu)

        helper((2, 8, 4, 5))

    # Test index add
    def test_index_add(self):
        def helper(shape, dim, index, source_shape, alpha, idx_dtype=torch.int32):
            cpu_x = torch.randn(shape, device='cpu', dtype=torch.float, requires_grad=False)
            x = cpu_x.detach().clone().to('mps')

            cpu_idx = torch.tensor(index, device='cpu', dtype=idx_dtype)
            idx = cpu_idx.detach().clone().to('mps')

            cpu_source = torch.randn(source_shape, device='cpu', dtype=torch.float, requires_grad=False)
            source = cpu_source.detach().clone().to('mps')

            idx_result = torch.index_add(x, dim=dim, index=idx, source=source, alpha=alpha)
            idx_result_cpu = torch.index_add(cpu_x, dim=dim, index=cpu_idx, source=cpu_source, alpha=alpha)
            self.assertEqual(idx_result, idx_result_cpu)

        helper((2, 8, 4, 5), 0, [0, 1, 0], (3, 8, 4, 5), 5)
        helper((8, 8, 4, 5), 0, [7], (1, 8, 4, 5), 6.0)
        helper((2, 8, 4, 5), 1, [0, 3, 7], (2, 3, 4, 5), 5)
        helper((2, 8, 4, 5), 2, [3, 0], (2, 8, 2, 5), 3.0)
        helper((2, 8, 4, 5), 3, [2, 3, 0], (2, 8, 4, 3), 4)
        helper((2, 3, 3), -1, [1, 2], (2, 3, 2), 6.0)
        # test result dim=1
        helper((2,), 0, [1], (1,), 6.0)
        helper(2, 0, 1, 1, 6)

    # Test flip
    def test_flip(self):
        def helper(shape, dims):
            cpu_x = torch.randn(shape, device='cpu', dtype=torch.float, requires_grad=False)
            x = cpu_x.detach().clone().to('mps')

            flip_result = torch.flip(x, dims=dims)
            flip_result_cpu = torch.flip(cpu_x, dims=dims)

            self.assertEqual(flip_result, flip_result_cpu)

        helper((2, 8, 4, 5), [0])
        helper((8, 8, 4, 5), [0, 1])
        helper((2, 8, 4, 5), (0, 1, 2, 3))
        helper((2, 3, 3), (-1,))
        # empty dims
        helper((2, 8, 4, 5), [])
        # input.numel() == 1
        helper((1,), (0,))
        # input.numel() == 0
        helper((0,), (0,))

    # Test index select
    def test_index_select(self):
        def helper(shape, dim, index, idx_dtype=torch.int32):
            cpu_x = torch.randn(shape, device='cpu', dtype=torch.float, requires_grad=False)
            x = cpu_x.detach().clone().to('mps')

            cpu_idx = torch.tensor(index, device='cpu', dtype=idx_dtype)
            idx = cpu_idx.detach().clone().to('mps')

            idx_result = torch.index_select(x, dim=dim, index=idx)
            idx_result_cpu = torch.index_select(cpu_x, dim=dim, index=cpu_idx)

            self.assertEqual(idx_result, idx_result_cpu)

        helper((2, 8, 4, 5), 0, [1])
        helper((8, 8, 4, 5), 0, [0, 3, 2, 7, 6])
        helper((2, 8, 4, 5), 1, [0, 3, 2, 7, 6])
        helper((2, 8, 4, 5), 2, [3, 0, 1])
        helper((2, 8, 4, 5), 3, [2, 3, 0])
        helper((2, 3, 3), -1, [1, 2])

    def test_embedding_dense_backward(self):
        def helper(n, d, m, idx):
            embeddingMPS = nn.Embedding(n, d, max_norm=True, device='mps')
            emedding_weight = embeddingMPS.weight.detach().cpu()
            W_MPS = torch.randn((m, d), requires_grad=True, device='mps')
            idx_MPS = torch.tensor(idx, device='mps')
            a_MPS = embeddingMPS.weight.clone() @ W_MPS.t()  # weight must be cloned for this to be differentiable
            a_MPS.retain_grad()
            b_MPS = embeddingMPS(idx_MPS) @ W_MPS.t()  # modifies weight in-place
            b_MPS.retain_grad()
            out_MPS = (a_MPS.unsqueeze(0) + b_MPS)
            loss_MPS = out_MPS.sigmoid().prod()
            loss_MPS.backward()

            embeddingCPU = nn.Embedding(n, d, max_norm=True, _weight=emedding_weight)
            W_CPU = W_MPS.to('cpu')
            idx_CPU = torch.tensor(idx)
            a_CPU = embeddingCPU.weight.clone() @ W_CPU.t()  # weight must be cloned for this to be differentiable
            a_CPU.retain_grad()
            b_CPU = embeddingCPU(idx_CPU) @ W_CPU.t()  # modifies weight in-place
            b_CPU.retain_grad()
            out_CPU = (a_CPU.unsqueeze(0) + b_CPU)
            loss_CPU = out_CPU.sigmoid().prod()
            loss_CPU.backward()

            self.assertEqual(b_CPU.grad, b_MPS.grad)
            self.assertEqual(a_CPU.grad, a_MPS.grad)

        helper(3, 5, 7, [0, 1, 2])
        helper(3, 5, 7, 2)  # test scalar index

    # Test pytorch gather
    def test_gather(self):
        def helper(shape, dim, idx_shape, idx_dtype=torch.int64):
            cpu_x = torch.randn(shape, device='cpu', dtype=torch.float, requires_grad=True)
            x = cpu_x.detach().clone().to('mps').requires_grad_()

            # Indices should be taken from range of axis along which gathering is done
            idx_np = np.random.randint(0, shape[dim], idx_shape)

            cpu_idx = torch.tensor(idx_np, device='cpu', dtype=idx_dtype)
            idx = cpu_idx.detach().clone().to('mps')

            gather_result = torch.gather(x, dim=dim, index=idx)
            gather_result_cpu = torch.gather(cpu_x, dim=dim, index=cpu_idx)

            cpu_grad = torch.randn(idx_shape, device='cpu', dtype=torch.float)
            grad = cpu_grad.to('mps')
            gather_result.backward(gradient=grad)
            gather_result_cpu.backward(gradient=cpu_grad)

            self.assertEqual(gather_result, gather_result_cpu)
            self.assertEqual(cpu_x.grad, x.grad)

        helper((6, 3, 3), 0, (3, 3, 3))
        helper((2, 3, 3, 3), 0, (10, 3, 3, 3))
        helper((2, 8, 4, 5), 0, (10, 8, 4, 5))
        helper((2, 8, 4, 5), 0, (10, 6, 3, 2))
        helper((8, 8, 4, 5), 0, (6, 8, 4, 5))
        helper((8, 8, 4, 5), 0, (6, 7, 2, 3))
        helper((2, 8, 4, 5), 1, (2, 5, 3, 4))
        helper((2, 8, 4, 5), 2, (1, 8, 10, 3))
        helper((2, 8, 4, 5), 3, (2, 5, 3, 12))

    # Test pytorch gather
    def test_gather_scalar(self):
        idx_dtype = torch.int64
        cpu_x = torch.tensor(3, device='cpu', dtype=torch.float, requires_grad=True)
        x = cpu_x.detach().clone().to('mps').requires_grad_()

        idx_np = [0]

        cpu_idx = torch.tensor(idx_np, device='cpu', dtype=idx_dtype)
        idx = cpu_idx.detach().clone().to('mps')

        gather_result = torch.gather(x, dim=0, index=idx)
        gather_result_cpu = torch.gather(cpu_x, dim=0, index=cpu_idx)

        cpu_grad = torch.randn([1], device='cpu', dtype=torch.float)
        grad = cpu_grad.to('mps')
        gather_result.backward(gradient=grad)
        gather_result_cpu.backward(gradient=cpu_grad)

        self.assertEqual(gather_result, gather_result_cpu)
        self.assertEqual(cpu_x.grad, x.grad)

    # Test pytorch scatter_add and scatter
    def test_scatter_add(self):
        def helper(shape, dim, idx_shape, src_shape, idx_dtype=torch.int64, do_add=True):
            cpu_x = torch.randn(shape, device='cpu', dtype=torch.float, requires_grad=True)
            x = cpu_x.detach().clone().to('mps').requires_grad_()

            cpu_src = torch.randn(src_shape, device='cpu', dtype=torch.float, requires_grad=True)
            src = cpu_src.detach().clone().to('mps').requires_grad_()

            # Indices should be taken from range of axis along which gathering is done
            idx_np = None
            if(do_add):
                idx_np = np.random.randint(0, shape[dim], idx_shape)
            else:
                idx_np = np.array([[0, 1, 2],
                                   [1, 2, 3],
                                   [2, 3, 4],
                                   [3, 4, 5],
                                   [4, 5, 6]])

            cpu_idx = torch.tensor(idx_np, device='cpu', dtype=idx_dtype)
            idx = cpu_idx.detach().clone().to('mps')

            scatter_result = None
            scatter_result_cpu = None

            if(do_add):
                scatter_result = torch.scatter_add(x, dim=dim, index=idx, src=src)
                scatter_result_cpu = torch.scatter_add(cpu_x, dim=dim, index=cpu_idx, src=cpu_src)
            else:
                scatter_result = torch.scatter(x, dim=dim, index=idx, src=src)
                scatter_result_cpu = torch.scatter(cpu_x, dim=dim, index=cpu_idx, src=cpu_src)

            cpu_grad = None
            grad = None

            if(idx_shape == src_shape):
                cpu_grad = torch.randn(shape, device='cpu', dtype=torch.float)
                grad = cpu_grad.to('mps')
                scatter_result.backward(gradient=grad)
                scatter_result_cpu.backward(gradient=cpu_grad)

            self.assertEqual(scatter_result, scatter_result_cpu)
            if(idx_shape == src_shape):
                self.assertEqual(cpu_x.grad, x.grad)
                self.assertEqual(cpu_src.grad, src.grad)

        helper((2, 3), 0, (5, 3), (5, 3))
        helper((2, 8, 4, 5), 0, (10, 8, 4, 5), (10, 8, 4, 5))
        helper((8, 8, 4, 5), 0, (10, 8, 4, 5), (10, 8, 4, 5))
        helper((8, 8, 4, 5), 0, (4, 7, 3, 2), (4, 7, 3, 2))
        helper((8, 8, 4, 5), 0, (4, 6, 3, 2), (4, 7, 3, 2))
        helper((8, 8, 4, 5), 0, (4, 6, 3, 2), (8, 8, 4, 5))

        helper((2, 8, 4, 5), 1, (2, 20, 4, 5), (2, 20, 4, 5))
        helper((2, 8, 4, 5), 1, (2, 13, 3, 2), (2, 13, 3, 2))
        helper((8, 8, 4, 5), 1, (6, 5, 2, 3), (6, 5, 2, 3))
        helper((8, 8, 4, 5), 1, (3, 4, 2, 2), (6, 5, 2, 3))

        helper((4, 5, 9, 8), 2, (4, 5, 13, 8), (4, 5, 13, 8))
        helper((4, 5, 9, 8), 2, (3, 4, 10, 6), (3, 4, 10, 6))
        helper((4, 5, 9, 8), 2, (3, 3, 7, 5), (3, 4, 10, 6))

        # Test scatter src
        helper((8, 3), 0, (5, 3), (5, 3), do_add=False)
        helper((10, 3), 0, (5, 3), (5, 8), do_add=False)

    # Test pytorch scatter_add and scatter for scalar input
    def test_scatter_add_scalar(self):
        def helper(idx_dtype=torch.int64, do_add=True):
            cpu_x = torch.tensor(2, device='cpu', dtype=torch.float, requires_grad=True)
            x = cpu_x.detach().clone().to('mps').requires_grad_()

            cpu_src = torch.tensor(3, device='cpu', dtype=torch.float, requires_grad=True)
            src = cpu_src.detach().clone().to('mps').requires_grad_()

            # Indices should be taken from range of axis along which gathering is done
            idx_np = [0]

            cpu_idx = torch.tensor(idx_np, device='cpu', dtype=idx_dtype)
            idx = cpu_idx.detach().clone().to('mps')

            scatter_result = None
            scatter_result_cpu = None

            if(do_add):
                scatter_result = torch.scatter_add(x, dim=0, index=idx, src=src)
                scatter_result_cpu = torch.scatter_add(cpu_x, dim=0, index=cpu_idx, src=cpu_src)
            else:
                scatter_result = torch.scatter(x, dim=0, index=idx, src=src)
                scatter_result_cpu = torch.scatter(cpu_x, dim=0, index=cpu_idx, src=cpu_src)

            cpu_grad = None
            grad = None

            cpu_grad = torch.tensor(1.2, device='cpu', dtype=torch.float)
            grad = cpu_grad.to('mps')
            scatter_result.backward(gradient=grad)
            scatter_result_cpu.backward(gradient=cpu_grad)

            self.assertEqual(scatter_result, scatter_result_cpu)
            self.assertEqual(cpu_x.grad, x.grad)
            self.assertEqual(cpu_src.grad, src.grad)

        helper()
        helper(do_add=False)

    # Test pytorch scatter_reduce
    def test_scatter_reduce(self):
        def helper(shape, dim, idx_shape, src_shape, idx_dtype=torch.int64, reduce_str="sum"):
            cpu_x = torch.randn(shape, device='cpu', dtype=torch.float, requires_grad=True)
            x = cpu_x.detach().clone().to('mps').requires_grad_()

            cpu_src = torch.randn(src_shape, device='cpu', dtype=torch.float, requires_grad=True)
            src = cpu_src.detach().clone().to('mps').requires_grad_()

            # Indices should be taken from range of axis along which gathering is done
            idx_np = np.random.randint(0, shape[dim], idx_shape)

            cpu_idx = torch.tensor(idx_np, device='cpu', dtype=idx_dtype)
            idx = cpu_idx.detach().clone().to('mps')

            scatter_result = torch.scatter(x, dim=dim, index=idx, src=src, reduce=reduce_str)
            scatter_result_cpu = torch.scatter(cpu_x, dim=dim, index=cpu_idx, src=cpu_src, reduce=reduce_str)

            self.assertEqual(scatter_result, scatter_result_cpu)

        # for reduce in ["sum", "prod", "amax", "amin"]:
        for reduce in ["add", "multiply"]:
            helper((2, 3), 0, (5, 3), (5, 3), reduce_str=reduce)
            helper((2, 8, 4, 5), 0, (10, 8, 4, 5), (10, 8, 4, 5), reduce_str=reduce)
            helper((8, 8, 4, 5), 0, (10, 8, 4, 5), (10, 8, 4, 5), reduce_str=reduce)
            helper((8, 8, 4, 5), 0, (4, 7, 3, 2), (4, 7, 3, 2), reduce_str=reduce)
            helper((8, 8, 4, 5), 0, (4, 6, 3, 2), (4, 7, 3, 2), reduce_str=reduce)
            helper((8, 8, 4, 5), 0, (4, 6, 3, 2), (8, 8, 4, 5), reduce_str=reduce)

            helper((2, 8, 4, 5), 1, (2, 20, 4, 5), (2, 20, 4, 5), reduce_str=reduce)
            helper((2, 8, 4, 5), 1, (2, 13, 3, 2), (2, 13, 3, 2), reduce_str=reduce)
            helper((8, 8, 4, 5), 1, (6, 5, 2, 3), (6, 5, 2, 3), reduce_str=reduce)
            helper((8, 8, 4, 5), 1, (3, 4, 2, 2), (6, 5, 2, 3), reduce_str=reduce)

            helper((4, 5, 9, 8), 2, (4, 5, 13, 8), (4, 5, 13, 8), reduce_str=reduce)
            helper((4, 5, 9, 8), 2, (3, 4, 10, 6), (3, 4, 10, 6), reduce_str=reduce)
            helper((4, 5, 9, 8), 2, (3, 3, 7, 5), (3, 4, 10, 6), reduce_str=reduce)

    def test_is_nonzero(self):
        self.assertFalse(torch.is_nonzero(torch.tensor([0.]).to('mps')))
        self.assertTrue(torch.is_nonzero(torch.tensor([1.5]).to('mps')))
        self.assertFalse(torch.is_nonzero(torch.tensor([False]).to('mps')))
        self.assertTrue(torch.is_nonzero(torch.tensor([3]).to('mps')))

    # Test triu
    def test_triu(self):
        def helper(shape, diag=0):
            cpu_x = torch.randn(shape, device='cpu', dtype=torch.float, requires_grad=True)
            x = cpu_x.detach().clone().to('mps').requires_grad_()

            triu_result = torch.triu(x, diag)
            triu_result_cpu = torch.triu(cpu_x, diag)

            cpu_grad = torch.randn(triu_result_cpu.shape)
            grad = cpu_grad.to('mps')

            triu_result.backward(gradient=grad)
            triu_result_cpu.backward(gradient=cpu_grad)

            self.assertEqual(triu_result, triu_result_cpu)
            self.assertEqual(x.grad, cpu_x.grad)

        helper((2, 8, 4, 5))
        helper((2, 8, 4, 5), diag=1)
        helper((2, 8, 4, 5), diag=2)
        helper((2, 8, 4, 5), diag=3)
        helper((2, 8, 4, 5), diag=-1)
        helper((2, 8, 4, 5), diag=-2)
        helper((2, 8, 4, 5), diag=-3)

    # Test tril
    def test_tril(self):
        def helper(shape, diag=0):
            cpu_x = torch.randn(shape, device='cpu', dtype=torch.float, requires_grad=True)
            x = cpu_x.detach().clone().to('mps').requires_grad_()

            tril_result = torch.tril(x, diag)
            tril_result_cpu = torch.tril(cpu_x, diag)

            cpu_grad = torch.randn(tril_result_cpu.shape)
            grad = cpu_grad.to('mps')

            tril_result.backward(gradient=grad)
            tril_result_cpu.backward(gradient=cpu_grad)

            self.assertEqual(tril_result, tril_result_cpu)
            self.assertEqual(x.grad, cpu_x.grad)

        helper((2, 8, 4, 5))
        helper((2, 8, 4, 5), diag=1)
        helper((2, 8, 4, 5), diag=2)
        helper((2, 8, 4, 5), diag=3)
        helper((2, 8, 4, 5), diag=-1)
        helper((2, 8, 4, 5), diag=-2)
        helper((2, 8, 4, 5), diag=-3)

    # test eye
    def test_eye(self):
        def helper(n, m, dtype):
            cpu_result = None
            result = None

            if(n == m):
                cpu_result = torch.eye(n, dtype=dtype, device='cpu')
                result = torch.eye(n, dtype=dtype, device='mps')
            else:
                cpu_result = torch.eye(n, m, device='cpu')
                result = torch.eye(n, m, device='mps')

            self.assertEqual(result, cpu_result)

        for dtype in [torch.float32, torch.int32, torch.int64]:
            helper(2, 2, dtype)
            helper(2, 3, dtype)
            helper(0, 2, dtype)
            helper(0, 0, dtype)
            helper(3, 8, dtype)
            helper(8, 3, dtype)

    # Test diag
    def test_diag(self):
        def helper(shape, diag=0):
            cpu_x = torch.randn(shape, device='cpu', dtype=torch.float, requires_grad=True)
            x = cpu_x.detach().clone().to('mps').requires_grad_()

            diag_result = torch.diag(x, diag)
            diag_result_cpu = torch.diag(cpu_x, diag)

            # cpu_grad = torch.randn(diag_result_cpu.shape)
            # grad = cpu_grad.to('mps')

            # diag_result.backward(gradient=grad)
            # diag_result_cpu.backward(gradient=cpu_grad)

            self.assertEqual(diag_result, diag_result_cpu)
            # self.assertEqual(x.grad, cpu_x.grad)

        for shape in [(5, 5), (5, 6), (6, 5), (5,), (6,)]:
            for diag in [0, 1, 2, 3, 4, -1, -2, -3, -4]:
                helper(shape, diag=diag)

    # Test linspace
    def test_linspace(self):
        def helper(start, end, steps, dtype=torch.float32):
            cpu_result = torch.tensor(np.linspace(start, end, steps), dtype=dtype)
            result = torch.linspace(start, end, steps, dtype=dtype, device='mps')
            self.assertEqual(cpu_result, result)

        for dtype in [torch.float32, torch.int32, torch.uint8, torch.int64]:
            helper(2, 5, 10, dtype)
            helper(2, 2, 10, dtype)
            helper(5, 2, 10, dtype)
            helper(2, 2, 0, dtype)

    # Test argange
    def test_arange(self):
        self.assertEqual(np.arange(10), torch.arange(10, device='mps'))
        self.assertEqual(np.arange(7, 1, -1), torch.arange(7, 1, -1, device='mps'))
        self.assertEqual(np.arange(1, 2, .3, dtype=np.float32), torch.arange(1, 2, .3, device='mps'))
        self.assertEqual(np.arange(6.3, dtype=np.float32), torch.arange(6.3, device='mps'))

    # Test softmax
    def test_softmax(self):
        def helper(shape, dim, channels_last=False):
            cpu_x = torch.randn(shape, device='cpu', dtype=torch.float, requires_grad=True)
            if(channels_last):
                cpu_x = cpu_x.to(memory_format=torch.channels_last)
                cpu_x.retain_grad()
            x = cpu_x.detach().clone().to('mps').requires_grad_()

            softmax_result = torch.nn.functional.softmax(x, dim=dim)
            softmax_result_cpu = torch.nn.functional.softmax(cpu_x, dim=dim)

            # Currently NOT testing backward for channels last backward
            cpu_grad = None
            grad = None

            if(not channels_last):
                cpu_grad = torch.randn(shape, device='cpu', dtype=torch.float)
                grad = cpu_grad.to('mps')

                softmax_result.backward(gradient=grad)
                softmax_result_cpu.backward(gradient=cpu_grad)

            self.assertEqual(softmax_result, softmax_result_cpu)
            if(not channels_last):
                self.assertEqual(x.grad, cpu_x.grad)

        def helper2(dim):
            cpu_x = torch.tensor(1.23, device='cpu', dtype=torch.float, requires_grad=True)
            x = cpu_x.detach().clone().to('mps').requires_grad_()

            softmax_result = torch.nn.functional.softmax(x, dim=dim)
            softmax_result_cpu = torch.nn.functional.softmax(cpu_x, dim=dim)

            cpu_grad = torch.tensor(2.34, device='cpu', dtype=torch.float)
            grad = cpu_grad.to('mps')

            softmax_result.backward(gradient=grad)
            softmax_result_cpu.backward(gradient=cpu_grad)

            self.assertEqual(softmax_result, softmax_result_cpu)
            self.assertEqual(x.grad, cpu_x.grad)

        helper2(0)

        for channels_last in [False]:
            for shape in [(2, 4, 8, 5), (3, 4, 6, 7, 2)]:
                if(len(shape) != 4 and channels_last):
                    continue
                for dim in [0, 1, 2, 3, -1, -2, -3]:
                    helper(shape, dim, channels_last)

    # Test sub
    def test_sub(self):
        def helper(shape, alpha):
            cpu_x = torch.randn(shape, device='cpu', dtype=torch.float, requires_grad=False)
            x = cpu_x.detach().clone().to('mps')

            cpu_y = torch.randn(shape, device='cpu', dtype=torch.float, requires_grad=False)
            y = cpu_y.detach().clone().to('mps')

            cpu_out = torch.sub(cpu_x, cpu_y, alpha=alpha)
            out = torch.sub(x, y, alpha=alpha)

            self.assertEqual(out, cpu_out)

        helper((2, 8, 4, 5), 0.1)
        helper((2, 8, 3, 5), 0.1)
        helper((2, 8, 3, 5), 0.2)

    # Test where
    def test_where(self):
        def helper(shape, x_shape, y_shape, cond_dtype=torch.bool, x_dtype=torch.float):

            cpu_cond = torch.randint(2, shape, device='cpu', dtype=cond_dtype, requires_grad=False)
            cond = cpu_cond.detach().clone().to('mps')

            cpu_x = torch.randn(x_shape, device='cpu', dtype=x_dtype, requires_grad=True)
            x = cpu_x.detach().clone().to('mps').requires_grad_()

            cpu_y = torch.randn(y_shape, device='cpu', dtype=x_dtype, requires_grad=True)
            y = cpu_y.detach().clone().to('mps').requires_grad_()

            cpu_out = torch.where(cpu_cond, cpu_x, cpu_y)
            out = torch.where(cond, x, y)

            cpu_grad = torch.randn(cpu_out.shape)
            grad = cpu_grad.to('mps')

            cpu_out.backward(gradient=cpu_grad)
            out.backward(gradient=grad)

            self.assertEqual(out, cpu_out)
            self.assertEqual(x.grad, cpu_x.grad)
            self.assertEqual(y.grad, cpu_y.grad)

        for shape in ([(0, 3), [], (2, 3), (9,)]):
            helper(shape, shape, shape)

        helper((2, 3, 1), (2, 3, 4), (2, 1, 4))
        helper((2, 1, 1), (2, 3, 4), (1, 3, 4))
        helper((1, 1, 1), (1, 1, 4), (2, 3, 1))
        helper([], (1, 1, 4), (2, 3, 1))
        helper([], (2, 3, 4), [])
        helper((5, 2, 3), (2, 3), (2, 3))
        helper((2, 3), (5, 2, 3), (2, 3))
        helper((2, 3), (2, 3), (5, 2, 3))
        helper((2, 3), (5, 2, 3), (6, 5, 2, 3))

    # Test normal
    def test_normal(self):
        def helper(shape, mean=0.0, std=1.0):
            mps_out = torch.normal(mean, std, shape, device='mps')

            mean_array = np.ones(shape)
            mean_array *= mean
            cpu_mean_tensor = torch.tensor(mean_array, device='cpu', dtype=torch.float, requires_grad=False)
            mean_tensor = cpu_mean_tensor.detach().clone().to('mps')

            std_array = np.ones(shape)
            std_array *= std
            cpu_std_tensor = torch.tensor(std_array, device='cpu', dtype=torch.float, requires_grad=False)
            std_tensor = cpu_std_tensor.detach().clone().to('mps')

            # test out
            mps_out = torch.zeros(shape, device='mps')
            torch.normal(mean_tensor, std, out=mps_out)

            mps_out = torch.zeros(shape, device='mps')
            torch.normal(mean, std_tensor, out=mps_out)

            mps_out = torch.zeros(shape, device='mps')
            torch.normal(mean_tensor, std_tensor, out=mps_out)

            # test without out
            mps_out = torch.normal(mean_tensor, std)
            self.assertEqual(mps_out.size(), mean_tensor.size())

            mps_out = torch.normal(mean, std_tensor)
            self.assertEqual(mps_out.size(), std_tensor.size())

            inferred_shape = torch.broadcast_shapes(mean_tensor.size(), std_tensor.size())
            mps_out = torch.normal(mean_tensor, std_tensor)
            self.assertEqual(mps_out.size(), inferred_shape)

        helper((2, 3, 4, 5, 6))
        helper((100, 100), 2.5, 1.2)

    def test_bernoulli(self):
        shape = (10, 10)
        all_ones = torch.ones(shape, device='mps')
        all_zeros = torch.zeros(shape, device='mps')

        prob_tensor = all_ones * 0.5
        # probability of drawing "1" is 0.5
        mps_out = torch.bernoulli(prob_tensor)
        # We can't check reliably the mean and std.
        # Just make sure we don't return constant values
        self.assertNotEqual(mps_out.to('cpu').mean(), 0.)
        self.assertNotEqual(mps_out.to('cpu').std() ** 2, 0.)

        # probability of drawing "1" is 0
        mps_out = torch.bernoulli(all_zeros)
        self.assertEqual(mps_out, all_zeros)

        # probability of drawing "1" is 1
        mps_out = torch.bernoulli(all_ones)
        self.assertEqual(mps_out, all_ones)

    # Test random_.to and random_.from
    def test_random(self):
        def helper(shape, low, high, dtype=torch.int32):

            mps_out = torch.randint(low, high, shape, dtype=dtype, device='mps')

            # We can't check reliably the mean and std.
            # Just make sure we don't return constant values
            self.assertNotEqual(mps_out.to('cpu').float().mean(), 0.)
            self.assertNotEqual(mps_out.to('cpu').float().std(), 0.)

        helper([100, 100], 0, 10)
        helper([100, 100], 23, 89)
        helper([100, 100], 23, 89, dtype=torch.float32)
        helper([100, 100], 23, 89, dtype=torch.int64)
        helper([100, 100], 0, 2, dtype=torch.bool)

    # Test exponential
    def test_exponential(self):
        def helper(shape, lamda, dtype=torch.float32):

            mps_out = torch.zeros(shape, device='mps', dtype=dtype)
            mps_out.exponential_(lamda)

            print(mps_out.to('cpu').float().mean(), 1 / lamda)
            print(mps_out.to('cpu').float().std() ** 2, 1 / (lamda**2))

        for dtype in [torch.float32, torch.float16]:
            helper([100, 100], 2, dtype)
            helper([100, 100], 1, dtype)
            helper([100, 100], 3, dtype)
            helper([100, 100], 0.5, dtype)

    def test_exponential_1(self):
        rate = torch.randn(5, 5).abs().requires_grad_()
        rate_1d = torch.randn(1).abs().requires_grad_()
        self.assertEqual(Exponential(rate).sample().size(), (5, 5))
        self.assertEqual(Exponential(rate).sample((7,)).size(), (7, 5, 5))
        self.assertEqual(Exponential(rate_1d).sample((1,)).size(), (1, 1))
        self.assertEqual(Exponential(rate_1d).sample().size(), (1,))
        self.assertEqual(Exponential(0.2).sample((1,)).size(), (1,))
        self.assertEqual(Exponential(50.0).sample((1,)).size(), (1,))

    # Test add
    def test_add_binary_op(self):
        def helper(shape, alpha):
            for dtype in [torch.float16, torch.float32]:
                cpu_x = torch.randn(shape, device='cpu', dtype=dtype, requires_grad=False)
                mps_x = cpu_x.detach().clone().to('mps')

                cpu_y = torch.randn(shape, device='cpu', dtype=dtype, requires_grad=False)
                mps_y = cpu_y.detach().clone().to('mps')

                cpu_out = torch.add(cpu_x, cpu_y, alpha=alpha)
                mps_out = torch.add(mps_x, mps_y, alpha=alpha)
                # fp16 isn't accurate when alpha is passed
                # TODO: remove or fix 'tol' when we fix problems with fp16
                tol = 1e-3 if dtype is torch.float16 else None
                self.assertEqual(mps_out, cpu_out, rtol=tol, atol=tol)
                # create a scalar tensor
                cpu_s = torch.tensor(2.3, device='cpu', dtype=dtype, requires_grad=False)
                mps_s = cpu_s.detach().clone().to('mps')
                # primary tensor is scalar
                self.assertEqual(torch.add(cpu_s, cpu_y), torch.add(mps_s, mps_y))
                # secondary tensor is scalar
                self.assertEqual(torch.add(cpu_x, cpu_s), torch.add(mps_x, mps_s))

        helper((2, 8, 4, 5), 1.0)
        helper((2, 8, 4, 5), 0.0)
        helper((2, 8, 4, 5), 0.1)
        helper((2, 8, 3, 5), 0.1)
        helper((2, 8, 3, 5), 0.2)

    # Test add
    def test_add_scalars(self):
        def helper(alpha):
            for dtype in [torch.float16, torch.float32]:
                cpu_x = torch.tensor(2.3, device='cpu', dtype=dtype, requires_grad=False)
                x = cpu_x.detach().clone().to('mps')

                cpu_y = torch.tensor(3.4, device='cpu', dtype=dtype, requires_grad=False)
                y = cpu_y.detach().clone().to('mps')

                cpu_out = torch.add(cpu_x, cpu_y, alpha=alpha)
                out = torch.add(x, y, alpha=alpha)
                # fp16 isn't accurate when alpha is passed
                tol = 1e-3 if dtype is torch.float16 else None
                self.assertEqual(out, cpu_out, rtol=tol, atol=tol)

        helper(1.0)
        helper(0.0)
        helper(0.1)
        helper(0.2)

        # Test int32 tensor + int64 scalar add
        # see https://github.com/pytorch/pytorch/issues/79835#issuecomment-1164984534
        x = torch.ones(4, dtype=torch.int32, device='mps')
        self.assertEqual(x + 1, torch.full((4,), 2, dtype=torch.int32, device='mps'))
        self.assertTrue(torch.equal(x + 1.5, torch.full((4,), 2.5, device='mps')))

    def test_types_binary_op(self):
        # Float * Bool
        cpu_x = torch.arange(5, dtype=torch.float32, device="cpu") * torch.tensor([True, False, True, False, True], device="cpu")
        mps_x = torch.arange(5, dtype=torch.float32, device="mps") * torch.tensor([True, False, True, False, True], device="mps")
        self.assertEqual(cpu_x, mps_x)
        # Float * Int64
        cpu_y = torch.arange(5, dtype=torch.float32, device="cpu") * torch.tensor([1, 0, 1, 0, 1], device="cpu")
        mps_y = torch.arange(5, dtype=torch.float32, device="mps") * torch.tensor([1, 0, 1, 0, 1], device="mps")
        self.assertEqual(cpu_y, mps_y)

    def test_unary_ops(self):
        def helper(shape, op):
            for dtypef in [torch.float32]:
                cpu_x = torch.randn(shape, device='cpu', dtype=dtypef, requires_grad=False)
                mps_x = cpu_x.detach().clone().to('mps')
                self.assertEqual(op(cpu_x), op(mps_x))

            for dtypei in [torch.int32, torch.int16]:
                cpu_x = torch.randint(0, 1000, shape, device='cpu', dtype=dtypei, requires_grad=False)
                mps_x = cpu_x.to('mps')
                self.assertEqual(op(cpu_x), op(mps_x), rtol=1e-4, atol=1e-4)

        helper((2, 8, 4, 5), torch.exp)
        helper((2, 8, 3, 5), torch.exp2)
        helper((2, 8, 3, 5), torch.expm1)
        helper((2, 8, 3, 5), torch.log)
        helper((2, 8, 3, 5), torch.cos)

    def test_atan2(self):
        def helper(shape):
            input_cpu = torch.randn(shape)
            input_mps = input_cpu.detach().clone().to("mps")

            other_cpu = torch.randn(shape)
            other_mps = other_cpu.detach().clone().to("mps")

            atan2_cpu = torch.atan2(input_cpu, other_cpu)
            atan2_mps = torch.atan2(input_mps, other_mps)

            self.assertEqual(atan2_cpu, atan2_mps.to("cpu"))

        helper(4)
        helper(10000)
        helper((10000, 40))

    def test_multinomial(self):
        # Test with num_dist = 1
        def helper(probs, compare_mean, compare_var, num_samples=5, replacement=True):
            cpu_prob_tensor = torch.tensor(probs, device='cpu', dtype=torch.float, requires_grad=False)
            prob_tensor = cpu_prob_tensor.detach().clone().to('mps')

            mps_out = torch.multinomial(prob_tensor, num_samples, replacement=replacement)
            if(not replacement):
                print(mps_out.to('cpu'))
            else:
                # Compare "real" with theoretical values
                print(mps_out.to('cpu').float().mean(), compare_mean)
                print(mps_out.to('cpu').float().std() ** 2, compare_var)

        # TODO: Add tests for data types
        helper(np.array([[0., 0., 0., 0.5, 0.5]]), (3 + 4) / 2, (12.5 - 3.5 ** 2), 100000)
        helper(np.array([[.2, .2, .2, .2, .2]]), (0 + 1 + 2 + 3 + 4) / 5, (6 - 2 * 2), 10000)
        helper(np.array([[1, 1, 1, 1, 1]]), (0 + 1 + 2 + 3 + 4) / 5, (6 - 2 * 2), 10000)
        helper(np.array([1, 1, 1, 1, 1]), (0 + 1 + 2 + 3 + 4) / 5, (6 - 2 * 2), 10000)
        helper(np.array([[1, 1, 1, 1, 1, 1, 1]]), 0, 0, 7, False)

class TestNNMPS(NNTestCase):

    def _create_basic_net(self):
        class Layer(nn.Module):
            def __init__(self):
                super(Layer, self).__init__()
                self.layer_dummy_param = Parameter(torch.empty(3, 5))
                self.register_buffer('layer_dummy_buf', torch.zeros(1, 3, 3, 7))

        class Net(nn.Module):
            def __init__(self):
                super(Net, self).__init__()
                self.l1 = Layer()
                self.dummy_param = Parameter(torch.empty(3, 5))
                self.register_buffer('dummy_buf', torch.zeros(7, 3, 3, 1))

        l = Layer()
        n = Net()
        s = nn.Sequential(n, n)

        return l, n, s

    def test_requires_grad_(self):
        m = self._create_basic_net()[-1]
        assert len(list(m.buffers())) > 0, 'invalid test'
        assert all(not b.requires_grad for b in m.buffers()) > 0, 'invalid test'
        assert len(list(m.parameters())) > 0, 'invalid test'
        assert all(p.requires_grad for p in m.parameters()) > 0, 'invalid test'
        for requires_grad in (False, True):
            self.assertIs(m.requires_grad_(requires_grad), m)
            for p in m.parameters():
                self.assertEqual(p.requires_grad, requires_grad)
            for b in m.buffers():
                self.assertFalse(b.requires_grad)

    def test_module_backcompat(self):
        from torch.serialization import SourceChangeWarning
        path = download_file('https://download.pytorch.org/test_data/linear.pt')
        with warnings.catch_warnings():
            warnings.simplefilter('ignore', SourceChangeWarning)
            m = torch.load(path)
        input = torch.randn(2, 3, dtype=torch.float)
        self.assertEqual(m(input).size(), (2, 5))

    def test_conv_backcompat(self):
        from torch.serialization import SourceChangeWarning
        # This file was generated by running on PyTorch 1.0.1 on Python 2:
        #
        #     import torch
        #     from torch import nn
        #     m = nn.Conv2d(1, 1, 1)
        #     torch.save(m, 'legacy_conv2d.pt')
        #
        # NB: This Pickle also contains some Unicode data!
        path = download_file('https://download.pytorch.org/test_data/legacy_conv2d.pt')
        with warnings.catch_warnings():
            warnings.simplefilter('ignore', SourceChangeWarning)
            m = torch.load(path, encoding='utf-8')
        input = torch.randn((1, 1, 1, 1), dtype=torch.float)
        self.assertEqual(m(input).size(), (1, 1, 1, 1))

    def test_conv_expand(self):
        device = 'mps'
        input_ = torch.rand(2, 3, 16, 16, device=device)
        kernel = torch.rand(1, 1, 3, 11, device=device)
        tmp_kernel = kernel.expand(-1, 3, -1, -1)
        output = F.conv2d(input_, tmp_kernel, groups=1, padding=0, stride=1)

    # The test should not crash
    def test_permute(self):
        X = torch.randn(5, 5).to('mps')
        torch.log(X)
        X = X.permute(1, 0)
        torch.log(X)

    # Printing of non_contiguous should not crash
    def test_print_non_contiguous(self):
        print(torch.ones(100, 100, device='mps').nonzero())
        print(torch.ones(100, 100, device='mps').nonzero().contiguous())

    def test_zero_grad(self):
        i = torch.randn(2, 5, requires_grad=True)
        module = nn.Linear(5, 5)
        for p in module.parameters():
            p.requires_grad = False
        module.zero_grad()

        module.weight.requires_grad = True
        module.zero_grad()
        self.assertIsNone(module.weight.grad)  # uninitialized grad

        module(i).sum().backward()
        self.assertIsNotNone(module.weight.grad)
        self.assertGreater(module.weight.grad.data.abs().sum(), 0)
        module.zero_grad()
        self.assertEqual(module.weight.grad.data, module.weight.data.clone().zero_())

        module.bias.requires_grad = True
        module.zero_grad()
        self.assertIsNotNone(module.weight.grad)
        self.assertIsNone(module.bias.grad)
        module(i).sum().backward()
        self.assertIsNotNone(module.weight.grad)
        self.assertIsNotNone(module.bias.grad)
        self.assertGreater(module.weight.grad.data.abs().sum(), 0)
        self.assertGreater(module.bias.grad.data.abs().sum(), 0)
        module.zero_grad()
        self.assertEqual(module.weight.grad.data, module.weight.data.clone().zero_())
        self.assertEqual(module.bias.grad.data, module.bias.data.clone().zero_())

        # Force set to None.
        module.zero_grad(set_to_none=True)
        self.assertIsNone(module.weight.grad)

    def test_no_grad(self):
        for dtype in [torch.bfloat16, torch.float, torch.double]:
            module = nn.Conv2d(2, 5, kernel_size=3, padding=1).to(dtype)
            input = torch.randn(1, 2, 10, 10).to(dtype)
            x = input
            y = input.clone()

            output = module(x)
            self.assertTrue(output.requires_grad)
            output.backward(torch.ones(1, 5, 10, 10))

            with torch.no_grad():
                output2 = module(y)
                self.assertFalse(output2.requires_grad)
                self.assertRaises(RuntimeError, lambda: output2.backward(torch.ones(1, 5, 10, 10)))

    def test_invalid_conv1d(self):
        for dtype in [torch.bfloat16, torch.float, torch.double]:
            module = nn.Conv1d(in_channels=3, out_channels=33, kernel_size=10, stride=1, bias=True).to(dtype)
            input = torch.randn(1, 3, 4).to(dtype)
            with self.assertRaisesRegex(RuntimeError,
                                        r'Calculated padded input size per channel: \(4\). ' +
                                        r'Kernel size: \(10\). Kernel size can\'t be greater than actual input size'):
                module(input)

            # Negative stride check
            module = nn.Conv1d(in_channels=3, out_channels=6, kernel_size=3, stride=-1, bias=True).to(dtype)
            input = torch.randn(1, 3, 4).to(dtype)
            with self.assertRaisesRegex(RuntimeError, 'non-positive stride is not supported'):
                module(input)

    def test_conv2d_discontiguous_weight(self):
        # Test for https://github.com/pytorch/pytorch/issues/55781
        x = torch.ones(64, 16, 16, 16)
        weight = torch.arange(0, 1.0, 1 / 2.0 ** 10).reshape(32, 16, 1, 2)[:, :, :, ::2]
        self.assertFalse(weight.is_contiguous())
        y = torch.nn.functional.conv2d(x, weight, None)
        if torch.backends.mkldnn.is_available():
            # Disable MKLDNN explicitly, so that either NNPACK or THCNN will be used
            with torch.backends.mkldnn.flags(enabled=False):
                y_ = torch.nn.functional.conv2d(x, weight, None)
                self.assertEqual(y, y_)
        self.assertEqual(y.sum(), 4186112.)

    def test_invalid_conv2d(self):
        for dtype in [torch.bfloat16, torch.float, torch.double]:
            module = torch.nn.Conv2d(1, 1, kernel_size=3, dilation=2, stride=2).to(dtype)
            input = torch.empty(1, 1, 4, 4).to(dtype)
            self.assertRaises(RuntimeError, lambda: module(input))

            module = nn.Conv2d(in_channels=3, out_channels=33, kernel_size=10, stride=1, bias=True)
            input = torch.randn(1, 3, 1, 1)
            with self.assertRaisesRegex(RuntimeError,
                                        r'Calculated padded input size per channel: \(1 x 1\). ' +
                                        r'Kernel size: \(10 x 10\). Kernel size can\'t be greater than actual input size'):
                module(input)

            # Negative stride check
            module = nn.Conv2d(in_channels=3, out_channels=6, kernel_size=4, stride=-1, bias=True).to(dtype)
            input = torch.randn(1, 3, 4, 4).to(dtype)
            with self.assertRaisesRegex(RuntimeError, 'non-positive stride is not supported'):
                module(input)

            # Zero stride check
            module = nn.Conv2d(in_channels=3, out_channels=6, kernel_size=4, stride=0, bias=True).to(dtype)
            input = torch.randn(1, 3, 4, 4).to(dtype)
            with self.assertRaisesRegex(RuntimeError, 'non-positive stride is not supported'):
                module(input)

            # Input and weights on different devices
            self.assertRaisesRegex(RuntimeError,
                                   'must be on the same device',
                                   lambda: torch.conv2d(torch.rand(1, 3, 32, 32), torch.rand(1, 3, 3, 3, device='mps')))
            self.assertRaisesRegex(RuntimeError,
                                   'Input type \\(MPSFloatType\\) and weight type \\(torch\\.FloatTensor\\) should be the same',
                                   lambda: torch.conv2d(torch.rand(1, 3, 32, 32, device='mps'), torch.rand(1, 3, 3, 3)))


    def test_conv2d_valid_padding(self, device='mps'):
        # Test F.conv2d padding='valid' is the same as no padding
        x = torch.rand(1, 1, 1, 10, device=device).to(torch.float)
        y = torch.rand(1, 1, 1, 4, device=device).to(torch.float)

        expect = F.conv2d(x, y)
        actual = F.conv2d(x, y, padding='valid')
        self.assertEqual(expect.to('cpu'), actual.to('cpu'))

    def test_gemm_permute_transpose(self):
        batch_size = 32
        n = 20
        hidden = 768
        num_attention_heads = 12
        attention_head_size = hidden // num_attention_heads

        def transpose_for_scores(x: torch.Tensor) -> torch.Tensor:
            new_x_shape = x.size()[:-1] + (num_attention_heads, attention_head_size)
            x = x.view(new_x_shape)
            return x.permute(0, 2, 1, 3)

        def attention2(key, *, workaround=False, device):
            key = transpose_for_scores(key)
            res = key.transpose(-1, -2)
            return res

        A = torch.randn(batch_size, n, hidden)
        A_mps = A.detach().clone().to("mps")

        r1 = attention2(A, device="cpu")
        r2 = attention2(A_mps, device="mps")

        r2_cpu = r2.to("cpu")
        self.assertEqual(r1, r2_cpu)

    # def test_conv2d_same_padding(self, device='mps'):
        # x = torch.rand(1, 1, 10, 11, device=device)
        # y = torch.rand(1, 1, 4, 5, device=device)
        # expect = F.conv2d(x, y, padding=(2, 2))[..., 1:, :]
        # actual = F.conv2d(x, y, padding='same')
        # self.assertEqual(expect.to('cpu'), actual.to('cpu'))

        # # With dilation
        # y = torch.rand(1, 1, 3, 4, device=device)
        # expect = F.conv2d(x, y, padding=(2, 3), dilation=2)
        # actual = F.conv2d(x, y, padding='same', dilation=2)
        # self.assertEqual(expect, actual)

        # # Dilation with asymmetric padding
        # y = torch.rand(1, 1, 4, 4, device=device)
        # expect = F.conv2d(x, y, padding=5, dilation=3)[..., 1:, 1:]
        # actual = F.conv2d(x, y, padding='same', dilation=3)
        # self.assertEqual(expect, actual)


class TestConstantPadNd(TestCase):
    def test_preserves_memory_format(self):
        nchw_tensor = torch.rand((1, 2, 5, 3))
        nchw_padded = torch.constant_pad_nd(nchw_tensor, [1, 2], 0.5)
        self.assertTrue(nchw_padded.is_contiguous(memory_format=torch.contiguous_format))

        nhwc_tensor = nchw_tensor.contiguous(memory_format=torch.channels_last)
        nhwc_padded = torch.constant_pad_nd(nhwc_tensor, [1, 2], 0.5)
        self.assertTrue(nhwc_padded.is_contiguous(memory_format=torch.channels_last))


class TestLinalgMPS(TestCase):
    def _test_addmm_addmv(self, f, t, m, v, *, alpha=None, beta=None, transpose_out=False):
        dtype = t.dtype
        numpy_dtype = dtype
        alpha = 1.2 if alpha is None else alpha
        beta = 0.8 if beta is None else beta
        res1 = f(t, m, v, alpha=alpha, beta=beta)
        res2 = torch.full_like(res1, math.nan)
        if transpose_out:
            res2 = res2.t().clone(memory_format=torch.contiguous_format).t()
        f(t, m, v, alpha=alpha, beta=beta, out=res2)
        res3 = alpha * (m.to(numpy_dtype).cpu().numpy() @ v.to(numpy_dtype).cpu().numpy())
        if beta != 0:
            res3 += (torch.mul(t, beta)).to(numpy_dtype).cpu().numpy()
        res3 = torch.from_numpy(res3).to(dtype)
        self.assertEqual(res1, res2)
        self.assertEqual(res1, res3)

    def test_addmm(self, device="mps", dtype=torch.float32):
        M = torch.randn(10, 25, device=device).to(dtype)
        m1 = torch.randn(10, 50, device=device).to(dtype)
        m2 = torch.randn(50, 25, device=device).to(dtype)
        self._test_addmm_addmv(torch.addmm, M, m1, m2)

        # Test beta=0, M=nan
        M = torch.full((10, 25), math.nan, device=device).to(dtype)
        m1 = torch.randn(10, 50, device=device).to(dtype)
        m2 = torch.randn(50, 25, device=device).to(dtype)
        self._test_addmm_addmv(torch.addmm, M, m1, m2, beta=0)

        # Test transpose
        for t1, t2, t3, t4 in itertools.product([True, False], repeat=4):
            def maybe_transpose(cond, m):
                if not cond:
                    return m
                return m.t().clone(memory_format=torch.contiguous_format).t()

        M = maybe_transpose(t1, torch.randn(10, 25, device=device).to(dtype))
        m1 = maybe_transpose(t2, torch.randn(10, 50, device=device).to(dtype))
        m2 = maybe_transpose(t3, torch.randn(50, 25, device=device).to(dtype))
        self._test_addmm_addmv(torch.addmm, M, m1, m2, transpose_out=t4)

class TestGatherScatter(TestCase):
    def test_slicing_with_step(self):
        # Slicing with step
        # https://github.com/pytorch/pytorch/issues/78886
        x_mps = torch.zeros(10, dtype=torch.float32, device="mps")
        x_mps[::2] = 1.0

        x_cpu = torch.zeros(10, dtype=torch.float32, device="cpu")
        x_cpu[::2] = 1.0

        self.assertEqual(x_cpu, x_mps)

    def test_cast_gather_scatter(self):
        for _ in range(0, 50):
            input = np.random.randint(0, 255, size=(5, 5, 4), dtype=np.uint8)
            with torch.no_grad():
                s = torch.tensor(input, dtype=torch.uint8, device="mps").unsqueeze(0)
                s_cpu = torch.tensor(input, dtype=torch.uint8, device="cpu").unsqueeze(0)
                s = s.long()
                s_cpu = s_cpu.long()
                self.assertEqual(s.cpu(), s_cpu)

                s = s.float()
                s_cpu = s_cpu.float()
                self.assertEqual(s.cpu(), s_cpu)

                s /= 255
                s_cpu /= 255
                self.assertEqual(s.cpu(), s_cpu)

    def test_slicing_replace_column(self):
        # https://github.com/pytorch/pytorch/issues/78074
        def _helper(tensor_data):
            x_cpu = torch.tensor(tensor_data)
            x_mps = x_cpu.to('mps')

            x_cpu[:, 0] = 7
            x_mps[:, 0] = 7

            self.assertEqual(x_cpu, x_mps)

        _helper([[1, 2, 3], [4, 5, 6]])
        _helper([[1, 2, 3], [4, 5, 6], [7, 8, 9]])
        _helper([[1, 2, 3], [4, 5, 6], [7, 8, 9], [10, 11, 12]])

    def test_inplace_scatter(self):
        # https://github.com/pytorch/pytorch/issues/79672
        a_mps = torch.ones((2, 2),).to(torch.device("mps"))
        b_mps = torch.ones((2, 2),).to(torch.device("mps"))

        a_cpu = torch.ones((2, 2),).to(torch.device("cpu"))
        b_cpu = torch.ones((2, 2),).to(torch.device("cpu"))

        a_mps[:, 0] += b_mps[:, 0]
        a_cpu[:, 0] += b_cpu[:, 0]
        self.assertEqual(a_cpu, a_mps)

        a_mps[:, 0] = a_mps[:, 0] + b_mps[:, 0]
        a_cpu[:, 0] = a_cpu[:, 0] + b_cpu[:, 0]
        self.assertEqual(a_cpu, a_mps)

# These tests were taken from test/test_view_ops.py
# They are subset of those tests as currently only this subset is working.
# This whole `class` will be removed when we add generic device testing. There
# are no additional tests added apart from what is part of test_view_ops.py
class TestViewOpsMPS(TestCase):
    exact_dtype = True

    def is_view_of(self, base, other):
        if (not other._is_view() or
                other is base or
                other._base is not base or
                base.device != other.device):
            return False
        # Note: only validates storage on native device types
        # because some accelerators, like XLA, do not expose storage
        if base.device.type == 'mps':
            if base.storage().data_ptr() != other.storage().data_ptr():
                return False

        return True

    # Returns true if v1 and v2 are views of the same base
    def is_view_of_same_base(self, v1, v2):
        if (not v1._is_view() or v1 is v2):
            return False
        return self.is_view_of(v1._base, v2)

    # Performs transpose if contiguous=True, else returns the input tensor as is
    def _do_transpose(self, x, contiguous=False, dim0=0, dim1=1):
        if contiguous:
            return x
        else:
            return x.transpose(dim0, dim1)

    def test_diagonal_view(self, device="mps"):
        t = torch.ones((5, 5), device=device)
        v = torch.diagonal(t)
        self.assertTrue(self.is_view_of(t, v))

        v[0] = 0
        self.assertEqual(t[0, 0], v[0])

        t = torch.ones((3, 3, 3), device="mps")
        v = torch.diagonal(t, offset=1, dim1=1, dim2=2)
        self.assertTrue(self.is_view_of(t, v))

        v[0, 0] = 0
        self.assertEqual(t[0, 0, 1], v[0, 0])

    def test_select_view(self, device="mps") -> None:
        t = torch.ones((5, 5), device=device)
        v = t.select(0, 2)
        self.assertTrue(self.is_view_of(t, v))

        v[0] = 0
        self.assertEqual(t[2, 0], v[0])

    def test_unbind_view(self, device="mps") -> None:
        t = torch.zeros((5, 5), device=device)
        tup = torch.unbind(t)

        for idx, v in enumerate(tup):
            self.assertTrue(self.is_view_of(t, v))

            v[0] = idx + 1
            self.assertEqual(t[idx, 0], v[0])

    def test_expand_view(self, device="mps") -> None:
        t = torch.ones((5, 1), device=device)
        v = t.expand(5, 5)
        self.assertTrue(self.is_view_of(t, v))

        v[2, 2] = 0
        self.assertEqual(t[2, 0], v[2, 2])

    def test_expand_as_view(self, device="mps"):
        t = torch.ones((5, 1), device=device)
        e = torch.empty((5, 5), device=device)
        v = t.expand_as(e)
        self.assertTrue(self.is_view_of(t, v))

        v[2, 2] = 0
        self.assertEqual(t[2, 0], v[2, 2])

    def test_narrow_view(self, device="mps"):
        t = torch.ones((5, 5), device=device)
        v = torch.narrow(t, 1, 2, 2)
        self.assertTrue(self.is_view_of(t, v))

        v[0, 0] = 0
        self.assertEqual(t[0, 2], v[0, 0])

    def test_permute_view(self, device="mps") -> None:
        t = torch.ones((5, 5), device=device)
        v = t.permute(1, 0)
        self.assertTrue(self.is_view_of(t, v))

        v[0, 1] = 0
        self.assertEqual(t[1, 0], v[0, 1])

    def test_transpose_view(self, device="mps"):
        for fn in (torch.swapdims, torch.swapaxes, torch.transpose):
            t = torch.ones((5, 5), device=device)
            v = fn(t, 0, 1)
            self.assertTrue(self.is_view_of(t, v))

            v[0, 1] = 0
            self.assertEqual(t[1, 0], v[0, 1])

    def test_transpose_inplace_view(self, device="mps"):
        t = torch.ones(5, 5, device=device)
        v = t.view_as(t)
        v = v.swapdims_(0, 1)
        self.assertTrue(self.is_view_of(t, v))
        v[0, 1] = 0
        self.assertEqual(t[1, 0], v[0, 1])

        t = torch.ones(5, 5, device=device)
        v = t.view_as(t)
        v = v.swapaxes_(0, 1)
        self.assertTrue(self.is_view_of(t, v))
        v[0, 1] = 0
        self.assertEqual(t[1, 0], v[0, 1])

        t = torch.ones(5, 5, device=device)
        v = t.view_as(t)
        v = v.transpose_(0, 1)
        self.assertTrue(self.is_view_of(t, v))
        v[0, 1] = 0
        self.assertEqual(t[1, 0], v[0, 1])

    def test_t_view(self, device="mps"):
        t = torch.ones((5, 5), device=device)
        v = t.t()
        self.assertTrue(self.is_view_of(t, v))

        v[0, 1] = 0
        self.assertEqual(t[1, 0], v[0, 1])

    def test_t_inplace_view(self, device="mps"):
        t = torch.ones(5, 5, device=device)
        v = t.view_as(t)
        v = v.t_()
        self.assertTrue(self.is_view_of(t, v))
        v[0, 1] = 0
        self.assertEqual(t[1, 0], v[0, 1])

    def test_T_view(self, device="mps"):
        for op in ("T", "H", "mT", "mH"):
            t = torch.ones((5, 5), device=device)
            v = getattr(t, op)
            self.assertTrue(self.is_view_of(t, v))

            v[0, 1] = 0
            self.assertEqual(t[1, 0], v[0, 1])

    # requires aten::unfold
    # def test_unfold_view(self, device="mps"):
    #     t = torch.ones(10, device=device)
    #     v = t.unfold(0, 3, 2)
    #     self.assertTrue(self.is_view_of(t, v))

    #     v[1, 0] = 0
    #     self.assertEqual(t[2], v[1, 0])

    def test_squeeze_view(self, device="mps"):
        t = torch.ones(5, 1, 5, device=device)
        v = torch.squeeze(t)
        self.assertTrue(self.is_view_of(t, v))
        v[0, 1] = 0
        self.assertTrue(t is v._base)

    def test_squeeze_inplace_view(self, device="mps"):
        t = torch.ones(5, 5, device=device)
        v = t.view_as(t)
        v = v.squeeze_()
        self.assertTrue(self.is_view_of(t, v))
        v[0, 1] = 0
        self.assertTrue(t is v._base)

    def test_unsqueeze_view(self, device="mps"):
        t = torch.ones(5, 5, device=device)
        v = torch.unsqueeze(t, 1)
        self.assertTrue(self.is_view_of(t, v))

        v[0, 0, 1] = 0
        self.assertEqual(t[0, 1], v[0, 0, 1])

    def test_unsqueeze_inplace_view(self, device="mps"):
        t = torch.ones(5, 5, device=device)
        v = t.view_as(t)
        v = v.unsqueeze_(1)
        self.assertTrue(self.is_view_of(t, v))
        v[0, 0, 1] = 0
        self.assertEqual(t[0, 1], v[0, 0, 1])

    def test_as_strided_view(self, device="mps"):
        t = torch.ones(5, 5, device=device)
        v = torch.as_strided(t, (25,), (1,))
        self.assertTrue(self.is_view_of(t, v))

        v[6] = 0
        self.assertEqual(t[1, 1], v[6])

    def test_as_strided_inplace_view(self, device="mps"):
        t = torch.ones(5, 5, device=device)
        v = t.view_as(t)
        v = v.as_strided_((25,), (1,))
        self.assertTrue(self.is_view_of(t, v))
        v[6] = 0
        self.assertEqual(t[1, 1], v[6])

    def test_view_view(self, device="mps"):
        t = torch.ones(5, 5, device=device)
        v = t.view(25)
        self.assertTrue(self.is_view_of(t, v))

        v[6] = 0
        self.assertEqual(t[1, 1], v[6])

    def test_view_as_view(self, device="mps"):
        t = torch.ones(5, 5, device=device)
        e = torch.empty((25,))
        v = t.view_as(e)
        self.assertTrue(self.is_view_of(t, v))

        v[6] = 0
        self.assertEqual(t[1, 1], v[6])

    def test_contiguous_self(self, device="mps"):
        t = torch.ones(5, 5, device=device)
        s = t.contiguous()
        self.assertTrue(s is t)

    def test_contiguous_nonview(self, device="mps"):
        t = torch.ones(5, 5, device=device)
        nv = t.t().contiguous()
        self.assertTrue(not self.is_view_of(t, nv))

        nv[0, 0] = 0
        self.assertNotEqual(t[0, 0], nv[0, 0])

    def test_reshape_view(self, device="mps"):
        t = torch.ones(5, 5, device=device)
        v = torch.reshape(t, (25,))
        self.assertTrue(self.is_view_of(t, v))

        v[6] = 0
        self.assertEqual(t[1, 1], v[6])

    def test_reshape_as_view(self, device="mps"):
        t = torch.ones(5, 5, device=device)
        e = torch.empty((25,), device=device)
        v = t.reshape_as(e)
        self.assertTrue(self.is_view_of(t, v))

        v[6] = 0
        self.assertEqual(t[1, 1], v[6])

    def test_reshape_nonview(self, device="mps"):
        t = torch.ones(5, 5, device=device)
        nv = torch.reshape(t.t(), (25,))
        self.assertTrue(not self.is_view_of(t, nv))

        nv[6] = 0
        self.assertNotEqual(t[1, 1], nv[6])

    def test_flatten_view(self, device="mps"):
        def test_writes_propagate(t, v):
            idx_t = (0,) * t.ndim
            idx_v = (0,) * v.ndim
            v[idx_v] = 0
            self.assertEqual(t[idx_t], v[idx_v])

        t = torch.ones(1, 2, 3, 4, device=device)
        v = t.flatten()
        self.assertTrue(self.is_view_of(t, v))
        test_writes_propagate(t, v)

        # zero-dimensional tensor
        t = torch.tensor(1, device=device)
        v = t.flatten()
        test_writes_propagate(t, v)
        self.assertTrue(self.is_view_of(t, v))

        t = torch.ones(1, 2, 3, 4, device=device).transpose(2, 3)
        v = t.flatten(0, 1)
        test_writes_propagate(t, v)
        self.assertTrue(self.is_view_of_same_base(t, v))

        # stride[i] = stride[i + 1] * size[i + 1] is satisfied for 3 groups:
        t = torch.ones(720, device=device) \
            .as_strided((2, 3, 2, 3, 5, 4), (6, 2, 15, 5, 1, 0))
        #               [--1--|---2---|-3-] [--1--|----2---|-3-]
        v1 = t.flatten(0, 1)
        v2 = v1.flatten(1, 3)
        v3 = v2.flatten(2, 2)
        test_writes_propagate(t, v1)
        self.assertTrue(self.is_view_of_same_base(t, v1))
        test_writes_propagate(t, v2)
        self.assertTrue(self.is_view_of_same_base(t, v2))
        test_writes_propagate(t, v3)
        self.assertTrue(self.is_view_of_same_base(t, v3))

    def test_flatten_nonview(self, device="mps"):
        def assert_is_nonview(t, nv):
            idx_t = (0,) * t.ndim
            idx_nv = (0,) * nv.ndim
            self.assertTrue(not nv._is_view())
            nv[idx_nv] = 0
            self.assertNotEqual(t[idx_t], nv[idx_nv])
        t = torch.ones(2, 3, 2, 3, device=device).transpose(2, 3)
        nv = t.flatten(1, 3)
        assert_is_nonview(t, nv)

        t = torch.ones(2, 2, device=device).T
        nv = t.flatten()
        assert_is_nonview(t, nv)

        # flatten returns the original object if start_dim=end_dim
        t = t = torch.ones(2, 2, device=device)
        nv = t.flatten(1, 1)
        self.assertTrue(t is nv)

    def test_basic_indexing_slice_view(self, device="mps"):
        t = torch.ones(5, 5, device=device)
        v = t[:2, :3]
        self.assertTrue(self.is_view_of(t, v))

        v[0, 0] = 0
        self.assertEqual(t[0, 0], v[0, 0])

    def test_basic_indexing_ellipses_view(self, device="mps"):
        t = torch.ones(5, 5, device=device)
        v = t[..., :2]
        self.assertTrue(self.is_view_of(t, v))

        v[0, 0] = 0
        self.assertEqual(t[0, 0], v[0, 0])

    def test_basic_indexing_newaxis_view(self, device="mps"):
        t = torch.ones(5, 5, device=device)
        v = t[None, :2, 3]
        self.assertTrue(self.is_view_of(t, v))

        v[0, 0] = 0
        self.assertEqual(t[0, 3], v[0, 0])

    def test_chunk_view(self, device="mps"):
        t = torch.zeros(3, 3, device=device)
        l = torch.chunk(t, 3)

        for idx, v in enumerate(l):
            self.assertTrue(self.is_view_of(t, v))

            v[0, 0] = idx + 1
            self.assertEqual(t[idx, 0], v[0, 0])

    def test_split_view(self, device="mps"):
        t = torch.zeros(3, 3, device=device)
        l = torch.split(t, [1, 1, 1])

        for idx, v in enumerate(l):
            self.assertTrue(self.is_view_of(t, v))

            v[0, 0] = idx + 1
            self.assertEqual(t[idx, 0], v[0, 0])

    def test_movedim_view(self, device="mps"):
        def run_test(device, op):
            t = torch.zeros(3, 3, device=device)
            out = op(t)

            self.assertTrue(self.is_view_of(t, out))

            # Randomly change values in output
            # and verify that original is changed
            # as well.
            for _ in range(3):
                idx_1, idx_2 = random.randint(0, 2), random.randint(0, 2)
                out[idx_1, idx_2] = random.random()
                self.assertEqual(t[idx_2, idx_1], out[idx_1, idx_2])

        for fn in [torch.movedim, torch.moveaxis]:
            op = partial(fn, source=(0, 1), destination=(1, 0))
            run_test(device, op)

            op = partial(fn, source=0, destination=1)
            run_test(device, op)

    # Testing that the generated view_copy kernel and its derivative are implemented correctly
    def test_view_copy(self, device="mps"):
        a = torch.randn(4, device=device, requires_grad=True)
        a_ref = a.clone().detach().requires_grad_()
        a_view = a_ref.view(2, 2)
        a_view_copy = torch.view_copy(a, (2, 2))

        # view_copy ops don't preserve view relationship
        self.assertTrue(self.is_view_of(a_ref, a_view))
        self.assertFalse(self.is_view_of(a, a_view_copy))

        a_view_copy.sum().backward()
        a_view.sum().backward()

        # forward and backward give the same shape + result
        self.assertEqual(a_view_copy, a_view)
        self.assertEqual(a.grad, a_ref.grad)

    def test_view_copy_out(self, device="mps"):
        a = torch.randn(2, 2, device=device)
        out = torch.empty(2, device=device)

        torch.diagonal_copy(a, out=out)
        expected = torch.diagonal_copy(a)

        self.assertEqual(expected, out)

        a = torch.randn(4, device=device)
        out1 = torch.empty(2, device=device)
        out2 = torch.empty(2, device=device)

        torch.split_copy(a, 2, out=(out1, out2))
        expected1, expected2 = torch.split_copy(a, 2)

        self.assertEqual(expected1, out1)
        self.assertEqual(expected2, out2)

    def test_detached_view_copy(self, device="mps"):
        # https://github.com/pytorch/pytorch/issues/86052
        x = torch.arange(2)
        # .detach() makes y not a view, but contig tensor
        # with non-zero offset
        y = x[1].detach()
        z = y.to(device)
        self.assertEqual(y, z.cpu())

    def test_empty_reshape(self, device="mps"):
        x = torch.randn(0, 6, device=device)
        self.assertEqual((1, 0, 6, 1, 1), x.reshape(1, 0, 6, 1, 1).shape)
        # should be viewable -- i.e. data_ptr is the same.
        self.assertEqual(x.data_ptr(), x.reshape(1, 0, 6, 1, 1).data_ptr())

        # match NumPy semantics -- don't infer the size of dimension with a degree of freedom
        self.assertRaises(RuntimeError, lambda: x.reshape(0, -1))

    def test_expand(self, device="mps"):
        tensor = torch.rand(1, 8, 1, device=device)
        tensor2 = torch.rand(5, device=device)
        template = torch.rand(4, 8, 5, device=device)
        target = template.size()
        self.assertEqual(tensor.expand_as(template).size(), target)
        self.assertEqual(tensor.expand(4, 8, 5).size(), target)
        self.assertEqual(tensor.expand(target).size(), target)
        self.assertEqual(tensor2.expand_as(template).size(), target)
        self.assertEqual(tensor2.expand(4, 8, 5).size(), target)
        self.assertEqual(tensor2.expand(target).size(), target)

        # test double expand
        self.assertEqual(tensor2.expand(1, 5).expand(2, 2, 5), tensor2.repeat(2, 2, 1))

        # test non-contiguous
        noncontig = torch.randn(5, 2, 1, 3, device=device)[:, 0]
        self.assertFalse(noncontig.is_contiguous())
        self.assertEqual(noncontig.expand(2, 5, 4, 3), noncontig.contiguous().repeat(2, 1, 4, 1))

        # make sure it's compatible with unsqueeze
        expanded = tensor2.expand(1, 1, 5)
        unsqueezed = tensor2.unsqueeze(0).unsqueeze(1)
        self.assertEqual(expanded, unsqueezed)
        self.assertEqual(expanded.stride(), unsqueezed.stride())

        # test -1 as target size
        self.assertEqual(tensor.expand(4, -1, 5), tensor.expand(4, 8, 5))
        self.assertRaises(RuntimeError, lambda: tensor2.expand(-1, -1))

        # test expanding empty to empty
        self.assertEqual(torch.zeros(0, device=device).expand((0,)), torch.zeros(0, device=device))

    def test_view_empty(self, device="mps"):
        x = torch.randn(0, 6, device=device)
        self.assertEqual((1, 0, 6, 1, 1), x.view(1, 0, 6, 1, 1).shape)

    def test_reshape(self, device="mps"):
        x = torch.randn(3, 3, device=device)
        self.assertEqual(x.data_ptr(), x.reshape(-1).data_ptr())
        self.assertEqual(x.data_ptr(), x.reshape(1, 9, 1).data_ptr())
        self.assertEqual(torch.reshape(x, (9,)), x.reshape(9))
        self.assertRaises(RuntimeError, lambda: x.reshape(-1, -1))

        y = torch.randn(4, 4, 4, device=device)[:, 0, :]
        # .data_ptr() on meta tensors is always 0 so they are equal regardless of the reshape
        if device != "meta":
            self.assertNotEqual(y.data_ptr(), y.reshape(-1).data_ptr())
        self.assertEqual(y.contiguous().view(-1), y.reshape(-1))
        self.assertEqual(y.reshape(2, 2, 4).data_ptr(), y.data_ptr())

        s = torch.randn((), device=device)
        self.assertEqual(s.data_ptr(), s.reshape(()).data_ptr())
        self.assertEqual(s.reshape(-1).shape, (1,))
        self.assertRaises(RuntimeError, lambda: s.reshape(2))

        empty = torch.tensor([], device=device)
        self.assertEqual(empty, empty.reshape(-1))
        self.assertEqual(empty, empty.reshape([0]))
        # TODO: fix these once we have multi-dimensional empty tensors
        self.assertEqual(empty.reshape([0, 1]).shape, (0, 1))
        self.assertEqual(empty.reshape([1, -1]).shape, (1, 0))
        self.assertRaises(RuntimeError, lambda: empty.reshape(1))

        x = torch.randn(3, 3, device=device)
        self.assertEqual(x.data_ptr(), x.reshape_as(torch.rand(9)).data_ptr())
        self.assertEqual(x.data_ptr(), x.reshape_as(torch.rand(1, 9, 1)).data_ptr())
        self.assertRaises(RuntimeError, lambda: x.reshape_as(torch.rand(10, device=device)))

    def test_narrow(self, device="mps"):
        x = torch.tensor([[0, 1, 2], [3, 4, 5], [6, 7, 8]])
        self.assertEqual(x.narrow(0, 0, 1), torch.tensor([[0, 1, 2]]))
        self.assertEqual(x.narrow(0, 0, 2), torch.tensor([[0, 1, 2], [3, 4, 5]]))
        self.assertEqual(x.narrow(0, 1, 1), torch.tensor([[3, 4, 5]]))
        self.assertEqual(x.narrow(0, -1, 1), torch.tensor([[6, 7, 8]]))
        self.assertEqual(x.narrow(0, -2, 2), torch.tensor([[3, 4, 5], [6, 7, 8]]))
        self.assertEqual(x.narrow(0, -3, 3), torch.tensor([[0, 1, 2], [3, 4, 5], [6, 7, 8]]))
        self.assertEqual(x.narrow(-1, -1, 1), torch.tensor([[2], [5], [8]]))
        self.assertEqual(x.narrow(-2, -1, 1), torch.tensor([[6, 7, 8]]))

    def test_narrow_tensor(self, device="mps"):
        x = torch.tensor([[0, 1, 2], [3, 4, 5], [6, 7, 8]])
        self.assertEqual(x.narrow(0, torch.tensor(0), 1), torch.tensor([[0, 1, 2]]))
        with self.assertRaises(Exception):
            x.narrow(0, torch.tensor(0.), 1)
        with self.assertRaises(Exception):
            x.narrow(0, torch.tensor([0]), 1)
        with self.assertRaises(Exception):
            x.narrow(0, torch.tensor([0, 1]), 1)

    def test_t(self, device="mps"):
        # Test 0D tensors
        x = torch.randn(())
        self.assertEqual(x, x.t())
        x = x.to_sparse()
        self.assertEqual(x, x.t())

        # Test 1D tensors
        x = torch.arange(4)
        self.assertEqual(x, x.t())
        x = x.to_sparse()
        self.assertEqual(x, x.t())

        # Test 2D tensors
        x = torch.rand((2, 2))
        self.assertEqual(x.t(), x.transpose(0, 1))
        x = x.to_sparse()
        self.assertEqual(x.t(), x.transpose(0, 1))

        # Test 3D tensor
        x = torch.rand((2, 2, 2))
        with self.assertRaisesRegex(RuntimeError, 'expects a tensor with <= 2 dimensions, but self is 3D'):
            x.t()
        x = x.to_sparse()
        with self.assertRaisesRegex(RuntimeError, 'expects a tensor with <= 2 sparse and 0 dense dimensions'):
            x.t()

    def test_split(self, device="mps"):
        tensor = torch.rand(7, 4)
        split_size = 3
        dim = 0
        target_sizes = ([3, 4], [3, 4], [1, 4])
        splits = tensor.split(split_size, dim)
        start = 0
        for target_size, split in zip(target_sizes, splits):
            self.assertEqual(split.size(), target_size)
            self.assertEqual(tensor.narrow(dim, start, target_size[dim]), split, atol=0, rtol=0)
            start = start + target_size[dim]

        # Variable sections split
        tensor = torch.randn(20, 10)
        dim = 0
        split_sizes = [5, 5, 10]
        target_sizes = ([[5, 10], [5, 10], [10, 10]])
        splits = tensor.split(split_sizes, dim)
        start = 0
        for target_size, split in zip(target_sizes, splits):
            self.assertEqual(split.size(), target_size)
            self.assertEqual(tensor.narrow(dim, start, target_size[dim]), split, atol=0, rtol=0)
            start = start + target_size[dim]

        split_sizes = [2, 2, 6]
        target_sizes = ([20, 2], [20, 2], [20, 6])
        dim = 1
        splits = tensor.split(split_sizes, dim)
        start = 0
        for target_size, split in zip(target_sizes, splits):
            self.assertEqual(split.size(), target_size)
            self.assertEqual(tensor.narrow(dim, start, target_size[dim]), split, atol=0, rtol=0)
            start = start + target_size[dim]

    def test_chunk(self, device="mps"):
        tensor = torch.rand(4, 7)
        num_chunks = 3
        dim = 1
        target_sizes = ([4, 3], [4, 3], [4, 1])
        splits = tensor.chunk(num_chunks, dim)
        start = 0
        for target_size, split in zip(target_sizes, splits):
            self.assertEqual(split.size(), target_size)
            self.assertEqual(tensor.narrow(dim, start, target_size[dim]), split,
                             atol=0, rtol=0)
            start = start + target_size[dim]

        # Invalid chunk sizes
        error_regex = 'chunk expects.*greater than 0'
        with self.assertRaisesRegex(RuntimeError, error_regex):
            tensor.chunk(0)
        with self.assertRaisesRegex(RuntimeError, error_regex):
            tensor.chunk(-2)

    def test_unsqueeze(self, device="mps") -> None:
        x = torch.randn(2, 3, 4)
        y = x.unsqueeze(1)
        self.assertEqual(y, x.view(2, 1, 3, 4))
        y = x.clone().unsqueeze_(2)
        self.assertEqual(y, x.view(2, 3, 1, 4))

        x = x[:, 1]
        self.assertFalse(x.is_contiguous())
        y = x.unsqueeze(1)
        self.assertEqual(y, x.contiguous().view(2, 1, 4))
        y = x.clone().unsqueeze_(2)
        self.assertEqual(y, x.contiguous().view(2, 4, 1))

    # unit test for special case transposed copy (see ATen/native/Copy.cpp for details)
    def test_big_transpose(self, device="mps"):
        t = torch.rand(456, 789, device=device)
        t1 = t.t().contiguous()
        t2 = torch.from_numpy(t.cpu().numpy().transpose())
        self.assertEqual(t1, t2)

    def test_T(self, device="mps"):
        a = torch.randn(2, 3, 4, device=device)
        t1 = a.T
        t2 = a.permute(2, 1, 0)
        self.assertEqual(t2, t1)
        b = torch.randn(10, device=device)
        self.assertEqual(b, b.T)
        scalar = torch.tensor(5, device=device)
        self.assertEqual(scalar, scalar.T)

    def test_transposes(self, device="mps", dtype=torch.float32):
        for op in ("T", "H", "mT", "mH", "adjoint"):
            shapes = ((), (2, 3), (2, 3, 4)) if op[0] == "m" or op == "adjoint" else ((), (2, 3),)
            for shape in shapes:
                a = make_tensor(shape, device=device, dtype=dtype)
                t1 = getattr(a, op)
                if op == "adjoint":
                    t1 = t1()
                t2 = a
                if a.ndim != 0:
                    t2 = t2.transpose(-2, -1)
                if op[-1] == "H" or op == "adjoint":
                    t2 = t2.conj()
                self.assertEqual(t2, t1)

    def test_transposes_errors(self, device="mps", dtype=torch.float32):
        for op in ("H", "mT", "mH", "adjoint"):
            shapes = ((2,), (2, 3, 4)) if op == "H" else ((2,),)
            for shape in shapes:
                a = make_tensor(shape, device=device, dtype=dtype)
                with self.assertRaisesRegex(RuntimeError, "only supported on matrices"):
                    t1 = getattr(a, op)
                    if op == "adjoint":
                        t1 = t1()

    def test_python_types(self, device="mps"):
        a1 = torch.randn((1, 2), device=device, dtype=torch.float32)
        a2 = torch.randn((1, 2), device=device, dtype=torch.float32)
        self.assertEqual(a1.dtype, a2.dtype)

        b1 = torch.arange(10, 20, dtype=torch.int64, device=device)
        b2 = torch.arange(10, 20, dtype=int, device=device)
        self.assertEqual(b1.dtype, b2.dtype)

        c1 = torch.tensor([True, False], dtype=torch.bool, device=device)
        c2 = torch.tensor([True, False], dtype=bool, device=device)
        self.assertEqual(c1.dtype, c2.dtype)

    # TODO: is resize best put in test_view_ops?
    def test_resize_as_preserves_strides(self, device="mps"):
        x = torch.empty(2, 3).t()
        old_strides = x.stride()
        x.resize_as_(x)
        self.assertEqual(x.stride(), old_strides)

    def test_memory_format_resize_as(self, device="mps"):
        def test_helper(shape, memory_format, device="mps"):
            xc = torch.randn(shape, device=device).contiguous(memory_format=memory_format)
            flat = torch.randn(xc.numel(), device=device)
            flat.resize_as_(xc, memory_format=torch.preserve_format)
            self.assertTrue(flat.is_contiguous(memory_format=memory_format))

        test_helper((10, 3, 32, 32), torch.channels_last, device="mps")
        test_helper((3, 10, 3, 32, 32), torch.channels_last_3d, device="mps")

    def test_memory_format_resize_(self, device="mps"):
        def test_helper(shape, numel, memory_format, device="mps"):
            flat = torch.randn(numel, device=device)
            flat.resize_(shape, memory_format=memory_format)
            self.assertTrue(flat.is_contiguous(memory_format=memory_format))

        test_helper((10, 3, 32, 32), 10 * 3 * 32 * 32, torch.channels_last, device="mps")
        test_helper((3, 10, 3, 32, 32), 3 * 10 * 3 * 32 * 32, torch.channels_last_3d, device="mps")

    # TODO: OpInfo this
    def _test_atleast(self, device, torch_fn):
        # 0-dim
        s = torch.tensor(0.5, dtype=torch.double, requires_grad=True)

        gradcheck(lambda x: torch_fn(x), s)
        gradgradcheck(lambda x: torch_fn(x), s)

        # 1-dim
        a = torch.rand(4, dtype=torch.double, requires_grad=True)

        gradcheck(lambda x: torch_fn(x), a)
        gradgradcheck(lambda x: torch_fn(x), a)

        # 2,3,4-dim
        b = torch.rand(4, 3, dtype=torch.double, requires_grad=True)
        c = torch.rand(4, 3, 2, dtype=torch.double, requires_grad=True)
        d = torch.rand(4, 3, 2, 1, dtype=torch.double, requires_grad=True)

        input_tuple = (s, a, b, c, d)
        gradcheck(lambda s, w, x, y, z: torch_fn(s, w, x, y, z), input_tuple)
        gradgradcheck(lambda s, w, x, y, z: torch_fn(s, w, x, y, z), input_tuple)

    def test_atleast_gradient(self, device="mps"):
        self._test_atleast(device, torch.atleast_1d)
        self._test_atleast(device, torch.atleast_2d)
        self._test_atleast(device, torch.atleast_3d)

    def test_view(self, device="mps"):
        tensor = torch.rand(15, device=device)
        template = torch.rand(3, 5, device=device)
        empty = torch.empty(0, device=device)
        target = template.size()
        self.assertEqual(tensor.view_as(template).size(), target)
        self.assertEqual(tensor.view(3, 5).size(), target)
        self.assertEqual(tensor.view(torch.Size([3, 5])).size(), target)
        self.assertEqual(tensor.view(-1, 5).size(), target)
        self.assertEqual(tensor.view(3, -1).size(), target)
        tensor_view = tensor.view(5, 3)
        tensor_view.fill_(random.uniform(0, 1))
        self.assertEqual(empty.view_as(empty), empty)
        self.assertEqual(empty.view(0), empty)
        self.assertEqual(empty.view(0, 3, 0, 1).size(), torch.Size([0, 3, 0, 1]))
        self.assertEqual(empty.view(0, 3, 0, 1).view(0), empty)

        # test size inference with empty tensors
        self.assertEqual(empty.view(-1).size(), torch.Size([0]))
        self.assertEqual(empty.view(10, 3, -1).size(), torch.Size([10, 3, 0]))

        with self.assertRaisesRegex(RuntimeError, r"because the unspecified dimension size -1 can be any value"):
            empty.view(-1, 0)

        with self.assertRaisesRegex(RuntimeError, r"because the unspecified dimension size -1 can be any value"):
            empty.view(3, 0, -1, 0)

        self.assertRaises(RuntimeError, lambda: tensor.view(15, 0))
        self.assertRaises(RuntimeError, lambda: tensor.view(7, -1))
        self.assertRaises(RuntimeError, lambda: tensor.view(15, -1, -1))

    # RuntimeError: Invalid device for storage: mps
    def test_contiguous(self, device="mps"):
        x = torch.randn(1, 16, 5, 5, device=device)
        self.assertTrue(x.is_contiguous())
        stride = list(x.stride())
        stride[0] = 20
        # change the stride in dimension 0. the tensor is still contiguous because size[0] is 1
        x.set_(x.storage(), 0, x.size(), stride)
        self.assertTrue(x.is_contiguous())

    def test_resize_all_dtypes_and_devices(self, device="mps"):
        shape = (2, 2)
        for dt in (torch.half, torch.bfloat16, torch.bool):
            x = torch.tensor([[1, 2], [3, 4], [5, 6]], dtype=dt, device=device)
            x.resize_(shape)
            self.assertEqual(shape, x.shape)

    def test_resize_as_all_dtypes_and_devices(self, device="mps"):
        for dt in (torch.half, torch.bfloat16, torch.bool):
            x = torch.tensor([[1, 2], [3, 4], [5, 6]], dtype=dt, device=device)
            y = torch.tensor([[1, 2, 3], [4, 5, 6]], dtype=dt, device=device)
            x.resize_as_(y)
            self.assertEqual(y.shape, x.shape)

    def test_resize_overflow(self, device="mps"):
        x = torch.empty((), dtype=torch.float64)
        with self.assertRaisesRegex(RuntimeError, 'Storage size calculation overflowed'):
            x.resize_([2, 4, 2**29, 2**29])
        with self.assertRaisesRegex(RuntimeError, 'overflow'):
            x.resize_([8, 8, 2**29, 2**29])

    def test_view_all_dtypes_and_devices(self, device="mps"):
        for dt in (torch.float, torch.bool):
            x = torch.tensor([[1, 2], [3, 4], [5, 6]], dtype=dt, device=device)
            self.assertEqual(x.view(6).shape, [6])

class TestConvolutionMPS(TestCase):
    def test_conv1d_all_strides_paddings(self):
        # https://github.com/pytorch/pytorch/issues/82921
        def helper(stride, padding):
            y_cpu = torch.randn(1, 57, 40)
            conv_cpu = nn.Conv1d(57, 20, stride=stride, padding=padding, kernel_size=3, bias=False)
            conv_gpu = copy.deepcopy(conv_cpu).to(device='mps')
            x_cpu = conv_cpu(y_cpu)

            y_gpu = y_cpu.to(device='mps')
            x_gpu = conv_gpu(y_gpu)
            self.assertEqual(x_cpu, x_gpu.cpu())
        for stride in range(1, 4):
            for padding in range(1, 4):
                helper(stride, padding)


    def test_conv1d_channels_last(self):
        # https://github.com/pytorch/pytorch/issues/81557
        model_cpu = torch.nn.Conv1d(1, 128, 3)
        a_cpu = torch.arange((128 * 176), dtype=torch.float32)
        a_cpu = a_cpu.view(128, 176, 1).permute(0, 2, 1)
        out_cpu = model_cpu(a_cpu)

        a_mps = a_cpu.detach().clone().to("mps")
        model_mps = model_cpu.to("mps")
        out_mps = model_mps(a_mps)

        self.assertEqual(out_cpu, out_mps.cpu(), rtol=2.6e-05, atol=2e-04)

    def test_conv_transpose_1d_all_strides(self):
        # https://github.com/pytorch/pytorch/issues/82711
        def helper(stride):
            y_cpu = torch.ones(1, 1, 2)
            deconv_cpu = nn.ConvTranspose1d(in_channels=1, out_channels=1, kernel_size=1, stride=stride, bias=False, padding=1)
            deconv_cpu.weight.data = torch.ones(1, 1, 2)
            deconv_gpu = copy.deepcopy(deconv_cpu).to(device='mps')
            x_cpu = deconv_cpu(y_cpu)

            y_gpu = y_cpu.to(device='mps')
            x_gpu = deconv_gpu(y_gpu)
            self.assertEqual(x_cpu, x_gpu.cpu())
        [helper(stride) for stride in [1, 2, 3]]

    def test_conv_transpose_1d_nn_functional(self):
        # https://github.com/pytorch/pytorch/issues/82563
        tin = torch.rand((1, 512, 1245), dtype=torch.float32)
        tparams = torch.rand((512, 256, 16), dtype=torch.float32)
        tbias = torch.rand((256), dtype=torch.float32)

        device = 'cpu'
        tcpu = torch.nn.functional.conv_transpose1d(tin.to(device), tparams.to(device), tbias.to(device), stride=8, padding=4)

        device = 'mps'
        tgpu = torch.nn.functional.conv_transpose1d(tin.to(device), tparams.to(device), tbias.to(device), stride=8, padding=4)

        self.assertEqual(tcpu, tgpu.cpu(), rtol=2.6e-05, atol=2e-04)

    def test_conv_backward_1d_channels_last(self):
        # https://github.com/pytorch/pytorch/issues/84511
        conv_cpu = torch.nn.Conv1d(in_channels=1, out_channels=1, kernel_size=3)
        conv_mps = copy.deepcopy(conv_cpu).to(device='mps')

        data = torch.rand(1, 176, 1, dtype=torch.float32)
        x_cpu = data.permute(0, 2, 1).contiguous()
        x_mps = data.permute(0, 2, 1).contiguous().to("mps")
        res_cpu = conv_cpu(x_cpu).sum().backward()
        res_mps = conv_mps(x_mps).sum().backward()

        self.assertEqual(res_cpu, res_mps)

    def test_conv1d_contiguous(self):
        model_cpu = torch.nn.Conv1d(1, 128, 3)
        a_cpu = torch.ones(128, 1, 176)
        out_cpu = model_cpu(a_cpu)

        a_mps = a_cpu.detach().clone().to("mps")
        model_mps = model_cpu.to("mps")
        out_mps = model_mps(a_mps)

        self.assertEqual(out_cpu.shape, out_mps.shape)
        self.assertEqual(out_cpu, out_mps.cpu())

    def test_conv2d_all_strides_paddings(self):
        # https://github.com/pytorch/pytorch/issues/83180
        y_cpu = torch.randn(2, 2, 3, 6)
        y_gpu = y_cpu.to(device='mps')
        for strideX in range(1, 4):
            for strideY in range(1, 4):
                conv_cpu = torch.nn.Conv2d(in_channels=2, out_channels=2, kernel_size=3, stride=(strideX, strideY))
                conv_gpu = copy.deepcopy(conv_cpu).to(device='mps')
                x_cpu = conv_cpu(y_cpu)
                x_gpu = conv_gpu(y_gpu)
                self.assertEqual(x_cpu, x_gpu.cpu(), rtol=1e-03, atol=1e-05)

    def test_conv2d_single_stride(self):
        y_cpu = torch.randn(2, 2, 3, 6)
        y_gpu = y_cpu.to(device='mps')
        for stride in range(1, 4):
            conv_cpu = torch.nn.Conv2d(in_channels=2, out_channels=2, kernel_size=3, stride=stride)
            conv_gpu = copy.deepcopy(conv_cpu).to(device='mps')
            x_cpu = conv_cpu(y_cpu)
            x_gpu = conv_gpu(y_gpu)
            self.assertEqual(x_cpu, x_gpu.cpu(), rtol=1e-03, atol=1e-05)

class TestAdvancedIndexing(TestCase):
    supported_dtypes = [torch.float32, torch.float16, torch.int64, torch.int32, torch.int16, torch.uint8]
    supported_np_dtypes = [np.float32, np.float16, np.int64, np.int32, np.int16, np.uint8]

    def test_masked_select(self):
        x = torch.randn(3, 4)
        x_mps = x.to("mps")
        mask = x.ge(0.5)
        mask_mps = x_mps.ge(0.5)

        res = torch.masked_select(x, mask)
        res_mps = torch.masked_select(x_mps, mask_mps)

        self.assertEqual(res, res_mps)

    # examples from https://www.tutorialspoint.com/numpy/numpy_advanced_indexing.htm
    def test_indexing_get(self):
        def helper(dtype):
            x_cpu = torch.tensor([[1, 2], [3, 4], [5, 6]], dtype=dtype)
            x_mps = x_cpu.detach().clone().to("mps")

            y_cpu = x_cpu[[0, 1, 2], [0, 1, 0]]
            y_mps = x_mps[[0, 1, 2], [0, 1, 0]]
            self.assertEqual(y_cpu, y_mps, str(dtype))
        [helper(dtype) for dtype in self.supported_dtypes]

    def test_indexing_select_corners(self):
        def helper(dtype):
            x_cpu = torch.tensor([[0, 1, 2], [3, 4, 5], [6, 7, 8], [9, 10, 11]], dtype=dtype)
            x_mps = x_cpu.detach().clone().to("mps")

            rows_cpu = torch.tensor([[0, 0], [3, 3]])
            rows_mps = rows_cpu.detach().clone().to("mps")

            cols_cpu = torch.tensor([[0, 2], [0, 2]])
            cols_mps = cols_cpu.detach().clone().to("mps")

            res_cpu = x_cpu[rows_cpu, cols_cpu]
            res_mps = x_mps[rows_mps, cols_mps]

            self.assertEqual(res_cpu, res_mps, str(dtype))
        [helper(dtype) for dtype in self.supported_dtypes]

    # FIXME: uint8 fails for this testcase, needs further debugging
    def test_slicing_using_advanced_index_for_column(self):
        def helper(dtype):
            x_cpu = torch.tensor([[0, 1, 2], [3, 4, 5], [6, 7, 8], [9, 10, 11]], dtype=dtype)
            x_mps = x_cpu.detach().clone().to("mps")

            z_cpu = x_cpu[1:4, 1:3]
            z_mps = x_mps[1:4, 1:3]
            self.assertEqual(z_cpu, z_mps, str(dtype))

            # using advanced index for column
            y_cpu = x_cpu[1:4, [1, 2]]
            y_mps = x_mps[1:4, [1, 2]]
            self.assertEqual(y_cpu, y_mps, str(dtype))
        # FIXME: use supported_dtypes once uint8 is fixed
        [helper(dtype) for dtype in [torch.float32, torch.float16, torch.int64, torch.int32, torch.int16]]

    # FIXME: conditional indexing not working
    # def test_boolean_array_indexing_1(self):
    #     def helper(dtype):
    #         x_cpu = torch.tensor([[0, 1, 2], [3, 4, 5], [6, 7, 8], [9, 10, 11]], dtype=dtype)
    #         x_mps = x_cpu.detach().clone().to("mps")

    #         res_cpu = x_cpu[x_cpu > 5]
    #         res_mps = x_mps[x_mps > 5]

    #         print(res_cpu)
    #         print(res_mps)

    #         self.assertEqual(res_cpu, res_mps, str(dtype))
    #     [helper(dtype) for dtype in self.supported_dtypes]


    def test_advanced_indexing_3D_get(self):
        def helper(x_cpu):
            x_mps = x_cpu.detach().clone().to("mps")
            self.assertEqual(x_cpu[[1, 2], 3, :], x_mps[[1, 2], 3, :])
            self.assertEqual(x_cpu[[0, 2], :, :], x_mps[[0, 2], :, :])
            self.assertEqual(x_cpu[:, [1, 0], [1]], x_mps[:, [1, 0], [1]])

        x_cpu = torch.tensor([[[0.1, 0.2, 0.3, 0.4],
                               [0.5, 0.6, 0.7, 0.8],
                               [0.9, 1.0, 1.1, 1.2],
                               [1.3, 1.4, 1.5, 1.6]],

                              [[2.0, 2.1, 2.2, 2.3],
                               [2.4, 2.5, 2.6, 2.7],
                               [2.8, 2.9, 3.0, 3.1],
                               [3.2, 3.3, 3.4, 3.5]],

                              [[4.0, 4.1, 4.2, 4.3],
                               [4.4, 4.5, 4.6, 4.7],
                               [4.8, 4.9, 5.0, 5.1],
                               [5.1, 5.2, 5.3, 5.4]]], device="cpu", dtype=torch.float32)
        helper(x_cpu)
        for idx in range(len(self.supported_np_dtypes)):
            # torch.randn / torch.rand don't work with all dtypes
            # Generate input data for all dtypes on Numpy them move to torch
            input_t = np.random.random_sample(size=[3, 4, 4]).astype(self.supported_np_dtypes[idx])
            inputCPU = torch.tensor(input_t, device='cpu', dtype=self.supported_dtypes[idx])

            helper(inputCPU)

    def test_advanced_indexing_3D_put(self):
        def helper(x_cpu):
            dtype = x_cpu.dtype
            x_mps = x_cpu.detach().clone().to("mps")

            out_tensor_cpu = torch.tensor([88, 99], dtype=dtype, device="cpu")
            out_tensor_cpu_view = out_tensor_cpu[1:]

            out_tensor_mps = torch.tensor([88, 99], dtype=dtype, device="mps")
            out_tensor_mps_view = out_tensor_mps[1:]

            x_cpu[[1, 2], 3, :] = out_tensor_cpu_view
            x_mps[[1, 2], 3, :] = out_tensor_mps_view
            self.assertEqual(x_cpu, x_mps)

            x_cpu[[0, 2], :, :] = out_tensor_cpu_view
            x_mps[[0, 2], :, :] = out_tensor_mps_view
            self.assertEqual(x_cpu, x_mps)

            x_cpu[:, [1, 0], [1]] = out_tensor_cpu_view
            x_mps[:, [1, 0], [1]] = out_tensor_mps_view
            self.assertEqual(x_cpu, x_mps)

        x_cpu = torch.tensor([[[0.1, 0.2, 0.3, 0.4],
                               [0.5, 0.6, 0.7, 0.8],
                               [0.9, 1.0, 1.1, 1.2],
                               [1.3, 1.4, 1.5, 1.6]],

                              [[2.0, 2.1, 2.2, 2.3],
                               [2.4, 2.5, 2.6, 2.7],
                               [2.8, 2.9, 3.0, 3.1],
                               [3.2, 3.3, 3.4, 3.5]],

                              [[4.0, 4.1, 4.2, 4.3],
                               [4.4, 4.5, 4.6, 4.7],
                               [4.8, 4.9, 5.0, 5.1],
                               [5.1, 5.2, 5.3, 5.4]]], device="cpu", dtype=torch.float32)
        helper(x_cpu)
        for idx in range(len(self.supported_np_dtypes)):
            # torch.randn / torch.rand don't work with all dtypes
            # Generate input data for all dtypes on Numpy them move to torch
            input_t = np.random.random_sample(size=[3, 4, 4]).astype(self.supported_np_dtypes[idx])
            inputCPU = torch.tensor(input_t, device='cpu', dtype=self.supported_dtypes[idx])

            helper(inputCPU)

    def test_index_put_with_view_indices(self):
        def helper(dtype):
            target_cpu = torch.zeros([5, 3], device="cpu", dtype=dtype)
            target_mps = torch.zeros([5, 3], device="mps", dtype=dtype)

            indices_cpu = torch.tensor([[0, 1], [0, 1]], dtype=torch.int64, device="cpu")
            indices_mps = torch.tensor([[0, 1], [0, 1]], dtype=torch.int64, device="mps")

            value_cpu = torch.ones(indices_cpu.shape[0], device="cpu", dtype=dtype)
            value_mps = torch.ones(indices_mps.shape[0], device="mps", dtype=dtype)

            target_cpu.index_put_(tuple(indices_cpu.t()), value_cpu, accumulate=True)
            target_mps.index_put_(tuple(indices_mps.t()), value_mps, accumulate=True)

            self.assertEqual(target_cpu, target_mps)

        [helper(dtype) for dtype in [torch.int32, torch.float]]

    # tests from 'test_indexing.py'
    def test_advancedindex_big(self, device="mps"):
        reference = torch.arange(0, 123344, dtype=torch.int, device=device)

        self.assertEqual(reference[[0, 123, 44488, 68807, 123343], ],
                         torch.tensor([0, 123, 44488, 68807, 123343], dtype=torch.int))

    def test_set_item_to_scalar_tensor(self, device="mps"):
        m = random.randint(1, 10)
        n = random.randint(1, 10)
        z = torch.randn([m, n], device=device)
        a = 1.0
        w = torch.tensor(a, requires_grad=True, device=device)
        z[:, 0] = w
        z.sum().backward()
        self.assertEqual(w.grad, m * a)

    def test_single_int(self, device="mps"):
        v = torch.randn(5, 7, 3, device=device)
        self.assertEqual(v[4].shape, (7, 3))

    def test_multiple_int(self, device="mps"):
        v = torch.randn(5, 7, 3, device=device)
        self.assertEqual(v[4].shape, (7, 3))
        self.assertEqual(v[4, :, 1].shape, (7,))

    def test_none(self, device="mps"):
        v = torch.randn(5, 7, 3, device=device)
        self.assertEqual(v[None].shape, (1, 5, 7, 3))
        self.assertEqual(v[:, None].shape, (5, 1, 7, 3))
        self.assertEqual(v[:, None, None].shape, (5, 1, 1, 7, 3))
        self.assertEqual(v[..., None].shape, (5, 7, 3, 1))

    def test_step(self, device="mps"):
        v = torch.arange(10, device=device)
        self.assertEqual(v[::1], v)
        self.assertEqual(v[::2].tolist(), [0, 2, 4, 6, 8])
        self.assertEqual(v[::3].tolist(), [0, 3, 6, 9])
        self.assertEqual(v[::11].tolist(), [0])
        self.assertEqual(v[1:6:2].tolist(), [1, 3, 5])

    def test_step_assignment(self, device="mps"):
        v = torch.zeros(4, 4, device=device)
        v[0, 1::2] = torch.tensor([3., 4.], device=device)
        self.assertEqual(v[0].tolist(), [0, 3, 0, 4])
        self.assertEqual(v[1:].sum(), 0)

    def test_bool_indices(self, device="mps"):
        v = torch.randn(5, 7, 3, device=device)
        boolIndices = torch.tensor([True, False, True, True, False], dtype=torch.bool, device=device)
        self.assertEqual(v[boolIndices].shape, (3, 7, 3))
        self.assertEqual(v[boolIndices], torch.stack([v[0], v[2], v[3]]))

        v = torch.tensor([True, False, True], dtype=torch.bool, device=device)
        boolIndices = torch.tensor([True, False, False], dtype=torch.bool, device=device)
        uint8Indices = torch.tensor([1, 0, 0], dtype=torch.uint8, device=device)
        with warnings.catch_warnings(record=True) as w:
            self.assertEqual(v[boolIndices].shape, v[uint8Indices].shape)
            self.assertEqual(v[boolIndices], v[uint8Indices])
            self.assertEqual(v[boolIndices], torch.tensor([True], dtype=torch.bool, device=device))
            self.assertEqual(len(w), 2)

    def test_bool_indices_accumulate(self, device="mps"):
        mask = torch.zeros(size=(10, ), dtype=torch.uint8, device=device)
        mask = mask > 0
        y = torch.ones(size=(10, 10), device=device)
        y.index_put_((mask, ), y[mask], accumulate=True)
        self.assertEqual(y, torch.ones(size=(10, 10), device=device))

    def test_multiple_bool_indices(self, device="mps"):
        v = torch.randn(5, 7, 3, device=device)
        # note: these broadcast together and are transposed to the first dim
        mask1 = torch.tensor([1, 0, 1, 1, 0], dtype=torch.bool, device=device)
        mask2 = torch.tensor([1, 1, 1], dtype=torch.bool, device=device)
        self.assertEqual(v[mask1, :, mask2].shape, (3, 7))

    def test_byte_mask(self, device="mps"):
        v = torch.randn(5, 7, 3, device=device)
        mask = torch.ByteTensor([1, 0, 1, 1, 0]).to(device)
        with warnings.catch_warnings(record=True) as w:
            self.assertEqual(v[mask].shape, (3, 7, 3))
            self.assertEqual(v[mask], torch.stack([v[0], v[2], v[3]]))
            self.assertEqual(len(w), 2)

        v = torch.tensor([1.], device=device)
        self.assertEqual(v[v == 0], torch.tensor([], device=device))

    def test_byte_mask_accumulate(self, device="mps"):
        mask = torch.zeros(size=(10, ), dtype=torch.uint8, device=device)
        y = torch.ones(size=(10, 10), device=device)
        with warnings.catch_warnings(record=True) as w:
            warnings.simplefilter("always")
            y.index_put_((mask, ), y[mask], accumulate=True)
            self.assertEqual(y, torch.ones(size=(10, 10), device=device))
            self.assertEqual(len(w), 2)

    def test_index_put_accumulate_expanded_values(self, device="mps"):
        t = torch.zeros((5, 2))
        t_dev = t.to(device)
        indices = [
            torch.tensor([0, 1, 2, 3]),
            torch.tensor([1, ]),
        ]
        indices_dev = [i.to(device) for i in indices]
        values0d = torch.tensor(1.0)
        values1d = torch.tensor([1.0, ])

        out_mps = t_dev.index_put_(indices_dev, values0d.to(device), accumulate=True)
        out_cpu = t.index_put_(indices, values0d, accumulate=True)
        self.assertEqual(out_mps.cpu(), out_cpu)

        out_mps = t_dev.index_put_(indices_dev, values1d.to(device), accumulate=True)
        out_cpu = t.index_put_(indices, values1d, accumulate=True)
        self.assertEqual(out_mps.cpu(), out_cpu)

        t = torch.zeros(4, 3, 2)
        t_dev = t.to(device)

        indices = [
            torch.tensor([0, ]),
            torch.arange(3)[:, None],
            torch.arange(2)[None, :],
        ]
        indices_dev = [i.to(device) for i in indices]
        values1d = torch.tensor([-1.0, -2.0])
        values2d = torch.tensor([[-1.0, -2.0], ])

        out_mps = t_dev.index_put_(indices_dev, values1d.to(device), accumulate=True)
        out_cpu = t.index_put_(indices, values1d, accumulate=True)
        self.assertEqual(out_mps.cpu(), out_cpu)

        out_mps = t_dev.index_put_(indices_dev, values2d.to(device), accumulate=True)
        out_cpu = t.index_put_(indices, values2d, accumulate=True)
        self.assertEqual(out_mps.cpu(), out_cpu)

    def test_index_put_accumulate_non_contiguous(self, device="mps"):
        t = torch.zeros((5, 2, 2))
        t_dev = t.to(device)
        t1 = t_dev[:, 0, :]
        t2 = t[:, 0, :]
        self.assertTrue(not t1.is_contiguous())
        self.assertTrue(not t2.is_contiguous())

        indices = [torch.tensor([0, 1]), ]
        indices_dev = [i.to(device) for i in indices]
        value = torch.randn(2, 2)
        out_mps = t1.index_put_(indices_dev, value.to(device), accumulate=True)
        out_cpu = t2.index_put_(indices, value, accumulate=True)
        self.assertTrue(not t1.is_contiguous())
        self.assertTrue(not t2.is_contiguous())

        self.assertEqual(out_mps.cpu(), out_cpu)

    def test_index_put_accumulate_with_optional_tensors(self, device="mps"):
        # TODO: replace with a better solution.
        # Currently, here using torchscript to put None into indices.
        # on C++ it gives indices as a list of 2 optional tensors: first is null and
        # the second is a valid tensor.
        @torch.jit.script
        def func(x, i, v):
            idx = [None, i]
            x.index_put_(idx, v, accumulate=True)
            return x

        n = 4
        t = torch.arange(n * 2, dtype=torch.float32).reshape(n, 2)
        t_dev = t.to(device)
        indices = torch.tensor([1, 0])
        indices_dev = indices.to(device)
        value0d = torch.tensor(10.0)
        value1d = torch.tensor([1.0, 2.0])

        out_mps = func(t_dev, indices_dev, value0d.to("mps"))
        out_cpu = func(t, indices, value0d)
        self.assertEqual(out_mps.cpu(), out_cpu)

        out_mps = func(t_dev, indices_dev, value1d.to("mps"))
        out_cpu = func(t, indices, value1d)
        self.assertEqual(out_mps.cpu(), out_cpu)

    def test_index_put_accumulate_duplicate_indices(self, device="mps"):
        for i in range(1, 128):
            # generate indices by random walk, this will create indices with
            # lots of duplicates interleaved with each other
            delta = torch.empty(i, dtype=torch.float32, device=device).uniform_(-1, 1)

            indices = delta.cumsum(0).long().to("mps")

            # abs for int64 is not supported on mps, fallback on 'cpu' to calculate it
            input = torch.randn(indices.cpu().abs().max().to("mps") + 1, device=device)
            values = torch.randn(indices.size(0), device=device)
            output = input.index_put((indices,), values, accumulate=True)

            input_list = input.tolist()
            indices_list = indices.tolist()
            values_list = values.tolist()
            for i, v in zip(indices_list, values_list):
                input_list[i] += v

            self.assertEqual(output, input_list)

    def test_multiple_byte_mask(self, device="mps"):
        v = torch.randn(5, 7, 3, device=device)
        # note: these broadcast together and are transposed to the first dim
        mask1 = torch.ByteTensor([1, 0, 1, 1, 0]).to(device)
        mask2 = torch.ByteTensor([1, 1, 1]).to(device)
        with warnings.catch_warnings(record=True) as w:
            warnings.simplefilter("always")
            self.assertEqual(v[mask1, :, mask2].shape, (3, 7))
            self.assertEqual(len(w), 2)

    def test_byte_mask2d(self, device="mps"):
        v = torch.randn(5, 7, 3, device=device)
        c = torch.randn(5, 7, device=device)
        num_ones = (c > 0).sum()
        r = v[c > 0]
        self.assertEqual(r.shape, (num_ones, 3))

    # FIXME: conditional indexing not working
    # def test_jit_indexing(self, device="mps"):
    #     def fn1(x):
    #         x[x < 50] = 1.0
    #         return x

    #     def fn2(x):
    #         x[0:50] = 1.0
    #         return x

    #     scripted_fn1 = torch.jit.script(fn1)
    #     scripted_fn2 = torch.jit.script(fn2)
    #     data = torch.arange(100, device=device, dtype=torch.float)
    #     out = scripted_fn1(data.detach().clone())
    #     ref = torch.tensor(np.concatenate((np.ones(50), np.arange(50, 100))), device=device, dtype=torch.float)
    #     self.assertEqual(out, ref)
    #     out = scripted_fn2(data.detach().clone())
    #     self.assertEqual(out, ref)

    def test_int_indices(self, device="mps"):
        v = torch.randn(5, 7, 3, device=device)
        self.assertEqual(v[[0, 4, 2]].shape, (3, 7, 3))
        self.assertEqual(v[:, [0, 4, 2]].shape, (5, 3, 3))
        self.assertEqual(v[:, [[0, 1], [4, 3]]].shape, (5, 2, 2, 3))

    def test_index_put_src_datatype(self):
        def helper(device, dtype):
            src = torch.ones(3, 2, 4, device=device, dtype=dtype)
            vals = torch.ones(3, 2, 4, device=device, dtype=dtype)
            indices = (torch.tensor([0, 2, 1]),)
            res = src.index_put_(indices, vals, accumulate=True)
            self.assertEqual(res.shape, src.shape)
        [helper(device="mps", dtype=dtype) for dtype in [torch.float, torch.int32]]

    def test_index_src_datatype(self):
        def helper(device, dtype):
            orig_dtype = dtype
            if dtype is torch.bool:
                dtype = torch.uint8

            src = torch.ones(3, 2, 4, device=device, dtype=dtype)
            if orig_dtype is torch.bool:
                src = src == 1
            # test index
            res = src[[0, 2, 1], :, :]
            self.assertEqual(res.shape, src.shape)
            # test index_put, no accum
            src[[0, 2, 1], :, :] = res
            self.assertEqual(res.shape, src.shape)
        [helper(device="mps", dtype=dtype) for dtype in [torch.float, torch.float16, torch.long, torch.bool]]

    def test_int_indices2d(self, device="mps"):
        # From the NumPy indexing example
        x = torch.arange(0, 12, device=device).view(4, 3)
        rows = torch.tensor([[0, 0], [3, 3]], device=device)
        columns = torch.tensor([[0, 2], [0, 2]], device=device)
        self.assertEqual(x[rows, columns].tolist(), [[0, 2], [9, 11]])

    def test_int_indices_broadcast(self, device="mps"):
        # From the NumPy indexing example
        x = torch.arange(0, 12, device=device).view(4, 3)
        rows = torch.tensor([0, 3], device=device)
        columns = torch.tensor([0, 2], device=device)
        result = x[rows[:, None], columns]
        self.assertEqual(result.tolist(), [[0, 2], [9, 11]])

    def test_empty_index(self, device="mps"):
        x = torch.arange(0, 12, device=device).view(4, 3)
        idx = torch.tensor([], dtype=torch.long, device=device)
        self.assertEqual(x[idx].numel(), 0)

        # empty assignment should have no effect but not throw an exception
        y = x.clone()
        y[idx] = -1
        self.assertEqual(x, y)

        mask = torch.zeros(4, 3, device=device).bool()
        y[mask] = -1
        self.assertEqual(x, y)

    def test_empty_ndim_index(self, device="mps"):
        x = torch.randn(5, device=device)
        self.assertEqual(torch.empty(0, 2, device=device), x[torch.empty(0, 2, dtype=torch.int64, device=device)])

        x = torch.randn(2, 3, 4, 5, device=device)
        self.assertEqual(torch.empty(2, 0, 6, 4, 5, device=device),
                         x[:, torch.empty(0, 6, dtype=torch.int64, device=device)])

        x = torch.empty(10, 0, device=device)
        self.assertEqual(x[[1, 2]].shape, (2, 0))
        self.assertEqual(x[[], []].shape, (0,))
        with self.assertRaisesRegex(IndexError, 'for dimension with size 0'):
            x[:, [0, 1]]

    def test_empty_ndim_index_bool(self, device="mps"):
        x = torch.randn(5, device=device)
        self.assertRaises(IndexError, lambda: x[torch.empty(0, 2, dtype=torch.uint8, device=device)])

    def test_empty_slice(self, device="mps"):
        x = torch.randn(2, 3, 4, 5, device=device)
        y = x[:, :, :, 1]
        z = y[:, 1:1, :]
        self.assertEqual((2, 0, 4), z.shape)
        # this isn't technically necessary, but matches NumPy stride calculations.
        self.assertEqual((60, 20, 5), z.stride())
        self.assertTrue(z.is_contiguous())

    def test_index_getitem_copy_bools_slices(self, device="mps"):
        true = torch.tensor(1, dtype=torch.uint8, device=device)
        false = torch.tensor(0, dtype=torch.uint8, device=device)

        tensors = [torch.randn(2, 3, device=device), torch.tensor(3., device=device)]

        for a in tensors:
            self.assertNotEqual(a.data_ptr(), a[True].data_ptr())
            self.assertEqual(torch.empty(0, *a.shape), a[False])
            self.assertNotEqual(a.data_ptr(), a[true].data_ptr())
            self.assertEqual(torch.empty(0, *a.shape), a[false])
            self.assertEqual(a.data_ptr(), a[None].data_ptr())
            self.assertEqual(a.data_ptr(), a[...].data_ptr())

    def test_index_setitem_bools_slices(self, device="mps"):
        true = torch.tensor(1, dtype=torch.uint8, device=device)
        false = torch.tensor(0, dtype=torch.uint8, device=device)

        tensors = [torch.randn(2, 3, device=device), torch.tensor(3, device=device)]

        for a in tensors:
            # prefix with a 1,1, to ensure we are compatible with numpy which cuts off prefix 1s
            # (some of these ops already prefix a 1 to the size)
            neg_ones = torch.ones_like(a) * -1
            neg_ones_expanded = neg_ones.unsqueeze(0).unsqueeze(0)
            a[True] = neg_ones_expanded
            self.assertEqual(a, neg_ones)
            a[False] = 5
            self.assertEqual(a, neg_ones)
            a[true] = neg_ones_expanded * 2
            self.assertEqual(a, neg_ones * 2)
            a[false] = 5
            self.assertEqual(a, neg_ones * 2)
            a[None] = neg_ones_expanded * 3
            self.assertEqual(a, neg_ones * 3)
            a[...] = neg_ones_expanded * 4
            self.assertEqual(a, neg_ones * 4)
            if a.dim() == 0:
                with self.assertRaises(IndexError):
                    a[:] = neg_ones_expanded * 5

    def test_index_scalar_with_bool_mask(self, device="mps"):
        a = torch.tensor(1, device=device)
        uintMask = torch.tensor(True, dtype=torch.uint8, device=device)
        boolMask = torch.tensor(True, dtype=torch.bool, device=device)
        self.assertEqual(a[uintMask], a[boolMask])
        self.assertEqual(a[uintMask].dtype, a[boolMask].dtype)

        a = torch.tensor(True, dtype=torch.bool, device=device)
        self.assertEqual(a[uintMask], a[boolMask])
        self.assertEqual(a[uintMask].dtype, a[boolMask].dtype)

    def test_setitem_expansion_error(self, device="mps"):
        true = torch.tensor(True, device=device)
        a = torch.randn(2, 3, device=device)
        # check prefix with  non-1s doesn't work
        a_expanded = a.expand(torch.Size([5, 1]) + a.size())
        # NumPy: ValueError
        with self.assertRaises(RuntimeError):
            a[True] = a_expanded
        with self.assertRaises(RuntimeError):
            a[true] = a_expanded

    def test_getitem_scalars(self, device="mps"):
        zero = torch.tensor(0, dtype=torch.int64, device=device)
        one = torch.tensor(1, dtype=torch.int64, device=device)

        # non-scalar indexed with scalars
        a = torch.randn(2, 3, device=device)
        self.assertEqual(a[0], a[zero])
        self.assertEqual(a[0][1], a[zero][one])
        self.assertEqual(a[0, 1], a[zero, one])
        self.assertEqual(a[0, one], a[zero, 1])

        # indexing by a scalar should slice (not copy)
        self.assertEqual(a[0, 1].data_ptr(), a[zero, one].data_ptr())
        self.assertEqual(a[1].data_ptr(), a[one.int()].data_ptr())
        self.assertEqual(a[1].data_ptr(), a[one.short()].data_ptr())

        # scalar indexed with scalar
        r = torch.randn((), device=device)
        with self.assertRaises(IndexError):
            r[:]
        with self.assertRaises(IndexError):
            r[zero]
        self.assertEqual(r, r[...])

    def test_setitem_scalars(self, device="mps"):
        zero = torch.tensor(0, dtype=torch.int64)

        # non-scalar indexed with scalars
        a = torch.randn(2, 3, device=device)
        a_set_with_number = a.clone()
        a_set_with_scalar = a.clone()
        b = torch.randn(3, device=device)

        a_set_with_number[0] = b
        a_set_with_scalar[zero] = b
        self.assertEqual(a_set_with_number, a_set_with_scalar)
        a[1, zero] = 7.7
        self.assertEqual(7.7, a[1, 0])

        # scalar indexed with scalars
        r = torch.randn((), device=device)
        with self.assertRaises(IndexError):
            r[:] = 8.8
        with self.assertRaises(IndexError):
            r[zero] = 8.8
        r[...] = 9.9
        self.assertEqual(9.9, r)

    def test_basic_advanced_combined(self, device="mps"):
        # From the NumPy indexing example
        x = torch.arange(0, 12, device=device).view(4, 3)
        self.assertEqual(x[1:2, 1:3], x[1:2, [1, 2]])
        self.assertEqual(x[1:2, 1:3].tolist(), [[4, 5]])

        # Check that it is a copy
        unmodified = x.clone()
        x[1:2, [1, 2]].zero_()
        self.assertEqual(x, unmodified)

        # But assignment should modify the original
        unmodified = x.clone()
        x[1:2, [1, 2]] = 0
        self.assertNotEqual(x, unmodified)

    def test_int_assignment(self, device="mps"):
        x = torch.arange(0, 4, device=device).view(2, 2)
        x[1] = 5
        self.assertEqual(x.tolist(), [[0, 1], [5, 5]])

        x = torch.arange(0, 4, device=device).view(2, 2)
        x[1] = torch.arange(5, 7, device=device)
        self.assertEqual(x.tolist(), [[0, 1], [5, 6]])

    def test_byte_tensor_assignment(self, device="mps"):
        x = torch.arange(0., 16, device=device).view(4, 4)
        b = torch.ByteTensor([True, False, True, False]).to(device)
        value = torch.tensor([3., 4., 5., 6.], device=device)

        with warnings.catch_warnings(record=True) as w:
            x[b] = value
            self.assertEqual(len(w), 1)

        self.assertEqual(x[0], value)
        self.assertEqual(x[1], torch.arange(4., 8, device=device))
        self.assertEqual(x[2], value)
        self.assertEqual(x[3], torch.arange(12., 16, device=device))

    def test_variable_slicing(self, device="mps"):
        x = torch.arange(0, 16, device=device).view(4, 4)
        indices = torch.IntTensor([0, 1]).to(device)
        i, j = indices
        self.assertEqual(x[i:j], x[0:1])

    def test_ellipsis_tensor(self, device="mps"):
        x = torch.arange(0, 9, device=device).view(3, 3)
        idx = torch.tensor([0, 2], device=device)
        self.assertEqual(x[..., idx].tolist(), [[0, 2],
                                                [3, 5],
                                                [6, 8]])
        self.assertEqual(x[idx, ...].tolist(), [[0, 1, 2],
                                                [6, 7, 8]])

    def test_invalid_index(self, device="mps"):
        x = torch.arange(0, 16, device=device).view(4, 4)
        self.assertRaisesRegex(TypeError, 'slice indices', lambda: x["0":"1"])

    def test_out_of_bound_index(self, device="mps"):
        x = torch.arange(0, 100, device=device).view(2, 5, 10)
        self.assertRaisesRegex(IndexError, 'index 5 is out of bounds for dimension 1 with size 5', lambda: x[0, 5])
        self.assertRaisesRegex(IndexError, 'index 4 is out of bounds for dimension 0 with size 2', lambda: x[4, 5])
        self.assertRaisesRegex(IndexError, 'index 15 is out of bounds for dimension 2 with size 10',
                               lambda: x[0, 1, 15])
        self.assertRaisesRegex(IndexError, 'index 12 is out of bounds for dimension 2 with size 10',
                               lambda: x[:, :, 12])

    def test_zero_dim_index(self, device="mps"):
        x = torch.tensor(10, device=device)
        self.assertEqual(x, x.item())

        def runner():
            print(x[0])
            return x[0]

        self.assertRaisesRegex(IndexError, 'invalid index', runner)

    def test_cpu_indices(self, device="mps"):
        idx = torch.tensor([0, 1])
        b = torch.zeros(2, device=device)
        x = torch.ones(10, device=device)
        x[idx] = b  # index_put_
        ref = torch.ones(10, device=device)
        ref[:2] = 0
        self.assertEqual(x, ref, atol=0, rtol=0)
        out = x[idx]  # index
        self.assertEqual(out, torch.zeros(2, device=device), atol=0, rtol=0)

class TestRNNMPS(TestCase):
    def test_lstm_1(self, device="mps", dtype=torch.float32):

        rnn = nn.LSTM(1, 4, 2, device="cpu")
        input = torch.randn(2, 3, 1, device="cpu")
        hx = torch.zeros(2, 3, 4, device="cpu")
        cx = torch.zeros(2, 3, 4, device="cpu")

        cpu_output, (cpu_hn, cpu_cn) = rnn(input, (hx, cx))

        rnn = rnn.to(device)
        input = input.to(device)
        hx = hx.to(device)
        cx = cx.to(device)
        output, (hn, cn) = rnn(input, (hx, cx))

        self.assertEqual(cpu_output, output)
        self.assertEqual(cpu_hn, hn)
        self.assertEqual(cpu_cn, cn)

        # test batch_first
        rnn = nn.LSTM(1, 4, 2, device="cpu", batch_first=True)
        input = torch.randn(3, 2, 1, device="cpu")
        hx = torch.zeros(2, 3, 4, device="cpu")
        cx = torch.zeros(2, 3, 4, device="cpu")
        cpu_output, (cpu_hn, cpu_cn) = rnn(input, (hx, cx))

        rnn = rnn.to(device)
        input = input.to(device)
        hx = hx.to(device)
        cx = cx.to(device)
        output, (hn, cn) = rnn(input, (hx, cx))

        self.assertEqual(cpu_output, output)
        self.assertEqual(cpu_hn, hn)
        self.assertEqual(cpu_cn, cn)

    @unittest.skipIf(True, "Backward of lstm returns wrong result")
    def test_lstm_2(self, device="mps", dtype=torch.float32):
        def get_results(device):
            rnn = nn.LSTM(1, 4, 1, device=device)
            inp = torch.randn(2, 3, 1, device=device, requires_grad=True)
            hx = torch.zeros(1, 3, 4, device=device)
            cx = torch.zeros(1, 3, 4, device=device)

            output, _ = rnn(inp, (hx, cx))
            output.sum().backward()

            weight_grad = rnn.weight_ih_l0.grad.clone()
            input_grad = inp.grad.clone()

            return output, weight_grad, input_grad


        cpu_output, cpu_weight_grad, cpu_input_grad = get_results("cpu")
        mps_output, mps_weight_grad, mps_input_grad = get_results("mps")

        self.assertEqual(cpu_output, mps_output)
        self.assertEqual(cpu_input_grad, mps_input_grad)
        self.assertEqual(cpu_weight_grad, mps_weight_grad)

class TestFallbackWarning(TestCase):
    # TODO: Remove once test_testing.py is running on MPS devices
    def test_no_warning_on_import(self):
        out = subprocess.check_output(
            [sys.executable, "-W", "all", "-c", "import torch"],
            stderr=subprocess.STDOUT,
            # On Windows, opening the subprocess with the default CWD makes `import torch`
            # fail, so just set CWD to this script's directory
            cwd=os.path.dirname(os.path.realpath(__file__)),).decode("utf-8")
        self.assertEqual(out, "")

    def _get_not_implemented_op(self):
        # This can be changed once we actually implement `torch.bincount`
        # Should return fn, args, kwargs, string_version
        return (torch.bincount,
                torch.tensor([4], device='mps'), {},
                "torch.bincount(torch.tensor([4, 3, 6, 3, 4], device='mps'))")

    def test_error_on_not_implemented(self):
        fn, args, kwargs, _ = self._get_not_implemented_op()

        with self.assertRaisesRegex(NotImplementedError, "not currently implemented for the MPS device"):
            fn(*args, **kwargs)

    def test_warn_on_not_implemented_with_fallback(self):
        _, _, _, op = self._get_not_implemented_op()
        script = f"""
import os
# MUST happen before pytorch's import
os.environ["PYTORCH_ENABLE_MPS_FALLBACK"] = "1"
import warnings

with warnings.catch_warnings(record=True) as w:
    import torch

if len(w) > 0:
    print(w)
    exit(1)

# This should run just fine and raise warning about perf
with warnings.catch_warnings(record=True) as w:
    {op}

if len(w) != 1:
    print(w)
    exit(2)

"""
        try:
            subprocess.check_output(
                [sys.executable, '-W', 'all', '-c', script],
                stderr=subprocess.STDOUT,
                # On Windows, opening the subprocess with the default CWD makes `import torch`
                # fail, so just set CWD to this script's directory
                cwd=os.path.dirname(os.path.realpath(__file__)),)
        except subprocess.CalledProcessError as e:
            if e.returncode == 1:
                self.assertTrue(False, "There was a warning when importing torch when PYTORCH_ENABLE_MPS_FALLBACK is set." +
                                       e.output.decode("utf-8"))
            elif e.returncode == 2:
                self.assertTrue(False, "There wasn't exactly one warning when running not implemented op with "
                                f"PYTORCH_ENABLE_MPS_FALLBACK set. {e.output}")
            else:
                self.assertTrue(False, "Running a not implemented op failed even though PYTORCH_ENABLE_MPS_FALLBACK is set. " +
                                       e.output.decode("utf-8"))

class TestNoRegression(TestCase):
    def test_assert_close(self):
        a = torch.ones(1, device="mps")
        b = torch.zeros(1, device="mps")
        inf = a / b
        nan = b / b

        with self.assertRaisesRegex(AssertionError, "Tensor-likes are not close!"):
            torch.testing.assert_close(a, inf)

        # TODO: The NaN test is failing when all the tests in test_mps are run
        # together but passes when run separately. There seems to be memory
        # corruption which needs to be fixed for this test to be enabled.
        # with self.assertRaisesRegex(AssertionError, "Tensor-likes are not close!"):
            # torch.testing.assert_close(a, nan)

    @unittest.expectedFailure
    def test_mps_compat(self):
        # If this test is successful, that means that all operations in the comparison logic are supported natively on
        # the MPS backend. Please remove this test as well as the compatibility logic in
        # torch.testing._comparison.TensorLikePair._equalize_attributes
        actual = torch.tensor(1.0, device="mps")
        expected = actual.clone()

        # We can't use assert_close or TensorLikePair.compare() directly, since that would hit the compatibility logic
        # in torch.testing._comparison.TensorLikePair._equalize_attributes that we want to circumvent here
        pair = TensorLikePair(actual, expected)
        pair._compare_values(actual, expected)

    def test_double_error(self):
        with self.assertRaisesRegex(TypeError, "the MPS framework doesn't support float64"):
            a = torch.ones(2, dtype=torch.float64, device="mps")

        a = torch.ones(2, device="mps")
        with self.assertRaisesRegex(TypeError, "the MPS framework doesn't support float64"):
            a = a.double()

    def test_legacy_constructor(self):
        a = torch.ones(2, device="mps")

        b = a.new(1)

    def test_serialization_map_location(self):

        # Ensures that cpu Tensor can be loaded on mps
        with tempfile.NamedTemporaryFile() as f:
            x = torch.rand(2)
            torch.save(x, f)

            f.seek(0)
            x2 = torch.load(f, map_location="mps")

            self.assertEqual(x, x2)
            self.assertEqual(x2.device.type, "mps")

        # Ensures that mps Tensors can be loaded on mps
        with tempfile.NamedTemporaryFile() as f:
            x = torch.rand(2, device="mps")
            torch.save(x, f)

            f.seek(0)
            x2 = torch.load(f)

            self.assertEqual(x, x2)
            self.assertEqual(x2.device.type, "mps")

        # Ensures that mps Tensors can be loaded on cpu
        with tempfile.NamedTemporaryFile() as f:
            x = torch.rand(2, device="mps")
            torch.save(x, f)

            f.seek(0)
            x2 = torch.load(f, map_location="cpu")

            self.assertEqual(x, x2)
            self.assertEqual(x2.device.type, "cpu")


MPS_DTYPES = get_all_dtypes()
for t in [torch.double, torch.cdouble, torch.cfloat, torch.int8, torch.bfloat16]:
    del MPS_DTYPES[MPS_DTYPES.index(t)]


class TestConsistency(TestCase):
    # TODO: This is only used while some ops are being added.
    # This list should contain all ops and dtypes eventually
    # This can be generated automatically in the `new_mps_allowlist.txt` file
    # by doing `EXPECTTEST_ACCEPT=1 python test_mps.py TestConsistencyCPU`
    # You most likely do NOT want to modify this manually
    ALLOWLIST_OP = {
        '__getitem__': ['b8', 'f16', 'f32', 'i16', 'i32', 'i64', 'u8'],
        '__radd__': ['b8', 'f16', 'f32', 'i16', 'i32', 'i64', 'u8'],
        '__rand__': ['b8', 'i16', 'i32', 'i64', 'u8'],
        '__rdiv__': ['f16', 'f32', 'i16', 'i32', 'u8'],
        '__rmatmul__': ['f32'],
        '__rmul__': ['b8', 'f16', 'f32', 'i16', 'i32', 'i64', 'u8'],
        '__ror__': ['b8', 'i16', 'i32', 'i64', 'u8'],
        '__rpow__': ['f16'],
        '__rxor__': ['b8', 'i16', 'i32', 'i64', 'u8'],
        'masked.argmax': ['i16', 'i64', 'u8'],
        'masked.argmin': ['i16', 'i64', 'u8'],
        'masked.log_softmax': ['f32'],
        'masked.logaddexp': ['f32'],
        'masked.norm': ['f16', 'f32'],
        'masked.normalize': ['f16', 'f32'],
        'masked.softmax': ['f32'],
        'masked.softmin': ['f32'],
        'masked.std': ['f32'],
        'masked.var': ['f32'],
        'abs': ['f16', 'f32', 'i16', 'i32', 'u8'],
        'acos': ['f32', 'i16', 'i32', 'u8'],
        'acosh': ['f32', 'i16', 'i32', 'u8'],
        'add': ['b8', 'f16', 'f32', 'i16', 'i32', 'i64'],
        'addbmm': ['f32'],
        'addcdiv': ['f32'],
        'addcmul': ['f32', 'i16', 'i32', 'i64', 'u8'],
        'addmm': ['f32'],
        'addmv': ['f32'],
        'addr': ['b8', 'f32', 'i16', 'i32', 'i64', 'u8'],
        'all': ['b8', 'f16', 'f32', 'i16', 'i32', 'i64', 'u8'],
        'allclose': ['f16', 'f32'],
        'any': ['b8', 'f16', 'f32', 'i16', 'i32', 'i64', 'u8'],
        'arange': ['f16', 'f32', 'i16', 'i32', 'i64', 'u8'],
        'argmax': ['f16', 'f32', 'i16', 'i32', 'i64', 'u8'],
        'argmin': ['f16', 'f32', 'i16', 'i32', 'i64', 'u8'],
        'amax': ['f32'],
        'amix': ['f32'],
        'logsumexp': ['f32'],
        'mean': ['f32'],
        'sum': ['f32'],
        'asin': ['f32', 'i16', 'i32', 'u8'],
        'asinh': ['f32', 'i16', 'i32', 'u8'],
        'atan': ['f32', 'i16', 'i32', 'u8'],
        'atan2': ['f32'],
        'atanh': ['f32', 'i16', 'i32', 'u8'],
        'atleast_1d': ['b8', 'f16', 'f32', 'i16', 'i32', 'i64', 'u8'],
        'atleast_2d': ['b8', 'f16', 'f32', 'i16', 'i32', 'i64', 'u8'],
        'atleast_3d': ['b8', 'f16', 'f32', 'i16', 'i32', 'i64', 'u8'],
        'baddbmm': ['f32'],
        'bitwise_and': ['b8', 'i16', 'i32', 'i64', 'u8'],
        'bitwise_left_shift': ['i16', 'i32', 'i64', 'u8'],
        'bitwise_not': ['b8', 'i16', 'i32', 'i64', 'u8'],
        'bitwise_or': ['b8', 'i16', 'i32', 'i64', 'u8'],
        'bitwise_right_shift': ['i16', 'i32', 'i64', 'u8'],
        'bitwise_xor': ['b8', 'i16', 'i32', 'i64', 'u8'],
        'block_diag': ['b8', 'f16', 'f32', 'i16', 'i32', 'i64'],
        'bmm': ['f32'],
        'broadcast_shapes': ['f32'],
        'cat': ['b8', 'f16', 'f32', 'i16', 'i32', 'i64', 'u8'],
        'ceil': ['f32', 'int32', 'int64', 'f16'],
        'char': ['b8', 'u8'],
        'chunk': ['b8', 'f16', 'f32', 'i16', 'i32', 'i64', 'u8'],
        'clone': ['b8', 'f16', 'f32', 'i16', 'i32', 'i64', 'u8'],
        'column_stack': ['b8', 'f16', 'f32', 'i16', 'i32', 'i64', 'u8'],
        'combinations': ['b8', 'f16', 'f32', 'i16', 'i32', 'i64', 'u8'],
        'conj': ['b8', 'f16', 'f32', 'i16', 'i32', 'i64', 'u8'],
        'conj_physical': ['b8', 'f16', 'f32', 'i16', 'i32', 'i64', 'u8'],
        'contiguous': ['b8', 'f16', 'f32', 'i16', 'i32', 'i64', 'u8'],
        'corrcoef': ['f32'],
        'cos': ['f32', 'i16', 'i32', 'u8', 'i64'],
        'cosh': ['f32', 'i16', 'i32', 'u8', 'i64'],
        'cov': ['f32'],
        'cumsum': ['f16', 'f32', 'int16', 'int32'],
        'deg2rad': ['b8', 'f16', 'f32', 'i16', 'i32', 'i64', 'u8'],
        'diag': ['f32', 'i32'],
        'diag_embed': ['b8', 'f16', 'f32', 'i16', 'i32', 'i64'],
        'diagflat': ['f32', 'i32'],
        'diagonal_scatter': ['b8', 'f16', 'f32', 'i16', 'i32', 'i64'],
        'diff': ['f16', 'f32', 'i16', 'i32', 'i64'],
        'dist': ['f32'],
        'dot': ['f32', 'i16', 'i32', 'i64', 'u8'],
        'einsum': ['f32'],
        'equal': ['b8', 'f16', 'f32', 'i16', 'i32', 'i64', 'u8'],
        'erf': ['f32', 'i16', 'i32', 'u8'],
        'exp': ['f32', 'i16', 'i32', 'u8'],
        'exp2': ['f16', 'f32', 'i16', 'i32', 'u8'],
        'eye': ['b8', 'f16', 'f32', 'i16', 'i32', 'i64', 'u8'],
        'fill': ['b8', 'f16', 'f32', 'i16', 'i32', 'i64', 'u8'],
        'flatten': ['b8', 'f16', 'f32', 'i16', 'i32', 'i64', 'u8'],
        'flip': ['f16', 'f32', 'i16', 'i32', 'i64', 'u8'],
        'fliplr': ['f16', 'f32', 'i16', 'i32', 'i64', 'u8'],
        'flipud': ['f16', 'f32', 'i16', 'i32', 'i64', 'u8'],
        'float': ['f32'],
        'floor': ['f32', 'f16', 'i16', 'i32', 'i64'],
        'frac': ['f16', 'f32'],
        'gradient': ['f16', 'f32', 'i16'],
        'half': ['f16'],
        'hstack': ['b8', 'f16', 'f32', 'i16', 'i32', 'i64', 'u8'],
        'index_select': ['f32', 'i16', 'i32', 'i64'],
        'int': ['i32'],
        'isclose': ['b8', 'f16', 'f32', 'i16', 'i32', 'i64', 'u8'],
        'isfinite': ['b8', 'f16', 'f32', 'i16', 'i32', 'i64', 'u8'],
        'isinf': ['b8', 'f16', 'f32', 'i16', 'i32', 'i64', 'u8'],
        'isnan': ['b8', 'f16', 'f32', 'i16', 'i32', 'i64', 'u8'],
        'isreal': ['b8', 'f16', 'f32', 'i16', 'i32', 'i64', 'u8'],
        'kron': ['b8', 'f16', 'f32', 'i16', 'i32', 'i64', 'u8'],
        'linalg.matrix_norm': ['f16'],
        'linalg.svd': ['f32'],
        'linalg.vector_norm': ['f16', 'f32'],
        'linspace': ['f16', 'f32', 'i16', 'i32', 'i64', 'u8'],
        'log': ['f32', 'i16', 'i32', 'u8'],
        'log10': ['f32', 'i16', 'i32', 'u8'],
        'log2': ['f32', 'i16', 'i32', 'u8'],
        'log_softmax': ['f32'],
        'logaddexp': ['f32'],
        'logaddexp2': ['f32'],
        'logical_not': ['b8', 'f16', 'f32', 'i16', 'i32', 'i64', 'u8'],
        'logspace': ['f32', 'i16', 'i32', 'i64', 'u8'],
        'masked_fill': ['f16', 'i16', 'i32', 'i64'],
        'masked_select': ['b8', 'f16', 'f32', 'i16', 'i32', 'i64', 'u8'],
        'matmul': ['f32'],
        'mm': ['f32'],
        'mv': ['f32'],
        'neg': ['f16', 'f32', 'i16', 'i32', 'i64'],
        'nn.functional.adaptive_max_pool1d': ['f32'],
        'nn.functional.adaptive_max_pool2d': ['f32'],
        'nn.functional.binary_cross_entropy': ['f32'],
        'nn.functional.binary_cross_entropy_with_logits': ['f32'],
        'nn.functional.celu': ['f32'],
        'nn.functional.conv1d': ['f32'],
        'nn.functional.conv2d': ['f32'],
        'nn.functional.conv_transpose1d': ['f32'],
        'nn.functional.cosine_embedding_loss': ['b8',
                                                'f32',
                                                'i16',
                                                'i32',
                                                'i64'],
        'nn.functional.elu': ['f32'],
        'nn.functional.feature_alpha_dropout': ['b8',
                                                'f16',
                                                'f32',
                                                'i16',
                                                'i32',
                                                'i64',
                                                'u8'],
        'nn.functional.gaussian_nll_loss': ['f32'],
        'nn.functional.glu': ['f32'],
        'nn.functional.group_norm': ['f32'],
        'nn.functional.hardtanh': ['f32', 'i16', 'i32', 'i64'],
        'nn.functional.hinge_embedding_loss': ['f32'],
        'nn.functional.huber_loss': ['f32'],
        'nn.functional.instance_norm': ['f32'],
        'nn.functional.kl_div': ['f32'],
        'nn.functional.l1_loss': ['f16', 'f32'],
        'nn.functional.leaky_relu': ['f32'],
        'nn.functional.linear': ['f32'],
        'nn.functional.local_response_norm': ['f32'],
        'nn.functional.margin_ranking_loss': ['f32', 'i16', 'i32'],
        'nn.functional.mse_loss': ['f16', 'f32'],
        'nn.functional.pad': ['b8', 'f16', 'f32', 'i16', 'i32', 'i64'],
        'nn.functional.pairwise_distance': ['f16',
                                            'f32',
                                            'i16',
                                            'i32',
                                            'i64'],
        'nn.functional.poisson_nll_loss': ['f32', 'i16', 'i32', 'u8'],
        'nn.functional.prelu': ['f32'],
        'nn.functional.relu': ['f32', 'i16', 'i32', 'i64', 'u8'],
        'nn.functional.relu6': ['f32', 'i16', 'i32', 'i64', 'u8'],
        'nn.functional.selu': ['f32'],
        'nn.functional.silu': ['f32'],
        'nn.functional.smooth_l1_loss': ['f16', 'f32'],
        'nn.functional.soft_margin_loss': ['f32'],
        'nn.functional.softmin': ['f32'],
        'nn.functional.softplus': ['f32'],
        'nn.functional.softsign': ['f16', 'f32', 'i16', 'u8'],
        'nn.functional.tanhshrink': ['f32', 'i16', 'i32', 'u8'],
        'nn.functional.threshold': ['f32', 'i16', 'i32', 'i64', 'u8'],
        'nn.functional.triplet_margin_loss': ['f32', 'i16', 'i32', 'i64'],
        'nn.functional.triplet_margin_with_distance_loss': ['f32',
                                                            'i16',
                                                            'i32',
                                                            'i64'],
        'nn.functional.upsample_bilinear': ['f32'],
        'norm': ['f32', 'f16'],
        'positive': ['f16', 'f32', 'i16', 'i32', 'i64', 'u8'],
        'pow': ['f16'],
        'rad2deg': ['b8', 'f16', 'f32', 'i16', 'i32', 'i64', 'u8'],
        'real': ['b8', 'f16', 'f32', 'i16', 'i32', 'i64', 'u8'],
        'reciprocal': ['f16', 'f32', 'i16', 'i32', 'u8'],
        'repeat': ['f16', 'f32', 'i16', 'i32', 'i64', 'u8'],
        'repeat_interleave': ['b8',
                              'f16',
                              'f32',
                              'i16',
                              'i32',
                              'i64',
                              'u8'],
        'resize_': ['b8', 'i16', 'i32', 'i64', 'u8'],
        'resize_as_': ['b8', 'i16', 'i32', 'i64', 'u8'],
        'resolve_conj': ['b8', 'f16', 'f32', 'i16', 'i32', 'i64', 'u8'],
        'resolve_neg': ['b8', 'f16', 'f32', 'i16', 'i32', 'i64', 'u8'],
        'rot90': ['f16', 'f32', 'i16', 'i32', 'i64', 'u8'],
        'round': ['f32', 'f16', 'i16', 'i32', 'i64'],
        'rsqrt': ['f32', 'i16', 'i32', 'u8'],
        'select_scatter': ['b8', 'f16', 'f32', 'i16', 'i32', 'i64'],
        'sgn': ['b8', 'f16', 'f32', 'i16', 'i32', 'i64', 'u8'],
        'short': ['i16'],
        'sigmoid': ['f32'],
        'sign': ['b8', 'f16', 'f32', 'i16', 'i32', 'u8', 'i64'],
        'sin': ['f32', 'i16', 'i32', 'u8'],
        'sinh': ['f32', 'i16', 'i32', 'u8'],
        'slice_scatter': ['b8', 'f16', 'f32', 'i16', 'i32', 'i64'],
        'softmax': ['f32'],
        'special.ndtr': ['b8', 'f32', 'i16', 'i32', 'i64', 'u8'],
        'split': ['b8', 'f16', 'f32', 'i16', 'i32', 'i64', 'u8'],
        'sqrt': ['f32', 'i16', 'i32', 'u8'],
        'square': ['f16', 'f32'],
        'squeeze': ['b8', 'f16', 'f32', 'i16', 'i32', 'i64', 'u8'],
        'stack': ['b8', 'f16', 'f32', 'i16', 'i32', 'i64', 'u8'],
        'sub': ['f32', 'i16', 'i32', 'i64'],
        'sum_to_size': ['b8', 'f16', 'f32', 'i16', 'i32', 'i64', 'u8'],
        'svd': ['f32'],
        't': ['b8', 'f16', 'f32', 'i16', 'i32', 'i64', 'u8'],
        'tan': ['i16', 'i32', 'u8'],
        'tanh': ['f32', 'i16', 'i32', 'u8'],
        'tensordot': ['f32'],
        'tile': ['f16', 'f32', 'i16', 'i32', 'i64', 'u8'],
        'topk': ['f32'],
        'trapz': ['f16', 'f32', 'i16', 'i32', 'i64'],
        'tril': ['b8', 'f16', 'f32', 'i16', 'i32', 'i64', 'u8'],
        'tril_indices': ['i32', 'i64'],
        'triu': ['b8', 'f16', 'f32', 'i16', 'i32', 'i64', 'u8'],
        'triu_indices': ['i32', 'i64'],
        'true_divide': ['b8', 'f16', 'f32', 'i16', 'u8'],
        'trunc': ['f32'],
        'unbind': ['b8', 'f16', 'f32', 'i16', 'i32', 'i64', 'u8'],
        'unflatten': ['b8', 'f16', 'f32', 'i16', 'i32', 'i64', 'u8'],
        'unsqueeze': ['b8', 'f16', 'f32', 'i16', 'i32', 'i64', 'u8'],
        'view': ['b8', 'f16', 'f32', 'i16', 'i32', 'i64', 'u8'],
        'view_as': ['b8', 'f16', 'f32', 'i16', 'i32', 'i64', 'u8'],
        'vsplit': ['b8', 'f16', 'f32', 'i16', 'i32', 'i64', 'u8'],
        'vstack': ['b8', 'f16', 'f32', 'i16', 'i32', 'i64', 'u8'],
        'zero_': ['b8', 'f16', 'f32', 'i16', 'i32', 'i64', 'u8'],
        'clamp': ['f32', 'i16', 'i32', 'i64', 'u8'],
        'clamp_max': ['b8', 'f16', 'f32', 'i16', 'i32', 'i64', 'u8'],
        'clamp_min': ['b8', 'f16', 'f32', 'i16', 'i32', 'i64', 'u8'],
        'logical_and': ['b8', 'f16', 'f32', 'i16', 'i32', 'i64', 'u8'],
        'logical_or': ['b8', 'f16', 'f32', 'i16', 'i32', 'i64', 'u8'],
        'logical_xor': ['b8', 'f16', 'f32', 'i16', 'i32', 'i64', 'u8'],
        'where': ['f16', 'f32', 'i16', 'i32', 'i64', 'u8']}


    ALLOWLIST_OP_GRAD = {
        '__radd__': ['f16', 'f32'],
        '__rdiv__': ['f16', 'f32'],
        '__rmatmul__': ['f32'],
        '__rmul__': ['f16', 'f32'],
        'masked.log_softmax': ['f32'],
        'masked.logaddexp': ['f32'],
        'masked.softmax': ['f32'],
        'masked.softmin': ['f32'],
        'masked.std': ['f32'],
        'masked.var': ['f32'],
        'abs': ['f16', 'f32'],
        'acos': ['f32'],
        'acosh': ['f32'],
        'add': ['f16', 'f32'],
        'addbmm': ['f32'],
        'addcdiv': ['f32'],
        'addcmul': ['f32'],
        'addmm': ['f32'],
        'addmv': ['f32'],
        'addr': ['f32'],
        'all': ['f16', 'f32'],
        'any': ['f16', 'f32'],
        'arange': ['f16', 'f32'],
        'argmax': ['f16', 'f32'],
        'argmin': ['f16', 'f32'],
        'asin': ['f32'],
        'asinh': ['f32'],
        'atan': ['f32'],
        'atan2': ['f32'],
        'atleast_1d': ['f16', 'f32'],
        'atleast_2d': ['f16', 'f32'],
        'atleast_3d': ['f16', 'f32'],
        'baddbmm': ['f32'],
        'block_diag': ['f16', 'f32'],
        'bmm': ['f32'],
        'broadcast_shapes': ['f32'],
        'cat': ['f16', 'f32'],
        'ceil': ['f32'],
        'chunk': ['f16', 'f32'],
        'clone': ['f16', 'f32'],
        'column_stack': ['f16', 'f32'],
        'conj': ['f16', 'f32'],
        'conj_physical': ['f16', 'f32'],
        'contiguous': ['f16', 'f32'],
        'corrcoef': ['f32'],
        'cos': ['f32'],
        'cosh': ['f32'],
        'cumsum': ['f16', 'f32'],
        'deg2rad': ['f16', 'f32'],
        'diag': ['f32'],
        'diag_embed': ['f16', 'f32'],
        'diagflat': ['f32'],
        'diagonal_scatter': ['f16', 'f32'],
        'diff': ['f16', 'f32'],
        'dist': ['f32'],
        'dot': ['f32'],
        'einsum': ['f32'],
        'erf': ['f32'],
        'exp': ['f32'],
        'exp2': ['f16', 'f32'],
        'fill': ['f16', 'f32'],
        'flatten': ['f16', 'f32'],
        'flip': ['f16', 'f32'],
        'fliplr': ['f16', 'f32'],
        'flipud': ['f16', 'f32'],
        'float': ['f32'],
        'floor': ['f32'],
        'gradient': ['f32'],
        'half': ['f16'],
        'hstack': ['f16', 'f32'],
        'index_select': ['f32'],
        'isclose': ['f16', 'f32'],
        'isfinite': ['f16', 'f32'],
        'isinf': ['f16', 'f32'],
        'isnan': ['f16', 'f32'],
        'isreal': ['f16', 'f32'],
        'kron': ['f32'],
        'linalg.matrix_norm': ['f16'],
        'linalg.svd': ['f32'],
        'linspace': ['f16', 'f32'],
        'log': ['f32'],
        'log10': ['f32'],
        'log2': ['f32'],
        'log_softmax': ['f32'],
        'logaddexp': ['f32'],
        'logical_not': ['f16', 'f32'],
        'logspace': ['f32'],
        'matmul': ['f32'],
        'mm': ['f32'],
        'mv': ['f32'],
        'neg': ['f16', 'f32'],
        'nn.functional.adaptive_max_pool1d': ['f32'],
        'nn.functional.adaptive_max_pool2d': ['f32'],
        'nn.functional.binary_cross_entropy': ['f32'],
        'nn.functional.celu': ['f32'],
        'nn.functional.conv1d': ['f32'],
        'nn.functional.conv2d': ['f32'],
        'nn.functional.conv_transpose1d': ['f32'],
        'nn.functional.cosine_embedding_loss': ['f32'],
        'nn.functional.elu': ['f32'],
        'nn.functional.feature_alpha_dropout': ['f16', 'f32'],
        'nn.functional.glu': ['f32'],
        'nn.functional.hardtanh': ['f32'],
        'nn.functional.hinge_embedding_loss': ['f32'],
        'nn.functional.huber_loss': ['f32'],
        'nn.functional.instance_norm': ['f32'],
        'nn.functional.kl_div': ['f32'],
        'nn.functional.l1_loss': ['f16', 'f32'],
        'nn.functional.leaky_relu': ['f32'],
        'nn.functional.local_response_norm': ['f32'],
        'nn.functional.margin_ranking_loss': ['f32'],
        'nn.functional.mse_loss': ['f32'],
        'nn.functional.pad': ['f16', 'f32'],
        'nn.functional.pairwise_distance': ['f16', 'f32'],
        'nn.functional.poisson_nll_loss': ['f32'],
        'nn.functional.relu': ['f32'],
        'nn.functional.relu6': ['f32'],
        'nn.functional.selu': ['f32'],
        'nn.functional.silu': ['f32'],
        'nn.functional.soft_margin_loss': ['f32'],
        'nn.functional.softmin': ['f32'],
        'nn.functional.softplus': ['f32'],
        'nn.functional.softsign': ['f16', 'f32'],
        'nn.functional.threshold': ['f32'],
        'nn.functional.triplet_margin_loss': ['f32'],
        'nn.functional.triplet_margin_with_distance_loss': ['f32'],
        'nn.functional.upsample_bilinear': ['f32'],
        'norm': ['f32', 'f16'],
        'positive': ['f16', 'f32'],
        'rad2deg': ['f16', 'f32'],
        'real': ['f16', 'f32'],
        'reciprocal': ['f16', 'f32'],
        'repeat': ['f16', 'f32'],
        'repeat_interleave': ['f16', 'f32'],
        'resolve_conj': ['f16', 'f32'],
        'resolve_neg': ['f16', 'f32'],
        'round': ['f32'],
        'rsqrt': ['f32'],
        'select_scatter': ['f16', 'f32'],
        'sign': ['f16', 'f32'],
        'sin': ['f32'],
        'sinh': ['f32'],
        'slice_scatter': ['f16', 'f32'],
        'softmax': ['f32'],
        'split': ['f16', 'f32'],
        'sqrt': ['f32'],
        'square': ['f16', 'f32'],
        'squeeze': ['f16', 'f32'],
        'stack': ['f16', 'f32'],
        'sub': ['f32'],
        'sum_to_size': ['f16', 'f32'],
        'svd': ['f32'],
        't': ['f16', 'f32'],
        'tanh': ['f32'],
        'tensordot': ['f32'],
        'tile': ['f16', 'f32'],
        'tril': ['f16', 'f32'],
        'triu': ['f16', 'f32'],
        'true_divide': ['f16', 'f32'],
        'trunc': ['f32'],
        'unbind': ['f16', 'f32'],
        'unflatten': ['f16', 'f32'],
        'unsqueeze': ['f16', 'f32'],
        'view': ['f16', 'f32'],
        'view_as': ['f16', 'f32'],
        'vsplit': ['f16', 'f32'],
        'vstack': ['f16', 'f32'],
        'zero_': ['f16', 'f32']}

    # These ops that are problematic. So never run them even when
    # generating the new allowlist.
    # If the dtype list is None, all dtypes are excluded.
    # All the entries in this list should be removed
    BLOCKLIST = {
        # Functions that hang
        'masked_fill': [torch.bool, torch.uint8, torch.float32], 'where': [torch.bool],
        # + forward when requires_grad=True or running backward
        'masked.mean': [torch.bool, torch.float16],
        'masked.prod': [torch.bool],
        'masked.sum': [torch.bool],

        # Functions that hard crash
        'nn.functional.kl_div': [torch.int16, torch.int32, torch.int64],
        'nn.functional.nll_loss': [torch.float32],
        'nn.functional.padreflect': [torch.float32], 'nn.functional.padreplicate': [torch.float32],
        'std': [torch.float16],
        'stft': [torch.float32], 'var': [torch.float16],
        # + forward when requires_grad=True or running backward
        'index_select': [torch.float16],
        'nn.functional.embedding': [torch.float32, torch.float16],
        '__rpow__': [torch.int64],
        'masked.std': [torch.int32],
        'masked.var': [torch.int32],
        'as_strided_scatter': [torch.uint8],
        'atan2': [torch.int64],
        'bfloat16': None,
        'block_diag': [torch.uint8],
        'byte': None,
        'chalf': None,
        'diag_embed': [torch.uint8],
        'diagonal_scatter': [torch.uint8],
        'index_add': None,
        'log1p': None,
        'long': None,
        'nn.functional.avg_pool1d': [torch.int64],
        'nn.functional.avg_pool2d': [torch.int64],
        'nn.functional.conv1d': [torch.int64],
        'nn.functional.conv2d': [torch.int64],
        'nn.functional.conv_transpose1d': [torch.int64],
        'nn.functional.conv_transpose2d': [torch.int64],
        'nn.functional.conv_transpose3d': [torch.int64, torch.float32],
        'nn.functional.huber_loss': [torch.float16],
        'nn.functional.local_response_norm': [torch.int64],
        'nn.functional.padcircular': [torch.uint8],
        'pow': [torch.int64],
        'select_scatter': [torch.uint8],
        'sigmoid': [torch.int64],
        'slice_scatter': [torch.uint8],
        'square': [torch.bool, torch.int16, torch.int32, torch.int64, torch.uint8],  # moved from section below


        # ALLOW_LIST doesn't know about variants
        'nn.functional.padconstant': None,

        # These were moved from ALLOWLIST to BLOCK as they are not working
        # locally
        'tile': ['torch.float16', 'torch.float32', 'torch.int16', 'torch.int32', 'torch.int64', 'torch.uint8'],
        '__radd__': ['torch.bool', 'torch.uint8'],
        '__rmul__': ['torch.uint8'],
        'add': ['torch.bool', 'torch.uint8'],
        'addr': ['torch.int16', 'torch.int32', 'torch.int64', 'torch.uint8'],
        'diag': ['torch.int64'],
        'diagflat': ['torch.int64'],

        # Functions that are flaky
        # These are detected as "ok" by the expect case but actually fail to run sometimes
        'H': None,
        'T': None,
        'as_strided': None,
        'broadcast_tensors': None,
        'broadcast': None,
        'broadcast_to': None,
        'diagonal': None,
        'divfloor_rounding': None,
        'divno_rounding_mode': None,
        'divtrunc_rounding': None,
        'dsplit': None,
        'hsplit': None,
        'empty': None,
        'expand_as': None,
        'expand': None,
        'ge': None,
        'ne': None,
        'le': None,
        'lt': None,
        'gt': None,
        'transpose': None,
        'splitlist_args': None,
        'select': None,
        'reshape': None,
        'reshape_as': None,
        'permute': None,
        'norm': None,
        'nn.functional.pixel_unshuffle': None,
        'nn.functional.pixel_shuffle': None,
        'nn.functional.cross_entropy': None,
        'nn.functional.one_hot': None,
        'narrow': None,
        'movedim': None,
        'minreduction_with_dim': None,
        'minreduction_no_dim': None,
        'minbinary': None,
        'meshgridvariadic_tensors': None,
        'meshgridlist_of_tensors': None,
        'maxreduction_with_dim': None,
        'maxreduction_no_dim': None,
        'maxbinary': None,
        'maximum': None,
        'minimum': None,
        'mT': None,
        'mH': None,
        'outer': None,
        'softmaxwith_dtype': None,
        'rounddecimals_neg_3': None,
        'rounddecimals_3': None,
        'rounddecimals_0': None,
        'normnuc': None,
        'nn.functional.softminwith_dtype': None,
        'nn.functional.feature_alpha_dropoutwith_train': None,
        'log_softmaxwith_dtype': None,
        'split_with_sizes': None,
        'trapezoid': None,
        'eq': None,
        'mul': None,
        'cartesian_prod': None,
        'nonzero': None,
        'bool': None,
        'inner': None,
        'dstack': None,
        'take_along_dim': None,
    }

    # Used for accept mode only
    NEW_ALLOW_LIST = defaultdict(list)
    NEW_ALLOW_LIST_GRAD = defaultdict(list)

    @ops(op_db, allowed_dtypes=MPS_DTYPES)
    def test_output_match(self, device, dtype, op):
        self.assertEqual(device, "cpu")
        if not torch.backends.mps.is_available():
            self.skipTest("MPS is not available")

        key = op.name + op.variant_test_name
        if key in self.BLOCKLIST:
            if self.BLOCKLIST[key] is None or dtype in self.BLOCKLIST[key]:
                self.skipTest(f"Running test with {op.name} hangs so skipping")

        # Make this an expecttest manually
        # When this env variable is set, generate a new ALLOWLIST_OP
        # that reflects the current state of what passes or not
        if os.environ.get("EXPECTTEST_ACCEPT", None) == "1":
            generate_new_truth = True
        else:
            generate_new_truth = False

        run_grad_test = True
        if not generate_new_truth:
            if op.name not in self.ALLOWLIST_OP:
                self.skipTest(f"{op.name} is not in the allow list for test on MPS")
            else:
                if dtype_abbrs[dtype] not in self.ALLOWLIST_OP[op.name]:
                    self.skipTest(f"{op.name} is in the allow list for MPS but {dtype} is excluded")

            if op.name not in self.ALLOWLIST_OP_GRAD or dtype_abbrs[dtype] not in self.ALLOWLIST_OP_GRAD[op.name]:
                run_grad_test = False

        def get_samples():
            return op.sample_inputs(device, dtype, requires_grad=(dtype.is_floating_point or dtype.is_complex))
        cpu_samples = get_samples()

        all_forward_pass = True
        all_backward_pass = True
        for cpu_sample in cpu_samples:
            #
            # Forward check
            #
            forward_failed = False
            try:
                mps_sample = cpu_sample.transform(
                    lambda x: x.detach().to("mps").requires_grad_(x.requires_grad) if isinstance(x, torch.Tensor) else x)

                # TODO: This checks only the function variant. We should also check the method and inplace version
                # when they exist
                cpu_args = [cpu_sample.input] + list(cpu_sample.args)
                cpu_kwargs = cpu_sample.kwargs
                mps_args = [mps_sample.input] + list(mps_sample.args)
                mps_kwargs = mps_sample.kwargs

                cpu_out = op(*cpu_args, **cpu_kwargs)
                mps_out = op(*mps_args, **mps_kwargs)

                if op.name == "nn.functional.conv2d" and dtype == torch.float32:
                    atol = 1e-4
                    rtol = 3e-5
                elif op.name == "add" and dtype == torch.float16:
                    atol = 1e-2
                    rtol = 1e-2
                else:
                    atol = None
                    rtol = None

                self.assertEqual(cpu_out, mps_out, atol=atol, rtol=rtol)

            except Exception as e:
                if not generate_new_truth:
                    raise e
                forward_failed = True
                all_forward_pass = False

            if not (dtype.is_floating_point or dtype.is_complex):
                # Maybe we should error here instead?
                continue

            #
            # Backward check
            #

            # Skip the grad test if it is not part of the allow list
            if not generate_new_truth and not run_grad_test:
                # TODO: maybe there is a way to print only when we have -v
                # if i == 0:
                #     print(f"Skipping gradient check because {op.name} is not on the allow list")
                continue

            try:
                if forward_failed:
                    # We would've failed immediately anyway, but this error is clearer
                    # We error instead of continuing so that all_backward_pass would not be True
                    raise RuntimeError("Forward pass already failed")

                cpu_out = (cpu_out,) if isinstance(cpu_out, torch.Tensor) else tuple(cpu_out)
                mps_out = (mps_out,) if isinstance(mps_out, torch.Tensor) else tuple(mps_out)

                def req_grad(t):
                    return isinstance(t, torch.Tensor) and t.requires_grad

                diff_cpu_out = tuple(t for t in cpu_out if req_grad(t))
                diff_mps_out = tuple(t for t in mps_out if req_grad(t))
                diff_cpu_arg = tuple(t for t in pytree.tree_flatten((cpu_args, cpu_kwargs))[0] if req_grad(t))
                diff_mps_arg = tuple(t for t in pytree.tree_flatten((mps_args, mps_kwargs))[0] if req_grad(t))
                self.assertEqual(len(diff_cpu_out), len(diff_mps_out))
                self.assertEqual(len(diff_cpu_arg), len(diff_mps_arg))

                if len(diff_cpu_out) == 0:
                    continue
                # rand_like does not work with certain dtypes, so cast to double and cast back
                cpu_grad_outputs = tuple(torch.rand_like(t.to(dtype=torch.double)).to(dtype=dtype) for t in diff_cpu_out)
                mps_grad_outputs = tuple(t.to("mps") for t in cpu_grad_outputs)

                # Compare computed gradients with cpu given random grad_output vector
                # Sometimes when the derivative is 0, we just don't bother creating the graph
                # allow_unused is needed in those cases.
                cpu_grad_inputs = torch.autograd.grad(diff_cpu_out, diff_cpu_arg, grad_outputs=cpu_grad_outputs, allow_unused=True)
                mps_grad_inputs = torch.autograd.grad(diff_mps_out, diff_mps_arg, grad_outputs=mps_grad_outputs, allow_unused=True)

                self.assertEqual(cpu_grad_inputs, mps_grad_inputs)
            except Exception as e:
                if not generate_new_truth:
                    raise e
                all_backward_pass = False

        if all_forward_pass and generate_new_truth:
            if dtype_abbrs[dtype] not in self.NEW_ALLOW_LIST[op.name]:
                self.NEW_ALLOW_LIST[op.name].append(dtype_abbrs[dtype])
            # We could write it only once. But I don't know how to detect that the current test is the last one
            # So each test append to the dict and write it.
            with open("new_mps_allowlist.txt", "w") as f:
                pprint.pprint(self.NEW_ALLOW_LIST, stream=f)

        if all_backward_pass and generate_new_truth and dtype.is_floating_point:
            if dtype_abbrs[dtype] not in self.NEW_ALLOW_LIST_GRAD[op.name]:
                self.NEW_ALLOW_LIST_GRAD[op.name].append(dtype_abbrs[dtype])
            # We could write it only once. But I don't know how to detect that the current test is the last one
            # So each test append to the dict and write it.
            with open("new_mps_allowlist_grad.txt", "w") as f:
                pprint.pprint(self.NEW_ALLOW_LIST_GRAD, stream=f)


# Copied from `TestCommon` in `test_ops.py`, just enough to duplicate the `test_numpy_ref` for MPS
@skipIfSlowGradcheckEnv
class TestCommon(TestCase):
    exact_dtype = True

    # Verifies, on teardown, that no OpInfo is still using dynamic dtypes in CI
    @classmethod
    def tearDownClass(cls):
        super().tearDownClass()

        if IS_CI:
            err_msg = (
                "The operator(s) below is(are) using dynamic_dtypes in the OpInfo entries."
                "This is OK for testing, but be sure to set the dtypes manually before landing your PR!"
            )
            # Assure no opinfo entry has dynamic_dtypes
            filtered_ops = list(filter(opinfo.utils.is_dynamic_dtype_set, op_db))
            for op in filtered_ops:
                fmt_str = opinfo.utils.str_format_dynamic_dtype(op)
                err_msg += "\n" + fmt_str

            assert len(filtered_ops) == 0, err_msg

    # This is the MPS equivalent of `test_numpy_ref` from `test_ops.py`. It lives over here while
    # MPS still requires some fairly heavy special casing in the test framework.
    # When MPS becomes more consistent, this can probably be merged with that test using
    # `@dtypesIfMPS(torch.float32)`, but for now, the assertions themselves need to be loosened
    @unittest.skipIf(TEST_WITH_ASAN, "Skipped under ASAN")
    @onlyMPS
    @suppress_warnings
    # MPS only supports float32
    @ops(_ref_test_ops, allowed_dtypes=(torch.float32,))
    def test_numpy_ref_mps(self, device, dtype, op):
        # Unlike `test_numpy_ref`, this test compares in `float32` since at the time of this test's creation MPS
        # does not support float64 Tensors.
        # A few ops are currently broken on their reference inputs, but not their sample inputs. These should
        # get patched up and this workaround removed.
        broken_on_ref_inputs = op.name in ['cat', 'clamp', 'where']
        inputs = op.reference_inputs(device, dtype) if not broken_on_ref_inputs else op.sample_inputs(device, dtype)
        for sample_input in inputs:
            self.compare_with_reference(op, op.ref, sample_input)

# TODO: Actually instantiate that test for the "mps" device to better reflect what it is doing.
# This requires mps to be properly registered in the device generic test framework which is not the
# case right now. We can probably use `allow_mps` introduced in https://github.com/pytorch/pytorch/pull/87342
# to achieve this.
instantiate_device_type_tests(TestConsistency, globals(), only_for="cpu")
instantiate_device_type_tests(TestCommon, globals(), allow_mps=True)

if __name__ == "__main__":
    run_tests()<|MERGE_RESOLUTION|>--- conflicted
+++ resolved
@@ -1668,7 +1668,26 @@
         t_mps = torch.tensor(a, device="mps")
         self.assertEqual(t_cpu, t_mps.to("cpu"))
 
-<<<<<<< HEAD
+    # See https://github.com/pytorch/pytorch/issues/86954
+    def test_copy_non_contiguous(self):
+        x = torch.arange(27).reshape(3, 3, 3).permute(2, 0, 1)
+        self.assertFalse(x.is_contiguous())
+        y = x.to('mps')
+        self.assertFalse(y.is_contiguous())
+        self.assertEqual(x, y.to('cpu'))
+
+        x = torch.arange(4**3).reshape(4, 4, 4).permute((2, 0, 1))[1:, ::2]
+        y = x.to('mps')
+        self.assertEqual(x, y.to('cpu'))
+
+        x = torch.full((4, 4, 4, 4), 13, device="cpu")
+        y = torch.full((4, 4, 4, 4), 13, device="mps")
+        z = torch.arange(4**4).reshape(4, 4, 4, 4).permute(3, 2, 0, 1)[1::, ::2]
+        x.permute(3, 2, 1, 0)[1::, ::2] = z
+        # As y is on MPS and z on CPU, this dispatches to a copy operator
+        y.permute(3, 2, 1, 0)[1::, ::2] = z
+        self.assertEqual(x, y.to('cpu'))
+
     # See https://github.com/pytorch/pytorch/pull/84742
     # and https://github.com/pytorch/pytorch/pull/78319
     def test_binops_dtype_precedence(self):
@@ -1731,28 +1750,6 @@
                            (torch.full(full_shape, val2, dtype=dtype2, device='mps')),
                     getattr(torch.tensor(val1, dtype=dtype1, device='cpu'), binop)
                            (torch.full(full_shape, val2, dtype=dtype2, device='cpu')))
-=======
-    # See https://github.com/pytorch/pytorch/issues/86954
-    def test_copy_non_contiguous(self):
-        x = torch.arange(27).reshape(3, 3, 3).permute(2, 0, 1)
-        self.assertFalse(x.is_contiguous())
-        y = x.to('mps')
-        self.assertFalse(y.is_contiguous())
-        self.assertEqual(x, y.to('cpu'))
-
-        x = torch.arange(4**3).reshape(4, 4, 4).permute((2, 0, 1))[1:, ::2]
-        y = x.to('mps')
-        self.assertEqual(x, y.to('cpu'))
-
-        x = torch.full((4, 4, 4, 4), 13, device="cpu")
-        y = torch.full((4, 4, 4, 4), 13, device="mps")
-        z = torch.arange(4**4).reshape(4, 4, 4, 4).permute(3, 2, 0, 1)[1::, ::2]
-        x.permute(3, 2, 1, 0)[1::, ::2] = z
-        # As y is on MPS and z on CPU, this dispatches to a copy operator
-        y.permute(3, 2, 1, 0)[1::, ::2] = z
-        self.assertEqual(x, y.to('cpu'))
-
->>>>>>> 9d28775c
 
 
 class TestLogical(TestCase):
