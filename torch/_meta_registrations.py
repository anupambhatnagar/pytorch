--- conflicted
+++ resolved
@@ -1496,12 +1496,6 @@
     return aten.empty_like.default(self, **kwargs)
 
 
-@register_meta(aten.scatter.value)
-def scatter_value(self, dim, index, value):
-    scatter_meta_impl(self, dim, index)
-    return self.new_empty(self.shape)
-
-
 # hacky: Please remove after math.ceil works with arange
 @register_meta(aten.arange.default)
 def arange(end, **kwargs):
@@ -1731,21 +1725,11 @@
         get_operator_enum(reduce_, use_new_options)
 
 
-@register_meta([aten.scatter.src, aten.scatter_.src])
-def scatter__src_meta(self, dim, index, src):
-    wrapped_dim = maybe_wrap_dim(dim, self.dim())
-    scatter_gather_dtype_check("scatter", self, index, src)
-    scatter_shape_check(self, wrapped_dim, index, src)
-    return self.new_empty(self.shape)
-
-
 @register_meta(aten.scatter_add.default)
 def meta_scatter_add(self, dim, index, src):
     scatter_meta_impl(self, dim, index, src, "add")
     return self.new_empty(self.shape)
 
-
-<<<<<<< HEAD
 def rnn_cell_checkSizes(
     input_gates, hidden_gates, input_bias, hidden_bias, factor, prev_hidden
 ):
@@ -1873,17 +1857,6 @@
         if tensor_sizes[idx] > 1:
             curr_stride *= tensor_sizes[idx]
     return out_strides
-
-
-@register_meta(aten.sort.default)
-def sort_meta(self, dim=-1, descending=False):
-    if utils.is_non_overlapping_and_dense(self):
-        strides = self.stride()
-    else:
-        strides = infer_dense_strides(self.shape, self.stride())
-    values = self.new_empty_strided(self.shape, strides)
-    indices = self.new_empty_strided(self.shape, strides, dtype=torch.long)
-    return (values, indices)
 
 
 @register_meta(aten.grid_sampler_2d_backward.default)
@@ -1926,7 +1899,7 @@
     return torch.empty(
         (), dtype=dtype, layout=layout, device=device, pin_memory=pin_memory
     )
-=======
+
 @register_meta(aten.scatter_add_)
 def meta_scatter_add_(self, dim, index, src):
     scatter_meta_impl(self, dim, index, src, "add")
@@ -1990,7 +1963,6 @@
 @register_meta([aten.sort.default, aten.sort.stable])
 def meta_sort(self, stable=None, dim=-1, descending=False):
     return torch.empty_like(self), torch.empty_like(self, dtype=torch.int64)
->>>>>>> d81797e8
 
 
 # We must also trigger meta registrations from PrimTorch ref
